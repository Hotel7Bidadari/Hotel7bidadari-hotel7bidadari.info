--- conflicted
+++ resolved
@@ -7,33 +7,6 @@
       "outputMode": "new-only",
       "outputs": ["dist/**"]
     },
-<<<<<<< HEAD
-    "@vercel/node-bridge#build": {
-      "dependsOn": ["^build"],
-      "outputMode": "new-only",
-      "outputs": ["helpers.js", "source-map-support.js", "web-handler.js"]
-    },
-    "@vercel/gatsby-plugin-vercel-builder#build": {
-      "dependsOn": ["^build"],
-      "outputMode": "new-only",
-      "outputs": ["dist/**", "gatsby-node.js"]
-    },
-    "@vercel/gatsby-plugin-vercel-analytics#build": {
-      "dependsOn": ["^build"],
-      "outputMode": "new-only",
-      "outputs": ["gatsby-browser.js", "web-vitals.js", "index.js"]
-    },
-    "vercel#build": {
-      "dependsOn": ["^build"],
-      "outputMode": "new-only",
-      "outputs": [
-        "dist/**",
-        "src/util/constants.ts",
-        "src/util/dev/templates/*.ts"
-      ]
-    },
-=======
->>>>>>> 032df14c
     "test-unit": {
       "dependsOn": ["build"],
       "outputMode": "new-only"
