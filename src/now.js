#!/usr/bin/env node
//@flow

// we only enable source maps while developing, since
// they have a small performance hit. for this, we
// look for `pkg`, which is only present in the final bin
if (!process.pkg) {
  require('@zeit/source-map-support').install();
}

// fix for EPIPE when piping to a truncated pipe
require('epipebomb')()

// Native
const { join } = require('path')

// Packages
const debug = require('debug')('now:main')
const { existsSync } = require('fs-extra')
const mkdirp = require('mkdirp-promise')
const mri = require('mri')
const fetch = require('node-fetch')
const chalk = require('chalk')
const updateNotifier = require('@zeit/check-updates')

// Utilities
const error = require('./util/output/error')
const param = require('./util/output/param')
const info = require('./util/output/info')
const getNowDir = require('./config/global-path')
const getDefaultCfg = require('./get-default-cfg')
const getDefaultAuthCfg = require('./get-default-auth-cfg')
const hp = require('./util/humanize-path')
const providers = require('./providers')
const configFiles = require('./util/config-files')
const getUser = require('./util/get-user')
const exit = require('./util/exit')
const pkg = require('./util/pkg')

const NOW_DIR = getNowDir()
const NOW_CONFIG_PATH = configFiles.getConfigFilePath()
const NOW_AUTH_CONFIG_PATH = configFiles.getAuthConfigFilePath()

const GLOBAL_COMMANDS = new Set(['help'])

const main = async (argv_) => {
  updateNotifier(pkg, 'Now CLI')

  const argv = mri(argv_, {
    boolean: [
      'help',
      'version'
    ],
    string: [
      'token',
      'team',
      'api'
    ],
    alias: {
      help: 'h',
      version: 'v',
      token: 't',
      team: 'T'
    }
  })

  // the second argument to the command can be a path
  // (as in: `now path/`) or a subcommand / provider
  // (as in: `now ls` or `now aws help`)
  let targetOrSubcommand: ?string = argv._[2]

  // we want to handle version or help directly only
  if (!targetOrSubcommand) {
    if (argv.version) {
      console.log(require('../package').version + ` ${
        process.pkg ? '' : chalk.magenta('(dev)')
      }`)
      return 0
    }
  }

  let nowDirExists

  try {
    nowDirExists = existsSync(NOW_DIR)
  } catch (err) {
    console.error(
      error(
        'An unexpected error occurred while trying to find the ' +
          'now global directory: ' +
          err.message
      )
    )

    return 1;
  }

  if (!nowDirExists) {
    try {
      await mkdirp(NOW_DIR)
    } catch (err) {
      console.error(error(
        'An unexpected error occurred while trying to create the ' +
          `now global directory "${hp(NOW_DIR)}" ` +
          err.message
      ))
    }
  }

  let migrated = false
  let configExists

  try {
    configExists = existsSync(NOW_CONFIG_PATH)
  } catch (err) {
    console.error(
      error(
        'An unexpected error occurred while trying to find the ' +
          `now config file "${hp(NOW_CONFIG_PATH)}" ` +
          err.message
      )
    )

    return 0;
  }

  let config

  if (configExists) {
    try {
      config = configFiles.readConfigFile()
    } catch (err) {
      console.error(
        error(
          'An unexpected error occurred while trying to read the ' +
            `now config in "${hp(NOW_CONFIG_PATH)}" ` +
            err.message
        )
      )

      return 1;
    }
  } else {
    const results = await getDefaultCfg()

    config = results.config
    migrated = results.migrated

    try {
      configFiles.writeToConfigFile(config)
    } catch (err) {
      console.error(
        error(
          'An unexpected error occurred while trying to write the ' +
            `default now config to "${hp(NOW_CONFIG_PATH)}" ` +
            err.message
        )
      )

      return 1;
    }
  }

  let authConfigExists

  try {
    authConfigExists = existsSync(NOW_AUTH_CONFIG_PATH)
  } catch (err) {
    console.error(
      error(
        'An unexpected error occurred while trying to find the ' +
          `now auth file "${hp(NOW_AUTH_CONFIG_PATH)}" ` +
          err.message
      )
    )

    return 1;
  }

  let authConfig = null

  if (authConfigExists) {
    try {
      authConfig = configFiles.readAuthConfigFile()
    } catch (err) {
      console.error(
        error(
          'An unexpected error occurred while trying to read the ' +
            `now auth config in "${hp(NOW_AUTH_CONFIG_PATH)}" ` +
            err.message
        )
      )

      return 1;
    }

    if (!Array.isArray(authConfig.credentials)) {
      console.error(
        error(
          `The content of "${hp(NOW_AUTH_CONFIG_PATH)}" is invalid. ` +
            'No `credentials` list found inside'
        )
      )
      return 1;
    }

    for (const [i, { provider }] of authConfig.credentials.entries()) {
      if (null == provider) {
        console.error(
          error(
            `Invalid credential found in "${hp(NOW_AUTH_CONFIG_PATH)}". ` +
              `Missing \`provider\` key in entry with index ${i}`
          )
        )
        return 1;
      }

      if (!(provider in providers)) {
        console.error(
          error(
            `Invalid credential found in "${hp(NOW_AUTH_CONFIG_PATH)}". ` +
              `Unknown provider "${provider}"`
          )
        )
        return 1;
      }
    }
  } else {
    const results = await getDefaultAuthCfg()

    authConfig = results.config
    migrated = results.migrated

    try {
      configFiles.writeToAuthConfigFile(authConfig)
    } catch (err) {
      console.error(
        error(
          'An unexpected error occurred while trying to write the ' +
            `default now config to "${hp(NOW_CONFIG_PATH)}" ` +
            err.message
        )
      )
      return 1;
    }
  }

  // Let the user know we migrated the config
  if (migrated) {
    const directory = param(hp(NOW_DIR))
    console.log(info(`Your credentials and configuration were migrated to ${directory}`))
  }

  // the context object to supply to the providers or the commands
  const ctx: Object = {
    config,
    authConfig,
    argv: argv_
  }

  if (targetOrSubcommand === 'config') {
    const _config = require('./config')
    const subcommand = _config.subcommands.has(argv._[3]) ? argv._[3] : 'help'

    debug(`executing config %s`, subcommand)

    try {
      return _config[subcommand](ctx)
    } catch (err) {
      console.error(
        error(
          `An unexpected error occurred in config ${subcommand}: ${err.stack}`
        )
      )
      return 1;
    }
  }

  let suppliedProvider = null

  // if the target is something like `aws`
  if (targetOrSubcommand && targetOrSubcommand in providers) {
    debug('user supplied a known provider')
    const targetPath = join(process.cwd(), targetOrSubcommand)
    const targetPathExists = existsSync(targetPath)

    if (targetPathExists) {
      console.error(
        error(
          `The supplied argument ${param(targetOrSubcommand)} is ambiguous. ` +
            'Both a directory and a provider are known'
        )
      )
      return 1;
    }

    suppliedProvider = targetOrSubcommand
    targetOrSubcommand = argv._[3]
  }

  // $FlowFixMe
  let { defaultProvider = null }: { defaultProvider: ?string } = config

  if (null === suppliedProvider) {
    if (null === defaultProvider) {
      debug(`falling back to default now provider 'sh'`)
      defaultProvider = 'sh'
    } else {
      debug('using provider supplied by user', defaultProvider)

      if (!(defaultProvider in providers)) {
        console.error(
          error(
            `The \`defaultProvider\` "${defaultProvider}" supplied in ` +
              `"${NOW_CONFIG_PATH}" is not a valid provider`
          )
        )
        return 1;
      }
    }
  }

  const providerName = suppliedProvider || defaultProvider
  const provider: Object = providers[providerName]

  let subcommand

  // we check if we are deploying something
  if (targetOrSubcommand) {
    const targetPath = join(process.cwd(), targetOrSubcommand)
    const targetPathExists = existsSync(targetPath)

    const subcommandExists =
      GLOBAL_COMMANDS.has(targetOrSubcommand) ||
      provider.subcommands.has(targetOrSubcommand)

    if (targetPathExists && subcommandExists) {
      console.error(
        error(
          `The supplied argument ${param(targetOrSubcommand)} is ambiguous. ` +
            'Both a directory and a subcommand are known'
        )
      )
      return 1;
    }

    if (subcommandExists) {
      debug('user supplied known subcommand', targetOrSubcommand)
      subcommand = targetOrSubcommand
    } else {
      debug('user supplied a possible target for deployment')
      // our default command is deployment
      // at this point we're
      subcommand = 'deploy'
    }
  } else {
    debug('user supplied no target, defaulting to deploy')
    subcommand = 'deploy'
  }

  if (subcommand === 'help') {
    subcommand = argv._[3] || 'deploy'
    ctx.argv.push('-h')
  }

  const { sh } = ctx.config
  ctx.apiUrl = 'https://api.zeit.co'

  if (argv.api && typeof argv.api === 'string') {
    ctx.apiUrl = argv.api
  } else if (sh && sh.api) {
    ctx.apiUrl = sh.api
  }

  const localConfig = configFiles.readLocalConfig()

  if (localConfig) {
    if (localConfig.api) {
      ctx.apiUrl = localConfig.api
      delete localConfig.api
    }

    Object.assign(ctx.config, localConfig)
  }

  // $FlowFixMe
  const { isTTY } = process.stdout

  // If no credentials are set at all, prompt for
  // login to the .sh provider
  if (
    !authConfig.credentials.length &&
    !ctx.argv.includes('-h') && !ctx.argv.includes('--help') &&
    !argv.token &&
    subcommand !== 'login'
  ) {
    if (isTTY) {
      console.log(info(`No existing credentials found. Please log in:`))

      subcommand = 'login'
      ctx.argv[2] = 'login'

      // Ensure that sub commands lead to login as well, if
      // no credentials are defined
      ctx.argv = ctx.argv.splice(0, 3)
    } else {
      console.error(error({
        message: 'No existing credentials found. Please run ' +
        `${param('now login')} or pass ${param('--token')}`,
        slug: 'no-credentials-found'
      }))

      return 1;
    }
  }

  if (typeof argv.token === 'string' && subcommand === 'switch') {
    console.error(error({
      message: `This command doesn't work with ${param('--token')}. Please use ${param('--team')}.`,
      slug: 'no-token-allowed'
    }))

    return 1;
  }

  if (typeof argv.token === 'string') {
    const {token} = argv

    if (token.length === 0) {
      console.error(error({
        message: `You defined ${param('--token')}, but it's missing a value`,
        slug: 'missing-token-value'
      }))

      return 1;
    }

    const obj = {
      provider: 'sh',
      token
    }

    const credentialsIndex = ctx.authConfig.credentials.findIndex(
      cred => cred.provider === 'sh'
    )

    if (credentialsIndex === -1) {
      ctx.authConfig.credentials.push(obj)
    } else {
      ctx.authConfig.credentials[credentialsIndex] = obj
    }

    let user

    try {
      user = await getUser({
        apiUrl: ctx.apiUrl,
        token
      })
    } catch (err) {
      console.error(error(err))
      return 1;
    }

    // Don't use team from config if `--token` was set
    if (ctx.config.sh && ctx.config.sh.currentTeam) {
      delete ctx.config.sh.currentTeam
    }

    ctx.config.sh = Object.assign(ctx.config.sh || {}, { user })
  }

  if (typeof argv.team === 'string' && subcommand !== 'login') {
    const { team } = argv
    const { sh } = ctx.config

    if (team.length === 0) {
      console.error(error({
        message: `You defined ${param('--team')}, but it's missing a value`,
        slug: 'missing-team-value'
      }))

      return 1;
    }

    const cachedUser = sh && sh.user && sh.user.username === team

    if (cachedUser) {
      delete ctx.config.sh.currentTeam
    }

    const cachedTeam = sh && sh.currentTeam && sh.currentTeam.slug === team

    // Only download team data if not cached
    if (!cachedTeam && !cachedUser) {
      const { token } = ctx.authConfig.credentials.find(item => item.provider === 'sh')

      const headers = {
        Authorization: `Bearer ${token}`
      }

      const url = `https://api.zeit.co/teams/?slug=${team}`
      let body

      try {
        const res = await fetch(url, { headers })

        if (res.status === 403) {
          console.error(error({
            message: `You don't have access to the specified team`,
            slug: 'team-not-accessible'
          }))

          return 1;
        }

        body = await res.json()
      } catch (err) {
        console.error(error('Not able to load teams'))
        return 1;
      }

      if (!body || body.error) {
        console.error(error({
          message: 'The specified team doesn\'t exist',
          slug: 'team-not-existent'
        }))

        return 1;
      }

      // $FlowFixMe
      delete body.creator_id

      // $FlowFixMe
      delete body.created

      ctx.config.sh.currentTeam = body
    }
  }

  try {
    return exit(await provider[subcommand](ctx))
  } catch (err) {
    console.error(
      error(
        `An unexpected error occurred in ${subcommand}: ${err.stack}`
      )
    )
<<<<<<< HEAD
    return exit(1);
  }
=======
  }

  return 0
>>>>>>> deb4d560
}

debug('start')

const handleRejection = err => {
  debug('handling rejection')

  if (err) {
    if (err instanceof Error) {
      handleUnexpected(err)
    } else {
      console.error(error(`An unexpected rejection occurred\n  ${err}`))
    }
  } else {
    console.error(error('An unexpected empty rejection occurred'))
  }

  exit(1)
}

const handleUnexpected = err => {
  debug('handling unexpected error')

  console.error(
    error(`An unexpected error occurred!\n  ${err.stack} ${err.stack}`)
  )

  exit(1)
}

process.on('unhandledRejection', handleRejection)
process.on('uncaughtException', handleUnexpected)

// Don't use `.then` here. We need to shutdown gracefully, otherwise
// sub commands waiting for further data won't work (like `logs` and `logout`)!
main(process.argv)
  .then(exit)
  .catch(handleUnexpected)<|MERGE_RESOLUTION|>--- conflicted
+++ resolved
@@ -539,22 +539,20 @@
     }
   }
 
+  let exitCode;
+
   try {
-    return exit(await provider[subcommand](ctx))
+    exitCode = await provider[subcommand](ctx);
   } catch (err) {
     console.error(
       error(
         `An unexpected error occurred in ${subcommand}: ${err.stack}`
       )
     )
-<<<<<<< HEAD
-    return exit(1);
-  }
-=======
-  }
-
-  return 0
->>>>>>> deb4d560
+    return 1;
+  }
+
+  return exitCode;
 }
 
 debug('start')
