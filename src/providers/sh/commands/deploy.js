#!/usr/bin/env node

// Native
const { resolve, basename } = require('path')

// Packages
const Progress = require('progress')
const fs = require('fs-extra')
const bytes = require('bytes')
const chalk = require('chalk')
const mri = require('mri')
const ms = require('ms')
const dotenv = require('dotenv')
const { eraseLines } = require('ansi-escapes')
const { write: copy } = require('clipboardy')
const inquirer = require('inquirer')

// Utilities
const Logger = require('../util/build-logger')
const Now = require('../util')
const toHumanPath = require('../../../util/humanize-path')
const { handleError, error } = require('../util/error')
const { fromGit, isRepoPath, gitPathParts } = require('../util/git')
const readMetaData = require('../util/read-metadata')
const checkPath = require('../util/check-path')
const logo = require('../../../util/output/logo')
const cmd = require('../../../util/output/cmd')
const info = require('../../../util/output/info')
const wait = require('../../../util/output/wait')
const NowPlans = require('../util/plans')
const promptBool = require('../../../util/input/prompt-bool')
const promptOptions = require('../util/prompt-options')
const note = require('../../../util/output/note')
const exit = require('../../../util/exit')

const mriOpts = {
  string: ['name', 'alias', 'session-affinity'],
  boolean: [
    'help',
    'version',
    'debug',
    'force',
    'links',
    'no-clipboard',
    'forward-npm',
    'docker',
    'npm',
    'static'
  ],
  alias: {
    env: 'e',
    dotenv: 'E',
    help: 'h',
    debug: 'd',
    version: 'v',
    force: 'f',
    forceSync: 'F',
    links: 'l',
    public: 'p',
    'no-clipboard': 'C',
    'forward-npm': 'N',
    'session-affinity': 'S',
    name: 'n',
    alias: 'a'
  }
}

const help = () => {
  console.log(`
  ${chalk.bold(`${logo} now`)} [options] <command | path>

  ${chalk.dim('Commands:')}

    ${chalk.dim('Cloud')}

      deploy               [path]      Performs a deployment ${chalk.bold(
        '(default)'
      )}
      ls | list            [app]       List deployments
      rm | remove          [id]        Remove a deployment
      ln | alias           [id] [url]  Configures aliases for deployments
      domains              [name]      Manages your domain names
      certs                [cmd]       Manages your SSL certificates
      secrets              [name]      Manages your secret environment variables
      dns                  [name]      Manages your DNS records
      logs                 [url]       Displays the logs for a deployment
      scale                [args]      Scales the instance count of a deployment
      help                 [cmd]       Displays complete help for [cmd]

    ${chalk.dim('Administrative')}

      billing | cc         [cmd]       Manages your credit cards and billing methods
      upgrade | downgrade  [plan]      Upgrades or downgrades your plan
      teams                [team]      Manages your teams
      switch                           Switches between teams and your account
      login                            Login into your account or creates a new one
      logout                           Logout from your account

  ${chalk.dim('Options:')}

    -h, --help                     Output usage information
    -v, --version                  Output the version number
    -n, --name                     Set the name of the deployment
    -A ${chalk.bold.underline('FILE')}, --local-config=${chalk.bold.underline(
    'FILE'
  )}   Path to the local ${'`now.json`'} file
    -Q ${chalk.bold.underline('DIR')}, --global-config=${chalk.bold.underline(
    'DIR'
  )}    Path to the global ${'`.now`'} directory
    -d, --debug                    Debug mode [off]
    -f, --force                    Force a new deployment even if nothing has changed
    -t ${chalk.underline('TOKEN')}, --token=${chalk.underline(
    'TOKEN'
  )}        Login token
    -l, --links                    Copy symlinks without resolving their target
    -p, --public                   Deployment is public (${chalk.dim(
      '`/_src`'
    )} is exposed) [on for oss, off for premium]
    -e, --env                      Include an env var (e.g.: ${chalk.dim(
      '`-e KEY=value`'
    )}). Can appear many times.
    -E ${chalk.underline('FILE')}, --dotenv=${chalk.underline(
    'FILE'
  )}         Include env vars from .env file. Defaults to '.env'
    -C, --no-clipboard             Do not attempt to copy URL to clipboard
    -N, --forward-npm              Forward login information to install private npm modules
    --session-affinity             Session affinity, \`ip\` (default) or \`random\` to control session affinity
    -T, --team                     Set a custom team scope

  ${chalk.dim(
    'Enforceable Types (when both package.json and Dockerfile exist):'
  )}

    --npm                          Node.js application
    --docker                       Docker container
    --static                       Static file hosting

  ${chalk.dim('Examples:')}

  ${chalk.gray('–')} Deploy the current directory

    ${chalk.cyan('$ now')}

  ${chalk.gray('–')} Deploy a custom path ${chalk.dim('`/usr/src/project`')}

    ${chalk.cyan('$ now /usr/src/project')}

  ${chalk.gray('–')} Deploy a GitHub repository

    ${chalk.cyan('$ now user/repo#ref')}

  ${chalk.gray('–')} Deploy with environment variables

    ${chalk.cyan(
      '$ now -e NODE_ENV=production -e MYSQL_PASSWORD=@mysql-password'
    )}

  ${chalk.gray('–')} Show the usage information for the sub command ${chalk.dim(
    '`list`'
  )}

    ${chalk.cyan('$ now help list')}
`)
}

let argv
let path

// Options
let forceNew
let deploymentName
let sessionAffinity
let debug
let clipboard
let forwardNpm
let forceSync
let followSymlinks
let wantsPublic
let apiUrl
let isTTY
let quiet
let alwaysForwardNpm

// If the current deployment is a repo
const gitRepo = {}

const stopDeployment = async msg => {
  handleError(msg)
  await exit(1)
}

const envFields = async list => {
  const questions = []

  for (const field of list) {
    questions.push({
      name: field,
      message: field
    })
  }

  // eslint-disable-next-line import/no-unassigned-import
  require('../../../util/input/patch-inquirer')

  console.log(
    info('Please enter the values for the following environment variables:')
  )
  const answers = await inquirer.prompt(questions)

  for (const answer in answers) {
    if (!{}.hasOwnProperty.call(answers, answer)) {
      continue
    }

    const content = answers[answer]

    if (content === '') {
      await stopDeployment(`Enter a value for ${answer}`)
    }
  }

  return answers
}

async function main(ctx) {
  argv = mri(ctx.argv.slice(2), mriOpts)

  // very ugly hack – this (now-cli's code) expects that `argv._[0]` is the path
  // we should fix this ASAP
  if (argv._[0] === 'sh') {
    argv._.shift()
  }

  if (argv._[0] === 'deploy') {
    argv._.shift()
  }
<<<<<<< HEAD

  if (argv._.length > 0) {
    path = argv._.shift()
  }

  if (argv._.length > 0) {
    console.error(error(`At most one directory can be specified for deploying (${path})`))
    await exit(1)
  }
=======
>>>>>>> 0b1acc13

  if (argv._[0]) {
    // If path is relative: resolve
    // if path is absolute: clear up strange `/` etc
    path = resolve(process.cwd(), argv._[0])
  } else {
    path = process.cwd()
  }

  // Options
  forceNew = argv.force
  deploymentName = argv.name
  sessionAffinity = argv['session-affinity']
  debug = argv.debug
  clipboard = !argv['no-clipboard']
  forwardNpm = argv['forward-npm']
  forceSync = argv.forceSync
  followSymlinks = !argv.links
  wantsPublic = argv.public
  apiUrl = argv.url || 'https://api.zeit.co'
  isTTY = process.stdout.isTTY
  quiet = !isTTY

  if (argv.h || argv.help) {
    help()
    await exit(0)
  }

  const { authConfig: { credentials }, config: { sh } } = ctx
  const { token } = credentials.find(item => item.provider === 'sh')
  const config = sh

  alwaysForwardNpm = config.forwardNpm

  try {
    return sync({ token, config })
  } catch (err) {
    await stopDeployment(err)
  }
}

async function sync({ token, config: { currentTeam, user } }) {
  return new Promise(async (_resolve, reject) => {
    const start = Date.now()
    const rawPath = argv._[0]

    const planPromise = new NowPlans({
      apiUrl,
      token,
      debug,
      currentTeam
    }).getCurrent()

    try {
      await fs.stat(rawPath || path)
    } catch (err) {
      let repo
      let isValidRepo = false

      try {
        isValidRepo = isRepoPath(rawPath)
      } catch (_err) {
        if (err.code === 'INVALID_URL') {
          await stopDeployment(_err)
        } else {
          reject(_err)
        }
      }

      if (isValidRepo) {
        const gitParts = gitPathParts(rawPath)
        Object.assign(gitRepo, gitParts)

        const searchMessage = setTimeout(() => {
          console.log(
            `> Didn't find directory. Searching on ${gitRepo.type}...`
          )
        }, 500)

        try {
          repo = await fromGit(rawPath, debug)
        } catch (err) {}

        clearTimeout(searchMessage)
      }

      if (repo) {
        // Tell now which directory to deploy
        path = repo.path

        // Set global variable for deleting tmp dir later
        // once the deployment has finished
        Object.assign(gitRepo, repo)
      } else if (isValidRepo) {
        const gitRef = gitRepo.ref ? `with "${chalk.bold(gitRepo.ref)}" ` : ''

        await stopDeployment(
          `There's no repository named "${chalk.bold(
            gitRepo.main
          )}" ${gitRef}on ${gitRepo.type}`
        )
      } else {
        console.error(error(`The specified directory "${basename(path)}" doesn't exist.`))
        await exit(1)
      }
    }

    // Make sure that directory is deployable
    try {
      await checkPath(path)
    } catch (err) {
      console.error(error({
        message: err.message,
        slug: 'path-not-deployable'
      }))
      await exit(1)
    }

    if (!quiet) {
      if (gitRepo.main) {
        const gitRef = gitRepo.ref ? ` at "${chalk.bold(gitRepo.ref)}" ` : ''
        console.log(
          `> Deploying ${gitRepo.type} repository "${chalk.bold(
            gitRepo.main
          )}" ${gitRef} under ${chalk.bold(
            (currentTeam && currentTeam.slug) || user.username || user.email
          )}`
        )
      } else {
        console.log(
          `> Deploying ${chalk.bold(toHumanPath(path))} under ${chalk.bold(
            (currentTeam && currentTeam.slug) || user.username || user.email
          )}`
        )
      }
    }

    let deploymentType

    // CLI deployment type explicit overrides
    if (argv.docker) {
      if (debug) {
        console.log(`> [debug] Forcing \`deploymentType\` = \`docker\``)
      }

      deploymentType = 'docker'
    } else if (argv.npm) {
      if (debug) {
        console.log(`> [debug] Forcing \`deploymentType\` = \`npm\``)
      }

      deploymentType = 'npm'
    } else if (argv.static) {
      if (debug) {
        console.log(`> [debug] Forcing \`deploymentType\` = \`static\``)
      }

      deploymentType = 'static'
    }

    let meta
    ;({
      meta,
      deploymentName,
      deploymentType,
      sessionAffinity
    } = await readMeta(path, deploymentName, deploymentType, sessionAffinity))
    const nowConfig = meta.nowConfig

    const now = new Now({ apiUrl, token, debug, currentTeam })

    let dotenvConfig
    let dotenvOption

    if (argv.dotenv) {
      dotenvOption = argv.dotenv
    } else if (nowConfig && nowConfig.dotenv) {
      dotenvOption = nowConfig.dotenv
    }

    if (dotenvOption) {
      const dotenvFileName =
        typeof dotenvOption === 'string' ? dotenvOption : '.env'

      if (!fs.existsSync(dotenvFileName)) {
        console.error(error({
          message: `--dotenv flag is set but ${dotenvFileName} file is missing`,
          slug: 'missing-dotenv-target'
        }))
        await exit(1)
      }

      const dotenvFile = await fs.readFile(dotenvFileName)
      dotenvConfig = dotenv.parse(dotenvFile)
    }

    let pkgEnv = nowConfig && nowConfig.env
    const argEnv = [].concat(argv.env || [])

    if (pkgEnv && Array.isArray(nowConfig.env)) {
      const defined = argEnv.join()
      const askFor = nowConfig.env.filter(item => !defined.includes(`${item}=`))

      pkgEnv = await envFields(askFor)
    }

    // Merge `now.env` from package.json with `-e` arguments
    const envs = [
      ...Object.keys(dotenvConfig || {}).map(k => `${k}=${dotenvConfig[k]}`),
      ...Object.keys(pkgEnv || {}).map(k => `${k}=${pkgEnv[k]}`),
      ...argEnv
    ]

    let secrets
    const findSecret = async uidOrName => {
      if (!secrets) {
        secrets = await now.listSecrets()
      }

      return secrets.filter(secret => {
        return secret.name === uidOrName || secret.uid === uidOrName
      })
    }

    const env_ = await Promise.all(
      envs.map(async kv => {
        if (typeof kv !== 'string') {
          console.error(error('Env key and value missing'))
          await exit(1)
        }

        const [key, ...rest] = kv.split('=')
        let val

        if (rest.length > 0) {
          val = rest.join('=')
        }

        if (/[^A-z0-9_]/i.test(key)) {
          console.error(error(
            `Invalid ${chalk.dim('-e')} key ${chalk.bold(
              `"${chalk.bold(key)}"`
            )}. Only letters, digits and underscores are allowed.`
          ))
          await exit(1)
        }

        if (!key) {
          console.error(error(`Invalid env option ${chalk.bold(`"${kv}"`)}`))
          await exit(1)
        }

        if (val === undefined) {
          if (key in process.env) {
            console.log(
              `> Reading ${chalk.bold(
                `"${chalk.bold(key)}"`
              )} from your env (as no value was specified)`
            )
            // Escape value if it begins with @
            val = process.env[key].replace(/^@/, '\\@')
          } else {
            console.error(error(
              `No value specified for env ${chalk.bold(
                `"${chalk.bold(key)}"`
              )} and it was not found in your env.`
            ))
            await exit(1)
          }
        }

        if (val[0] === '@') {
          const uidOrName = val.substr(1)
          const _secrets = await findSecret(uidOrName)
          if (_secrets.length === 0) {
            if (uidOrName === '') {
              console.error(error(
                `Empty reference provided for env key ${chalk.bold(
                  `"${chalk.bold(key)}"`
                )}`
              ))
            } else {
              console.error(error(
                `No secret found by uid or name ${chalk.bold(`"${uidOrName}"`)}`
              ))
            }
            await exit(1)
          } else if (_secrets.length > 1) {
            console.error(error(
              `Ambiguous secret ${chalk.bold(
                `"${uidOrName}"`
              )} (matches ${chalk.bold(_secrets.length)} secrets)`
            ))
            await exit(1)
          }

          val = { uid: _secrets[0].uid }
        }

        return [key, typeof val === 'string' ? val.replace(/^\\@/, '@') : val]
      })
    )

    const env = {}
    env_.filter(v => Boolean(v)).forEach(([key, val]) => {
      if (key in env) {
        console.log(
          note(`Overriding duplicate env key ${chalk.bold(`"${key}"`)}`)
        )
      }

      env[key] = val
    })

    try {
      await now.create(
        path,
        Object.assign(
          {
            env,
            followSymlinks,
            forceNew,
            forceSync,
            forwardNpm: alwaysForwardNpm || forwardNpm,
            quiet,
            wantsPublic,
            sessionAffinity
          },
          meta
        )
      )
    } catch (err) {
      if (debug) {
        console.log(`> [debug] error: ${err}\n${err.stack}`)
      }

      await stopDeployment(err)
    }

    const { url } = now
    const elapsed = ms(new Date() - start)

    if (isTTY) {
      if (clipboard) {
        try {
          await copy(url)
          console.log(
            `${chalk.cyan('> Ready!')} ${chalk.bold(
              url
            )} (copied to clipboard) [${elapsed}]`
          )
        } catch (err) {
          console.log(
            `${chalk.cyan('> Ready!')} ${chalk.bold(url)} [${elapsed}]`
          )
        }
      } else {
        console.log(`> ${url} [${elapsed}]`)
      }
    } else {
      process.stdout.write(url)
    }

    const startU = new Date()

    const complete = ({ syncCount }) => {
      if (!quiet) {
        const elapsedU = ms(new Date() - startU)
        console.log(
          `> Synced ${syncCount} (${bytes(now.syncAmount)}) [${elapsedU}] `
        )
        console.log('> Initializing…')
      }

      // Close http2 agent
      now.close()

      // Show build logs
      if (!quiet) {
        if (deploymentType === 'static') {
          console.log(`${chalk.cyan('> Deployment complete!')}`)
        } else {
          printLogs(now.host, token, currentTeam, user)
        }
      }
    }

    const plan = await planPromise

    if (plan.id === 'oss' && !wantsPublic) {
      if (isTTY) {
        console.log(
          info(
            `${chalk.bold(
              (currentTeam && `${currentTeam.slug} is`) ||
                `You (${user.username || user.email}) are`
            )} on the OSS plan. Your code and logs will be made ${chalk.bold(
              'public'
            )}.`
          )
        )

        const proceed = await promptBool(
          'Are you sure you want to proceed with the deployment?',
          { trailing: eraseLines(1) }
        )

        if (proceed) {
          console.log(
            note(`You can use ${cmd('now --public')} to skip this prompt`)
          )
        } else {
          const stopSpinner = wait('Canceling deployment')
          await now.remove(now.id, { hard: true })
          stopSpinner()
          console.log(
            info(
              'Deployment aborted. No files were synced.',
              `  You can upgrade by running ${cmd('now upgrade')}.`
            )
          )
          return 0
        }
      } else if (!wantsPublic) {
        const msg =
          '\nYou are on the OSS plan. Your code and logs will be made public.' +
          ' If you agree with that, please run again with --public.'
        await stopDeployment(msg)
      }
    }

    if (now.syncAmount) {
      if (debug && now.syncFileCount !== now.fileCount) {
        console.log(
          `> [debug] total files ${now.fileCount}, ${now.syncFileCount} changed. `
        )
      }
      const size = bytes(now.syncAmount)
      const syncCount = `${now.syncFileCount} file${now.syncFileCount > 1
        ? 's'
        : ''}`
      const bar = new Progress(
        `> Upload [:bar] :percent :etas (${size}) [${syncCount}]`,
        {
          width: 20,
          complete: '=',
          incomplete: '',
          total: now.syncAmount,
          clear: true
        }
      )

      now.upload()

      now.on('upload', ({ names, data }) => {
        const amount = data.length
        if (debug) {
          console.log(
            `> [debug] Uploaded: ${names.join(' ')} (${bytes(data.length)})`
          )
        }
        bar.tick(amount)
      })

      now.on('complete', () => complete({ syncCount }))

      now.on('error', async err => {
        console.error(error('Upload failed'))
        await stopDeployment(err)
      })
    } else {
      if (!quiet) {
        console.log(`> Initializing…`)
      }

      // Close http2 agent
      now.close()

      // Show build logs
      if (!quiet) {
        if (deploymentType === 'static') {
          console.log(`${chalk.cyan('> Deployment complete!')}`)
        } else {
          printLogs(now.host, token, currentTeam, user)
        }
      }
    }
  })
}

async function readMeta(
  _path,
  _deploymentName,
  deploymentType,
  _sessionAffinity
) {
  try {
    const meta = await readMetaData(_path, {
      deploymentType,
      deploymentName: _deploymentName,
      quiet: true,
      sessionAffinity: _sessionAffinity
    })

    if (!deploymentType) {
      deploymentType = meta.type

      if (debug) {
        console.log(
          `> [debug] Detected \`deploymentType\` = \`${deploymentType}\``
        )
      }
    }

    if (!_deploymentName) {
      _deploymentName = meta.name

      if (debug) {
        console.log(
          `> [debug] Detected \`deploymentName\` = "${_deploymentName}"`
        )
      }
    }

    return {
      meta,
      deploymentName: _deploymentName,
      deploymentType,
      sessionAffinity: _sessionAffinity
    }
  } catch (err) {
    if (isTTY && err.code === 'MULTIPLE_MANIFESTS') {
      if (debug) {
        console.log('> [debug] Multiple manifests found, disambiguating')
      }

      console.log(
        `> Two manifests found. Press [${chalk.bold(
          'n'
        )}] to deploy or re-run with --flag`
      )

      deploymentType = await promptOptions([
        ['npm', `${chalk.bold('package.json')}\t${chalk.gray('   --npm')} `],
        ['docker', `${chalk.bold('Dockerfile')}\t${chalk.gray('--docker')} `]
      ])

      if (debug) {
        console.log(
          `> [debug] Selected \`deploymentType\` = "${deploymentType}"`
        )
      }

      return readMeta(_path, _deploymentName, deploymentType)
    }
    throw err
  }
}

function printLogs(host, token) {
  // Log build
  const logger = new Logger(host, token, { debug, quiet })

  logger.on('error', async err => {
    if (!quiet) {
      if (err && err.type === 'BUILD_ERROR') {
        console.error(error(
          `The build step of your project failed. To retry, run ${cmd(
            'now --force'
          )}.`
        ))
      } else {
        console.error(error('Deployment failed'))
      }
    }

    if (gitRepo && gitRepo.cleanup) {
      // Delete temporary directory that contains repository
      gitRepo.cleanup()

      if (debug) {
        console.log(`> [debug] Removed temporary repo directory`)
      }
    }

    await exit(1)
  })

  logger.on('close', async () => {
    if (!quiet) {
      console.log(`${chalk.cyan('> Deployment complete!')}`)
    }

    if (gitRepo && gitRepo.cleanup) {
      // Delete temporary directory that contains repository
      gitRepo.cleanup()

      if (debug) {
        console.log(`> [debug] Removed temporary repo directory`)
      }
    }

    await exit()
  })
}

module.exports = main<|MERGE_RESOLUTION|>--- conflicted
+++ resolved
@@ -234,18 +234,6 @@
   if (argv._[0] === 'deploy') {
     argv._.shift()
   }
-<<<<<<< HEAD
-
-  if (argv._.length > 0) {
-    path = argv._.shift()
-  }
-
-  if (argv._.length > 0) {
-    console.error(error(`At most one directory can be specified for deploying (${path})`))
-    await exit(1)
-  }
-=======
->>>>>>> 0b1acc13
 
   if (argv._[0]) {
     // If path is relative: resolve
