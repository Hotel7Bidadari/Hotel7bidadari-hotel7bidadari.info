#!/usr/bin/env node

// Native
const { resolve, basename } = require('path')

// Packages
const Progress = require('progress')
const fs = require('fs-extra')
const bytes = require('bytes')
const chalk = require('chalk')
const mri = require('mri')
const ms = require('ms')
const dotenv = require('dotenv')
const { eraseLines } = require('ansi-escapes')
const { write: copy } = require('clipboardy')
const inquirer = require('inquirer')
const retry = require('async-retry')
const jsonlines = require('jsonlines')

// Utilities
const Logger = require('../util/build-logger')
const Now = require('../util')
const createOutput = require('../../../util/output')
const toHumanPath = require('../../../util/humanize-path')
const { handleError, error } = require('../util/error')
const { fromGit, isRepoPath, gitPathParts } = require('../util/git')
const readMetaData = require('../util/read-metadata')
const checkPath = require('../util/check-path')
const logo = require('../../../util/output/logo')
const cmd = require('../../../util/output/cmd')
const wait = require('../../../util/output/wait')
const promptBool = require('../../../util/input/prompt-bool')
const promptOptions = require('../util/prompt-options')
const note = require('../../../util/output/note')
const exit = require('../../../util/exit')

const mriOpts = {
  string: ['name', 'alias', 'session-affinity'],
  boolean: [
    'help',
    'version',
    'debug',
    'force',
    'links',
    'no-clipboard',
    'forward-npm',
    'docker',
    'npm',
    'static',
    'public'
  ],
  alias: {
    env: 'e',
    dotenv: 'E',
    help: 'h',
    debug: 'd',
    version: 'v',
    force: 'f',
    links: 'l',
    public: 'p',
    'no-clipboard': 'C',
    'forward-npm': 'N',
    'session-affinity': 'S',
    name: 'n',
    alias: 'a'
  }
}

const help = () => {
  console.log(`
  ${chalk.bold(`${logo} now`)} [options] <command | path>

  ${chalk.dim('Commands:')}

    ${chalk.dim('Cloud')}

      deploy               [path]      Performs a deployment ${chalk.bold(
        '(default)'
      )}
      ls | list            [app]       List deployments
      rm | remove          [id]        Remove a deployment
      ln | alias           [id] [url]  Configures aliases for deployments
      domains              [name]      Manages your domain names
      certs                [cmd]       Manages your SSL certificates
      secrets              [name]      Manages your secret environment variables
      dns                  [name]      Manages your DNS records
      logs                 [url]       Displays the logs for a deployment
      scale                [args]      Scales the instance count of a deployment
      help                 [cmd]       Displays complete help for [cmd]

    ${chalk.dim('Administrative')}

      billing | cc         [cmd]       Manages your credit cards and billing methods
      upgrade | downgrade  [plan]      Upgrades or downgrades your plan
      teams                [team]      Manages your teams
      switch                           Switches between teams and your account
      login                            Login into your account or creates a new one
      logout                           Logout from your account

  ${chalk.dim('Options:')}

    -h, --help                     Output usage information
    -v, --version                  Output the version number
    -n, --name                     Set the name of the deployment
    -A ${chalk.bold.underline('FILE')}, --local-config=${chalk.bold.underline(
    'FILE'
  )}   Path to the local ${'`now.json`'} file
    -Q ${chalk.bold.underline('DIR')}, --global-config=${chalk.bold.underline(
    'DIR'
  )}    Path to the global ${'`.now`'} directory
    -d, --debug                    Debug mode [off]
    -f, --force                    Force a new deployment even if nothing has changed
    -t ${chalk.underline('TOKEN')}, --token=${chalk.underline(
    'TOKEN'
  )}        Login token
    -l, --links                    Copy symlinks without resolving their target
    -p, --public                   Deployment is public (${chalk.dim(
      '`/_src`'
    )} is exposed) [on for oss, off for premium]
    -e, --env                      Include an env var (e.g.: ${chalk.dim(
      '`-e KEY=value`'
    )}). Can appear many times.
    -E ${chalk.underline('FILE')}, --dotenv=${chalk.underline(
    'FILE'
  )}         Include env vars from .env file. Defaults to '.env'
    -C, --no-clipboard             Do not attempt to copy URL to clipboard
    -N, --forward-npm              Forward login information to install private npm modules
    --session-affinity             Session affinity, \`ip\` or \`random\` (default) to control session affinity
    -T, --team                     Set a custom team scope

  ${chalk.dim(`Enforceable Types (by default, it's detected automatically):`)}

    --npm                          Node.js application
    --docker                       Docker container
    --static                       Static file hosting

  ${chalk.dim('Examples:')}

  ${chalk.gray('–')} Deploy the current directory

    ${chalk.cyan('$ now')}

  ${chalk.gray('–')} Deploy a custom path

    ${chalk.cyan('$ now /usr/src/project')}

  ${chalk.gray('–')} Deploy a GitHub repository

    ${chalk.cyan('$ now user/repo#ref')}

  ${chalk.gray('–')} Deploy with environment variables

    ${chalk.cyan('$ now -e NODE_ENV=production -e SECRET=@mysql-secret')}

  ${chalk.gray('–')} Show the usage information for the sub command ${chalk.dim(
    '`list`'
  )}

    ${chalk.cyan('$ now help list')}
`)
}

let argv
let paths

// Options
let forceNew
let deploymentName
let sessionAffinity
let log
let debug
let debugEnabled
let clipboard
let forwardNpm
let followSymlinks
let wantsPublic
let apiUrl
let isTTY
let quiet
let alwaysForwardNpm

// If the current deployment is a repo
const gitRepo = {}

const stopDeployment = async msg => {
  handleError(msg)
  await exit(1)
}

// Converts `env` Arrays, Strings and Objects into env Objects.
// `null` empty value means to prompt user for value upon deployment.
// `undefined` empty value means to inherit value from user's env.
const parseEnv = (env, empty) => {
  if (!env) {
    return {}
  }
  if (typeof env === 'string') {
    // a single `--env` arg comes in as a String
    env = [env]
  }
  if (Array.isArray(env)) {
    return env.reduce((o, e) => {
      let key
      let value
      const equalsSign = e.indexOf('=')
      if (equalsSign === -1) {
        key = e
        value = empty
      } else {
        key = e.substr(0, equalsSign)
        value = e.substr(equalsSign + 1)
      }
      o[key] = value
      return o
    }, {})
  }
  // assume it's already an Object
  return env
}

const promptForEnvFields = async list => {
  if (list.length === 0) {
    return {}
  }

  const questions = []

  for (const field of list) {
    questions.push({
      name: field,
      message: field
    })
  }

  // eslint-disable-next-line import/no-unassigned-import
  require('../../../util/input/patch-inquirer')

  log('Please enter values for the following environment variables:')
  const answers = await inquirer.prompt(questions)

  for (const answer of Object.keys(answers)) {
    const content = answers[answer]

    if (content === '') {
      await stopDeployment(`Enter a value for ${answer}`)
    }
  }

  return answers
}

async function main(ctx) {
  argv = mri(ctx.argv.slice(2), mriOpts)

  // very ugly hack – this (now-cli's code) expects that `argv._[0]` is the path
  // we should fix this ASAP
  if (argv._[0] === 'sh') {
    argv._.shift()
  }

  if (argv._[0] === 'deploy') {
    argv._.shift()
  }

  if (argv._.length > 0) {
    // If path is relative: resolve
    // if path is absolute: clear up strange `/` etc
    paths = argv._.map(item => resolve(process.cwd(), item))
  } else {
    paths = [process.cwd()]
  }

  // Options
  forceNew = argv.force
  deploymentName = argv.name
  sessionAffinity = argv['session-affinity']
  debugEnabled = argv.debug
  clipboard = !argv['no-clipboard']
  forwardNpm = argv['forward-npm']
  followSymlinks = !argv.links
  wantsPublic = argv.public
  apiUrl = ctx.apiUrl
  isTTY = process.stdout.isTTY
  quiet = !isTTY
  ;({ log, debug } = createOutput({ debug: debugEnabled }))

  if (argv.h || argv.help) {
    help()
    await exit(0)
  }

  const { authConfig: { credentials }, config: { sh } } = ctx
  const { token } = credentials.find(item => item.provider === 'sh')
  const config = sh

  alwaysForwardNpm = config.forwardNpm

  try {
    return sync({ token, config, showMessage: true })
  } catch (err) {
    await stopDeployment(err)
  }
}

async function sync({ token, config: { currentTeam, user }, showMessage }) {
  return new Promise(async (_resolve, reject) => {
    const start = Date.now()

    let deploymentType
    let isFile

    if (paths.length === 1) {
      try {
        const fsData = await fs.lstat(paths[0])

        if (fsData.isFile()) {
          isFile = true
          deploymentType = 'static'
        }
      } catch (err) {
        let repo
        let isValidRepo = false

        try {
          isValidRepo = isRepoPath(paths[0])
        } catch (_err) {
          if (err.code === 'INVALID_URL') {
            await stopDeployment(_err)
          } else {
            reject(_err)
          }
        }

        if (isValidRepo) {
          const gitParts = gitPathParts(paths[0])
          Object.assign(gitRepo, gitParts)

          const searchMessage = setTimeout(() => {
            log(`Didn't find directory. Searching on ${gitRepo.type}...`)
          }, 500)

          try {
            repo = await fromGit(paths[0], debugEnabled)
          } catch (err) {}

          clearTimeout(searchMessage)
        }

        if (repo) {
          // Tell now which directory to deploy
          paths = [ repo.path ]

          // Set global variable for deleting tmp dir later
          // once the deployment has finished
          Object.assign(gitRepo, repo)
        } else if (isValidRepo) {
          const gitRef = gitRepo.ref ? `with "${chalk.bold(gitRepo.ref)}" ` : ''

          await stopDeployment(`There's no repository named "${chalk.bold(
              gitRepo.main
            )}" ${gitRef}on ${gitRepo.type}`)
        } else {
          log(error(`The specified directory "${basename(paths[0])}" doesn't exist.`))
          await exit(1)
        }
      }
    } else {
      isFile = false
      deploymentType = 'static'
    }

    const checkers = []

    if (isFile || (!isFile && paths.length === 1)) {
      checkers.push(checkPath(paths[0]))
    } else {
      for (const path of paths) {
        const fsData = await fs.lstat(path)

        if (fsData.isFile()) {
          continue
        }

        checkers.push(checkPath(path))
      }
    }

    try {
      await Promise.all(checkers)
    } catch (err) {
      log(error({
        message: err.message,
        slug: 'path-not-deployable'
      }))

      await exit(1)
    }

    if (!quiet && showMessage) {
      if (gitRepo.main) {
        const gitRef = gitRepo.ref ? ` at "${chalk.bold(gitRepo.ref)}" ` : ''

        log(`Deploying ${gitRepo.type} repository "${chalk.bold(
            gitRepo.main
          )}"${gitRef} under ${chalk.bold(
            (currentTeam && currentTeam.slug) || user.username || user.email
          )}`)
      } else {
        const list = paths
          .map((path, index) => {
            let suffix = ''

            if (paths.length > 1 && index !== paths.length - 1) {
              suffix = index < paths.length - 2 ? ', ' : ' and '
            }

            return chalk.bold(toHumanPath(path)) + suffix
          })
          .join('')

        log(`Deploying ${list} under ${chalk.bold(
            (currentTeam && currentTeam.slug) || user.username || user.email
          )}`)
      }
    }

    let meta

    if (!isFile && deploymentType !== 'static') {
      if (argv.docker) {
        debug(`Forcing \`deploymentType\` = \`docker\``)
        deploymentType = 'docker'
      } else if (argv.npm) {
        debug(`Forcing \`deploymentType\` = \`npm\``)
        deploymentType = 'npm'
      } else if (argv.static) {
        debug(`Forcing \`deploymentType\` = \`static\``)
        deploymentType = 'static'
      }
    } else if (deploymentType === 'static') {
      debug(`Forcing \`deploymentType\` = \`static\` automatically`)

      meta = {
        name: isFile
          ? 'file'
          : paths.length === 1 ? basename(paths[0]) : 'files',
        type: deploymentType,
        pkg: undefined,
        nowConfig: undefined,
        hasNowJson: false,

        // XXX: legacy
        deploymentType,
        sessionAffinity
      }
    }

    if (!meta) {
      ;({
        meta,
        deploymentName,
        deploymentType,
        sessionAffinity
      } = await readMeta(paths[0], deploymentName, deploymentType, sessionAffinity))
    }

    const nowConfig = meta.nowConfig
    const now = new Now({ apiUrl, token, debug: debugEnabled, currentTeam })

    let dotenvConfig
    let dotenvOption

    if (argv.dotenv) {
      dotenvOption = argv.dotenv
    } else if (nowConfig && nowConfig.dotenv) {
      dotenvOption = nowConfig.dotenv
    }

    if (dotenvOption) {
      const dotenvFileName =
        typeof dotenvOption === 'string' ? dotenvOption : '.env'

      try {
        const dotenvFile = await fs.readFile(dotenvFileName)
        dotenvConfig = dotenv.parse(dotenvFile)
      } catch (err) {
        if (err.code === 'ENOENT') {
          log(error({
            message: `--dotenv flag is set but ${dotenvFileName} file is missing`,
            slug: 'missing-dotenv-target'
          }))

          await exit(1)
        } else {
          throw err
        }
      }
    }

    // Merge dotenv config, `env` from now.json, and `--env` / `-e` arguments
    const deploymentEnv = Object.assign(
      {},
      dotenvConfig,
      parseEnv(nowConfig && nowConfig.env, null),
      parseEnv(argv.env, undefined)
    )

    // If there's any envs with `null` then prompt the user for the values
    const askFor = Object.keys(deploymentEnv).filter(
      key => deploymentEnv[key] === null
    )
    Object.assign(deploymentEnv, await promptForEnvFields(askFor))

    let secrets
    const findSecret = async uidOrName => {
      if (!secrets) {
        secrets = await now.listSecrets()
      }

      return secrets.filter(secret => {
        return secret.name === uidOrName || secret.uid === uidOrName
      })
    }

    const env_ = await Promise.all(
      Object.keys(deploymentEnv).map(async key => {
        if (!key) {
          log(error({
            message: 'Environment variable name is missing',
            slug: 'missing-env-key-value'
          }))

          await exit(1)
        }

        if (/[^A-z0-9_]/i.test(key)) {
          log(error(
            `Invalid ${chalk.dim('-e')} key ${chalk.bold(
              `"${chalk.bold(key)}"`
            )}. Only letters, digits and underscores are allowed.`
          ))

          await exit(1)
        }

        let val = deploymentEnv[key]

        if (val === undefined) {
          if (key in process.env) {
            log(
              `Reading ${chalk.bold(
                `"${chalk.bold(key)}"`
              )} from your env (as no value was specified)`
            )
            // Escape value if it begins with @
            val = process.env[key].replace(/^@/, '\\@')
          } else {
            log(error(
              `No value specified for env ${chalk.bold(
                `"${chalk.bold(key)}"`
              )} and it was not found in your env.`
            ))

            await exit(1)
          }
        }

        if (val[0] === '@') {
          const uidOrName = val.substr(1)
          const _secrets = await findSecret(uidOrName)

          if (_secrets.length === 0) {
            if (uidOrName === '') {
              log(error(
                `Empty reference provided for env key ${chalk.bold(
                  `"${chalk.bold(key)}"`
                )}`
              ))
            } else {
              log(error({
                message: `No secret found by uid or name ${chalk.bold(`"${uidOrName}"`)}`,
                slug: 'env-no-secret'
              }))
            }

            await exit(1)
          } else if (_secrets.length > 1) {
            log(error(
              `Ambiguous secret ${chalk.bold(
                `"${uidOrName}"`
              )} (matches ${chalk.bold(_secrets.length)} secrets)`
            ))

            await exit(1)
          }

          val = { uid: _secrets[0].uid }
        }

        return [key, typeof val === 'string' ? val.replace(/^\\@/, '@') : val]
      })
    )

    const env = {}

    env_.filter(v => Boolean(v)).forEach(([key, val]) => {
      if (key in env) {
        log(
          note(`Overriding duplicate env key ${chalk.bold(`"${key}"`)}`)
        )
      }

      env[key] = val
    })

    let syncCount

    try {
      const createArgs = Object.assign(
        {
          env,
          followSymlinks,
          forceNew,
          forwardNpm: alwaysForwardNpm || forwardNpm,
          quiet,
          wantsPublic,
          sessionAffinity,
          isFile
        },
        meta
      )

      await now.create(paths, createArgs)

      if (now.syncFileCount > 0) {
        await new Promise((resolve) => {
          if (now.syncFileCount !== now.fileCount) {
            debug(`Total files ${now.fileCount}, ${now.syncFileCount} changed`)
          }

          const size = bytes(now.syncAmount)
          syncCount = `${now.syncFileCount} file${now.syncFileCount > 1
            ? 's'
            : ''}`
          const bar = new Progress(
            `> Upload [:bar] :percent :etas (${size}) [${syncCount}]`,
            {
              width: 20,
              complete: '=',
              incomplete: '',
              total: now.syncAmount,
              clear: true
            }
          )

          now.upload()

          now.on('upload', ({ names, data }) => {
            const amount = data.length
            debug(`Uploaded: ${names.join(' ')} (${bytes(data.length)})`)

            bar.tick(amount)
          })

          now.on('complete', () => resolve())

          now.on('error', err => {
            log(error('Upload failed'))
            reject(err)
          })
        })

        await now.create(paths, createArgs)
      }
    } catch (err) {
      if (err.code === 'plan_requires_public') {
        if (!wantsPublic) {
          const who = currentTeam ? 'your team is' : 'you are'

          let proceed
          log(`Your deployment's code and logs will be publicly accessible because ${who} subscribed to the OSS plan.`)

          if (isTTY) {
            proceed = await promptBool('Are you sure you want to proceed?', {
              trailing: eraseLines(1)
            })
          }

          let url = 'https://zeit.co/account/plan'

          if (currentTeam) {
            url = `https://zeit.co/teams/${currentTeam.slug}/settings/plan`
          }

          log(note(`You can use ${cmd('now --public')} or upgrade your plan (${url}) to skip this prompt`))

          if (!proceed) {
            if (typeof proceed === 'undefined') {
              const message = `If you agree with that, please run again with ${cmd('--public')}.`
              log(error(message))

              await exit(1)
            } else {
              log('Aborted')
              await exit(0)
            }

            return
          }
        }

        wantsPublic = true

        sync({
          token,
          config: {
            currentTeam,
            user
          },
          showMessage: false
        })

        return
      } else {
        debug(`Error: ${err}\n${err.stack}`)
      }

      await stopDeployment(err)
    }

    const { url } = now
    const elapsed = ms(new Date() - start)

    if (isTTY) {
      if (clipboard) {
        try {
          await copy(url)

          log(
            chalk`{cyan Ready!} {bold ${url}} (copied to clipboard) [${elapsed}]`
          )
        } catch (err) {
          debug(`Error copying to clipboard: ${err}`)
          log(chalk`{cyan Ready!} {bold ${url}} [${elapsed}]`)
        }
      } else {
        log(`${url} [${elapsed}]`)
      }
    } else {
      process.stdout.write(url)
    }

    const startU = new Date()

    if (!quiet) {
      if (syncCount) {
        const elapsedU = ms(new Date() - startU)
        log(`Synced ${syncCount} (${bytes(now.syncAmount)}) [${elapsedU}]`)
      }
    }

    // Show build logs
    if (deploymentType === 'static') {
      if (!quiet) {
        log(chalk`{cyan Deployment complete!}`)
      }
      await exit(0)
    } else {
      if (nowConfig && nowConfig.atlas) {
        const cancelWait = wait('Initializing...')

        try {
          await printEvents(now, currentTeam, {
            onOpen: cancelWait,
            debug: debugEnabled
          })
        } catch (err) {
          cancelWait()
          throw err
        }

        await exit(0)
      } else {
<<<<<<< HEAD
        if (!now.syncFileCount && !forceNew) {
          if (!quiet) {
            log(chalk`{cyan Deployment ready!}`)
          }
          exit(0)
        }

=======
>>>>>>> f72dcefe
        if (!quiet) {
          log('Initializing…')
        }

        printLogs(now.host, token, currentTeam, user)
      }
    }
  })
}

async function readMeta(
  _path,
  _deploymentName,
  deploymentType,
  _sessionAffinity
) {
  try {
    const meta = await readMetaData(_path, {
      deploymentType,
      deploymentName: _deploymentName,
      quiet: true,
      sessionAffinity: _sessionAffinity
    })

    if (!deploymentType) {
      deploymentType = meta.type
      debug(`Detected \`deploymentType\` = \`${deploymentType}\``)
    }

    if (!_deploymentName) {
      _deploymentName = meta.name
      debug(`Detected \`deploymentName\` = "${_deploymentName}"`)
    }

    return {
      meta,
      deploymentName: _deploymentName,
      deploymentType,
      sessionAffinity: _sessionAffinity
    }
  } catch (err) {
    if (isTTY && err.code === 'MULTIPLE_MANIFESTS') {
      debug('Multiple manifests found, disambiguating')
      log(
        `Two manifests found. Press [${chalk.bold(
          'n'
        )}] to deploy or re-run with --flag`
      )

      deploymentType = await promptOptions([
        ['npm', `${chalk.bold('package.json')}\t${chalk.gray('   --npm')} `],
        ['docker', `${chalk.bold('Dockerfile')}\t${chalk.gray('--docker')} `]
      ])

      debug(`Selected \`deploymentType\` = "${deploymentType}"`)
      return readMeta(_path, _deploymentName, deploymentType)
    }
    throw err
  }
}

async function printEvents(now, currentTeam = null, {
  onOpen = ()=>{},
  debug = false
} = {}) {
  let url = `${apiUrl}/v1/now/deployments/${now.id}/events?follow=1`

  if (currentTeam) {
    url += `&teamId=${currentTeam.id}`
  }

  debug(`Events ${url}`)

  // we keep track of how much we log in case we
  // drop the connection and have to start over
  let o = 0

  await retry(async (bail, attemptNumber) => {
    if (attemptNumber > 1) {
      debug('Retrying events')
    }

    // if we are retrying, we clear past logs
    if (!quiet && o) process.stdout.write(eraseLines(0))

    const res = await now._fetch(url)
    if (res.ok) {
      // fire the open callback and ensure it's only fired once
      onOpen()
      onOpen = ()=>{}

      // handle the event stream and make the promise get rejected
      // if errors occur so we can retry
      return new Promise((resolve, reject) => {
        const stream = res.body.pipe(jsonlines.parse())
        const onData = ({ type, payload }) => {
          // if we are 'quiet' because we are piping, simply
          // wait for the first instance to be started
          // and ignore everything else
          if (quiet) {
            if (type === 'instance-start') {
              resolve()
            }
            return
          }

          switch (type) {
            case 'build-start':
              o++
              log('Building…')
              break

            case 'stdout':
            case 'stderr':
              log(payload)
              break

            case 'build-complete':
              o++
              log(chalk`{cyan Success!} Build complete`)
              break

            case 'instance-start':
              o++
              log(chalk`{cyan Success!} Build complete`)

              // avoid lingering events
              stream.off('data', onData)

              // close the stream and resolve
              stream.end()
              resolve()
              break
          }
        }
        stream.on('data', onData)
        stream.on('error', err => {
          reject(new Error(`Deployment event stream error: ${err.stack}`))
        })
      })
    } else {
      const err = new Error(`Deployment events status ${res.status}`)

      if (res.status < 500) {
        bail(err)
      } else {
        throw err
      }
    }
  }, {
    retries: 4
  })
}

function printLogs(host, token) {
  // Log build
  const logger = new Logger(host, token, { debug: debugEnabled, quiet })

  logger.on('error', async err => {
    if (!quiet) {
      if (err && err.type === 'BUILD_ERROR') {
        log(error(
          `The build step of your project failed. To retry, run ${cmd(
            'now --force'
          )}.`
        ))
      } else {
        log(error('Deployment failed'))
      }
    }

    if (gitRepo && gitRepo.cleanup) {
      // Delete temporary directory that contains repository
      gitRepo.cleanup()

      debug(`Removed temporary repo directory`)
    }

    await exit(1)
  })

  logger.on('close', async () => {
    if (!quiet) {
      log(chalk`{cyan Deployment complete!}`)
    }

    if (gitRepo && gitRepo.cleanup) {
      // Delete temporary directory that contains repository
      gitRepo.cleanup()

      debug(`Removed temporary repo directory`)
    }

    await exit()
  })
}

module.exports = main<|MERGE_RESOLUTION|>--- conflicted
+++ resolved
@@ -781,16 +781,6 @@
 
         await exit(0)
       } else {
-<<<<<<< HEAD
-        if (!now.syncFileCount && !forceNew) {
-          if (!quiet) {
-            log(chalk`{cyan Deployment ready!}`)
-          }
-          exit(0)
-        }
-
-=======
->>>>>>> f72dcefe
         if (!quiet) {
           log('Initializing…')
         }
