// @flow

// Packages
const arg = require('arg')
const chalk = require('chalk')
const fetch = require('node-fetch')
const fs = require('fs-extra')
const ms = require('ms')
const path = require('path');
const plural = require('pluralize')
const psl = require('psl');
const qs = require('querystring')
const retry = require('async-retry')
const sleep = require('then-sleep');
const table = require('text-table')

// Utilities
const { handleError } = require('../util/error')
const { tick } = require('../../../util/output/chars')
const argCommon = require('../util/arg-common')()
const cmd = require('../../../util/output/cmd')
const createOutput = require('../../../util/output')
const elapsed = require('../../../util/output/elapsed')
const eraseLines = require('../../../util/output/erase-lines')
const getContextName = require('../util/get-context-name')
const humanizePath = require('../../../util/humanize-path')
const isValidDomain = require('../util/domains/is-valid-domain')
const logo = require('../../../util/output/logo')
const Now = require('../util/')
const NowAlias = require('../util/alias')
const promptBool = require('../../../util/input/prompt-bool')
const stamp = require('../../../util/output/stamp')
const strlen = require('../util/strlen')
const toHost = require('../util/to-host')
const wait = require('../../../util/output/wait')

// $FlowFixMe
const isTTY = process.stdout.isTTY

// the "auto" value for scaling
const AUTO = 'auto'
const USE_WILDCARD_CERTS = false

const help = () => {
  console.log(`
  ${chalk.bold(`${logo} now alias`)} [options] <command>

  ${chalk.dim('Commands:')}

    ls    [app]                  Show all aliases (or per app name)
    set   <deployment> <alias>   Create a new alias
    rm    <alias>                Remove an alias using its hostname

  ${chalk.dim('Options:')}

    -h, --help                          Output usage information
    -A ${chalk.bold.underline('FILE')}, --local-config=${chalk.bold.underline(
    'FILE'
  )}        Path to the local ${'`now.json`'} file
    -Q ${chalk.bold.underline('DIR')}, --global-config=${chalk.bold.underline(
    'DIR'
  )}         Path to the global ${'`.now`'} directory
    -r ${chalk.bold.underline('RULES_FILE')}, --rules=${chalk.bold.underline(
    'RULES_FILE'
  )}   Rules file
    -d, --debug                         Debug mode [off]
    -t ${chalk.bold.underline('TOKEN')}, --token=${chalk.bold.underline(
    'TOKEN'
  )}             Login token
    -T, --team                          Set a custom team scope

  ${chalk.dim('Examples:')}

  ${chalk.gray('–')} Add a new alias to ${chalk.underline('my-api.now.sh')}

      ${chalk.cyan(
        `$ now alias set ${chalk.underline(
          'api-ownv3nc9f8.now.sh'
        )} ${chalk.underline('my-api.now.sh')}`
      )}

      Custom domains work as alias targets

      ${chalk.cyan(
        `$ now alias set ${chalk.underline(
          'api-ownv3nc9f8.now.sh'
        )} ${chalk.underline('my-api.com')}`
      )}

      ${chalk.dim('–')} The subcommand ${chalk.dim(
    '`set`'
  )} is the default and can be skipped.
      ${chalk.dim('–')} ${chalk.dim(
    'Protocols'
  )} in the URLs are unneeded and ignored.

  ${chalk.gray('–')} Add and modify path based aliases for ${chalk.underline(
    'zeit.ninja'
  )}

      ${chalk.cyan(
        `$ now alias ${chalk.underline('zeit.ninja')} -r ${chalk.underline(
          'rules.json'
        )}`
      )}

      Export effective routing rules

      ${chalk.cyan(
        `$ now alias ls aliasId --json > ${chalk.underline('rules.json')}`
      )}
`)
}

module.exports = async function main(ctx: any): Promise<number> {
  let argv
  let subcommand

  try {
    argv = arg(ctx.argv.slice(3), {
      ...argCommon,
      '--yes': Boolean,
      '-y': '--yes',

      '--json': Boolean,

      '--rules': String,
      '-r': '--rules'
    })
  } catch (err) {
    handleError(err)
    return 1;
  }

  subcommand = argv._[0]

  if (argv['--help']) {
    help()
    return 2;
  }

  const debugEnabled = argv['--debug']
  const output = createOutput({ debug: debugEnabled })
  let args

  switch (subcommand) {
    case 'ls':
    case 'list':
      args = argv._.slice(1);
      return ls(ctx, argv, args, output);
    case 'rm':
    case 'remove':
      args = argv._.slice(1)
      return rm(ctx, argv, args, output);
    case 'set':
      args = argv._.slice(1)
      return set(ctx, argv, args, output);
    default:
      args = argv._
      return set(ctx, argv, args, output);
  }
}

async function confirmDeploymentRemoval(alias, _alias) {
  const time = chalk.gray(ms(new Date() - new Date(_alias.created)) + ' ago')
  const _sourceUrl = _alias.deployment
    ? chalk.underline(_alias.deployment.url)
    : null
  const tbl = table(
    [
      [
        ...(_sourceUrl ? [_sourceUrl] : []),
        chalk.underline(_alias.alias),
        time
      ]
    ],
    {
      align: ['l', 'l', 'r'],
      hsep: ' '.repeat(4),
      stringLength: strlen
    }
  )

  const msg = `The following alias will be removed permanently\n  ${tbl} \n  Are you sure?`
  return promptBool(msg, {
    trailing: '\n'
  })
}

function findAlias(alias, list, output) {
  let key
  let val

  if (/\./.test(alias)) {
    val = toHost(alias)
    key = 'alias'
  } else {
    val = alias
    key = 'uid'
  }

  const _alias = list.find(d => {
    if (d[key] === val) {
      output.debug(`matched alias ${d.uid} by ${key} ${val}`)
      return true
    }

    // Match prefix
    if (`${val}.now.sh` === d.alias) {
      output.debug(`matched alias ${d.uid} by url ${d.host}`)
      return true
    }

    return false
  })

  return _alias
}

async function ls (ctx, opts, args, output): Promise<number> {
  const {authConfig: { credentials }, config: { sh }} = ctx
  const {token} = credentials.find(item => item.provider === 'sh')
  const { currentTeam } = sh;
  const contextName = getContextName(sh);

  const {log, error, print} = output;
  const { apiUrl } = ctx;
  const { ['--debug']: debugEnabled } = opts;

  const alias = new NowAlias({ apiUrl, token, debug: debugEnabled, currentTeam })

  if (args.length === 1) {
    let cancelWait;

    if (!opts['--json']) {
      cancelWait = wait(`Fetching alias details for "${args[0]}" under ${chalk.bold(contextName)}`);
    }
    
    const list = await alias.listAliases()
    const item = list.find(listItem => {
      return (listItem.uid === args[0] || listItem.alias === args[0])
    })

    if (!item || !item.rules) {
      if (cancelWait) {
        cancelWait()
      }
      error(`Could not match path alias for: ${args[0]}`)
      return 1
    }

    if (opts['--json']) {
      print(JSON.stringify({ rules: item.rules }, null, 2))
    } else {
      if (cancelWait) cancelWait();

      const header = [
        ['', 'pathname', 'method', 'dest'].map(s => chalk.dim(s))
      ]
      const text =
        list.length === 0
          ? null
          : table(
              header.concat(
                item.rules.map(rule => {
                  return [
                    '',
                    rule.pathname ? rule.pathname : chalk.cyan('[fallthrough]'),
                    rule.method ? rule.method : '*',
                    rule.dest
                  ]
                })
              ),
              {
                align: ['l', 'l', 'l', 'l'],
                hsep: ' '.repeat(2),
                stringLength: strlen
              }
            )

      if (text === null) {
        // don't print anything, not even \n
      } else {
        print(text + '\n')
      }
    }
    return 0;
  } else if (args.length !== 0) {
    error(`Invalid number of arguments. Usage: ${chalk.cyan('`now alias ls`')}`)
    return 1
  }

  const fetchStart = new Date()
  const aliases = await alias.ls()

  aliases.sort((a, b) => new Date(b.created) - new Date(a.created))

  log(
    `${
      plural('alias', aliases.length, true)
    } found under ${chalk.bold(contextName)} ${elapsed(Date.now() - fetchStart)}`
  )

  print('\n')

  console.log(
    table(
      [
        ['source', 'url', 'age'].map(h => chalk.gray(h)),
        ...aliases.map(
          a => ([
            a.rules && a.rules.length
              ? chalk.cyan(`[${plural('rule', a.rules.length, true)}]`)
              // for legacy reasons, we might have situations
              // where the deployment was deleted and the alias
              // not collected appropriately, and we need to handle it
              : a.deployment && a.deployment.url ?
                  a.deployment.url :
                  chalk.gray('–'),
            a.alias,
            ms(Date.now() - new Date(a.created))
          ])
        )
      ],
      {
        align: ['l', 'l', 'r'],
        hsep: ' '.repeat(4),
        stringLength: strlen
      }
    ).replace(/^/gm, '  ') + '\n\n'
  )

  alias.close()
  return 0
}

async function rm (ctx, opts, args, output): Promise<number> {
  const {authConfig: { credentials }, config: { sh }} = ctx
  const {token} = credentials.find(item => item.provider === 'sh')
  const { currentTeam } = sh;
  const contextName = getContextName(sh);

  const {success, log, error} = output;
  const { apiUrl } = ctx;
  const { ['--debug']: debugEnabled } = opts;

  const alias = new NowAlias({ apiUrl, token, debug: debugEnabled, currentTeam })

  const _target = String(args[0])
  if (!_target) {
    error(`${cmd('now alias rm <alias>')} expects one argument`)
    return 1
  }

  if (args.length !== 1) {
    error(
      `Invalid number of arguments. Usage: ${chalk.cyan(
        '`now alias rm <alias>`'
      )}`
    )
    return 1
  }

  const _aliases = await alias.ls()
  const _alias = findAlias(_target, _aliases, output)

  if (!_alias) {
    error(
      `Alias not found by "${_target}" under ${chalk.bold(contextName)}.
      Run ${cmd('`now alias ls`')} to see your aliases.`
    )
    return 1;
  }

  try {
    const confirmation = opts['--yes'] ||
      await confirmDeploymentRemoval(alias, _alias)

    if (!confirmation) {
      log('Aborted')
      return 0
    }

    const start = new Date()
    await alias.rm(_alias)
    const elapsed = ms(new Date() - start)
    success(
      `Alias ${chalk.bold(
        _alias.alias
      )} removed [${elapsed}]`
    )
  } catch (err) {
    error(err)
    return 1
  }

  return 0
}

async function set(ctx, opts, args, output): Promise<number> {
  // Prepare the context
  const {authConfig: { credentials }, config: { sh }} = ctx
  const {token} = credentials.find(item => item.provider === 'sh')
  const { user, currentTeam } = sh;
  const contextName = getContextName(sh);
  const { apiUrl } = ctx;
  const { ['--debug']: debugEnabled } = opts;
  const now = new Now({ apiUrl, token, debug: debugEnabled, currentTeam })
  const start = Date.now()
<<<<<<< HEAD
    
=======

>>>>>>> a96cdd4d
  // Get deployments and targets from opts and args
  const params = await getTargetsAndDeployment(now, output, args, opts, user, contextName)
  if (params instanceof NowError) {
    switch (params.code) {
      case 'CANT_FIND_CONFIG':
        output.error(`Couldn't find a configuration file at \n    ${params.meta.paths.join('\n    ')}.`)
        break
      case 'CANT_PARSE_CONFIG':
        output.error(`Couldn't parse configuration file ${params.meta.file}.`);
        break
      case 'NO_ALIAS_IN_CONFIG':
        output.error(`Could't find an alias property into the given configuration.`)
        break
      case 'WRONG_ALIAS_IN_CONFIG':
        output.error(`Wrong value "${params.meta.value}" for alias found in config. It must be a string or array of string.`)
        break
      case 'CANT_FIND_A_DEPLOYMENT':
        output.error(`Could't find a deployment to alias. Please specify one from the command line.`)
        break
      case 'DEPLOYMENT_NOT_FOUND':
        output.error(`Failed to find deployment "${params.meta.id}" under ${chalk.bold(contextName)}`)
        break
      case 'DEPLOYMENT_PERMISSION_DENIED':
        output.error(`No permission to access deployment "${params.meta.id}" under ${chalk.bold(contextName)}`)
        break
      case 'TOO_MANY_ARGS':
        output.error(`${cmd('now alias <deployment> <target>')} accepts at most two arguments`);
        break
    }
    return 1
  }

  // Now we are sure we have values for deployment and targets
  const { deployment, targets } = params

  // Validate the resolved targets
  const targetError = targetsAreValid(targets)
  if (targetError instanceof NowError) {
    output.error(`Invalid target ${targetError.meta.target}`);
    return 1
  }

  // Assign the alias for each of the targets in the array
  for (const target of addZeitDomainIfNeeded(targets)) {
    const result = await assignAlias(output, now, deployment, target, contextName)
    if (result instanceof NowError) {
      switch (result.code) {
        case 'DOMAIN_VERIFICATION_FAILED':
          output.error(`Please make sure that your nameservers point to ${chalk.underline('zeit.world')}.`)
          output.print(`  Examples: (full list at ${chalk.underline('https://zeit.world')})\n`)
          output.print(`  ${chalk.gray('-')} ${chalk.underline('a.zeit.world')}    ${chalk.dim('96.45.80.1')}\n`)
          output.print(`  ${chalk.gray('-')} ${chalk.underline('b.zeit.world')}    ${chalk.dim('46.31.236.1')}\n`)
          output.print(`  ${chalk.gray('-')} ${chalk.underline('c.zeit.world')}    ${chalk.dim('43.247.170.1')}\n`)
          output.print(`\n  Alternatively, make sure to:`)
          output.print(`\n  ${chalk.gray('-')} Verify the domain by adding a TXT record on your DNS server: _now.${result.meta.domain}: ${result.meta.token}`)
          output.print(
            result.meta.subdomain === null
              ? `\n  ${chalk.gray('-')} Ensure it resolves to ${chalk.underline('alias.zeit.co')} by adding an ${chalk.dim('ALIAS')} record for <domain>.\n`
              : `\n  ${chalk.gray('-')} Ensure it resolves to ${chalk.underline('alias.zeit.co')} by adding a ${chalk.dim('CNAME')} record with name '${result.meta.subdomain}'.\n`
          )
          break
        case 'UNABLE_TO_RESOLVE_EXTERNAL':
          output.error(`Please make sure that your nameservers point to ${chalk.underline('zeit.world')}.`)
          output.print(`  Examples: (full list at ${chalk.underline('https://zeit.world')})\n`)
          output.print(`  ${chalk.gray('-')} ${chalk.underline('a.zeit.world')}    ${chalk.dim('96.45.80.1')}\n`)
          output.print(`  ${chalk.gray('-')} ${chalk.underline('b.zeit.world')}    ${chalk.dim('46.31.236.1')}\n`)
          output.print(`  ${chalk.gray('-')} ${chalk.underline('c.zeit.world')}    ${chalk.dim('43.247.170.1')}\n`)
          output.print(`\n  Alternatively, make sure to:`)
          output.print(
            result.meta.subdomain === null
              ? `\n  ${chalk.gray('-')} Ensure it resolves to ${chalk.underline('alias.zeit.co')} by adding an ${chalk.dim('ALIAS')} record.\n`
              : `\n  ${chalk.gray('-')} Ensure it resolves to ${chalk.underline('alias.zeit.co')} by adding a ${chalk.dim('CNAME')} record with name '${result.meta.subdomain}'.\n`
          )
          break
        case 'UNABLE_TO_RESOLVE_INTERNAL':
          output.error(
            `We configured the DNS settings for your alias, but we were unable to ` +
            `verify that they've propagated. Please try the alias again later.`
          )
          break
        case 'SOURCE_NOT_FOUND':
          output.error(`No credit cards found to buy ${result.meta.domain} – please run ${cmd('now cc add')}.`)
          break
        case 'NO_DOMAIN_PERMISSIONS':
          output.error(`You don't have permissions over domain ${result.meta.domain} under ${chalk.bold(contextName)}.`)
          break
        case 'USER_ABORT':
          output.error(`User aborted.`)
          break
        case 'DOMAIN_IS_NOT_VERIFIED':
          output.error(`We couldn't verify the domain ${result.meta.domain}. Please try again later`)
          break
        case 'ALIAS_IN_USE':
          output.error(`The alias ${chalk.dim(target)} is in use by a different team.`)
          break
        case 'DEPLOYMENT_NOT_FOUND':
<<<<<<< HEAD
        case 'INVALID_ALIAS':
        case 'NEED_UPGRADE':
        case 'DOMAIN_PERMISSION_DENIED':
        case 'NAMESERVERS_NOT_FOUND':
        case 'DNS_ACCESS_UNAUTHORIZED':
        case 'UNABLE_TO_VERIFY':
        case 'DEPLOYMENT_PERMISSION_DENIED': // includes id
=======
          output.error(`Failed to find deployment "${result.meta.id}" under ${chalk.bold(contextName)}`)
          break
        case 'INVALID_ALIAS':
          output.error(`Invalid alias. Nested domains are not supported.`)
          break
        case 'NEED_UPGRADE':
          output.error(`Custom domains are only supported for premium accounts. Please upgrade.`)
          break
        case 'DOMAIN_PERMISSION_DENIED':
          output.error(`You don't have permissions to access the domain ${target}`)
          break
        case 'NAMESERVERS_NOT_FOUND':
          output.error(`Couldn't find nameservers for the domain ${target}`)
          break
        case 'DNS_ACCESS_UNAUTHORIZED':
          output.error(`You don't have permissions to access the DNS records for ${target}`)
          break
        case 'DEPLOYMENT_PERMISSION_DENIED':
          output.error(`No permission to access deployment "${result.meta.id}" under ${chalk.bold(contextName)}`)
          break
>>>>>>> a96cdd4d
        default:
          output.error(`Unhandled error ${result.code}`)
          break
      }

<<<<<<< HEAD
      now.close()
=======
>>>>>>> a96cdd4d
      return 1
    }

    output.success(`${target} now points to ${
      chalk.bold(deployment.url)
    }! ${chalk.grey('[' + ms(Date.now() - start) + ']')}`)
  }

<<<<<<< HEAD
  now.close();
=======
>>>>>>> a96cdd4d
  return 0
}

type NowErrorArgs<T, M> = {
  code: T,
  meta?: M,
  message?: string
}

// A generic error to rule them all
class NowError<T, M = {}> extends Error {
  meta: M;
  code: T;

  constructor({ code, message, meta }: NowErrorArgs<T, M>) {
    super(message)
    this.code = code;
    if (meta) {
      this.meta = meta;
    }
  }
}

async function readFileSafe(file): Promise<string | null> {
  return (await fs.exists(file))
    ? await fs.readFile(file)
    : null
}

type Config = {
  alias: Array<string> | string,
  aliases: Array<string> | string,
  name: string,
}

type ReadConfigErrors = NowError<'CANT_PARSE_CONFIG', { file: string }>

async function readConfigFromFile(file): Promise<Config | null | ReadConfigErrors> {
  const content = await readFileSafe(file)
  if (content === null) {
    return content
  }
  
  try {
    return (JSON.parse(content): Config);
  } catch (error) {
    return new NowError({
      code: 'CANT_PARSE_CONFIG',
      meta: { file }
    })
  }
}

async function readConfigFromPackage(file): Promise<Config | null | ReadConfigErrors> {
  const content = await readFileSafe(file)
  if (content === null) {
    return content
  }

  try {
    return JSON.parse(content).now;
  } catch (error) {
    return new NowError({
      code: 'CANT_PARSE_CONFIG',
      meta: { file }
    })
  }
}

type GetConfigErrors =
  ReadConfigErrors |
  NowError<'CANT_FIND_CONFIG', {paths: string[]}>

let config

async function getConfig(output, configFile): Promise<Config | GetConfigErrors> {
  const localPath = process.cwd()
  
  // If config was already read, just return it
  if (config) {
    return config
  }

  // First try with the config supplied by the user via --local-config
  if (configFile) {
    const localFilePath = path.resolve(localPath, configFile)
    output.debug(`Found config in provided --local-config path ${localFilePath}`)
    const localConfig = await readConfigFromFile(localFilePath)
    if (localConfig || localConfig instanceof NowError) {
      config = localConfig
      return localConfig
    }
  }

  // Then try with now.json in the same directory
  const nowFilePath = path.resolve(localPath, 'now.json')
  const mainConfig = await readConfigFromFile(nowFilePath);
  if (mainConfig && !(mainConfig instanceof NowError)) {
    output.debug(`Found config in file ${nowFilePath}`)
    config = mainConfig
    return mainConfig;
  }
  
  // Finally try with the package
  const pkgFilePath = path.resolve(localPath, 'package.json')
  const pkgConfig = await readConfigFromPackage(pkgFilePath);
  if (pkgConfig && !(pkgConfig instanceof NowError)) {
    output.debug(`Found config in package ${pkgFilePath}`)
    config = pkgConfig
    return pkgConfig
  }

  // If we couldn't find the config anywhere return error
  return new NowError({
    code: 'CANT_FIND_CONFIG' ,
    meta: { paths: [nowFilePath, pkgFilePath].map(humanizePath) }
  })
}

type GetInferredTargetsError =
  GetConfigErrors |
  NowError<'NO_ALIAS_IN_CONFIG'> |
  NowError<'WRONG_ALIAS_IN_CONFIG', {value: any}>

async function getInferredTargets(output, opts): Promise<Array<string> | GetInferredTargetsError> {  
  // Read the configuration file from the best guessed location
  const configResult = await getConfig(output, opts['--local-config']);
  if (configResult instanceof NowError) {
    return configResult
  }

  // This field is deprecated, warn about it
  if (configResult.aliases) {
    output.warn('The `aliases` field has been deprecated in favor of `alias`');
  }

  // The aliases can be stored in both aliases or alias
  const aliases = configResult.aliases || configResult.alias
  if (!aliases) {
    return new NowError({ code: 'NO_ALIAS_IN_CONFIG' })
  }

  // Check the type for the option aliases
  if (typeof aliases !== 'string' && !Array.isArray(aliases)) {
    return new NowError({ code: 'WRONG_ALIAS_IN_CONFIG', meta: { value: aliases }})
  }

  // Always resolve with an array
  return (Array.from(aliases): Array<string>)
}

async function getAppName(output, opts): Promise<string> {
  const config = await getConfig(output, opts['--local-config'])
  return config instanceof NowError || !config.name
    ? path.basename(path.resolve(process.cwd(), opts['--local-config'] || ''))
    : config.name
}

type FetchDeploymentErrors =
  NowError<'DEPLOYMENT_NOT_FOUND', { id: string }> |
  NowError<'DEPLOYMENT_PERMISSION_DENIED', { id: string }>

type Scale = { min: number, max: number }
type DeploymentScale = { [dc: string]: Scale }

type Deployment = {
  uid: string,
  url: string,
  name: string,
  type: 'NPM',
  state: 'FROZEN' | 'READY',
  created: number,
  creator: { uid: string },
  sessionAffinity: string,
  scale: DeploymentScale
}

async function fetchDeployment(output, now, contextName, id): Promise<Deployment | FetchDeploymentErrors> {
  const cancelWait = wait(`Fetching deployment "${id}" in ${chalk.bold(contextName)}`);
  try {
    const deployment = await now.findDeployment(id)
    cancelWait();
    return deployment
  } catch (err) {
    cancelWait();
    if (err.status === 404) {
      return new NowError({ code: 'DEPLOYMENT_NOT_FOUND', meta: { id } })
    } else if (err.status === 403) {
      return new NowError({ code: 'DEPLOYMENT_PERMISSION_DENIED', meta: { id } })
    } else {
      throw err;
    }
  }
}

type DeploymentItem = {
  uid: string,
  url: string,
  name: string,
  created: number,
  creator: { uid: string, },
  state: 'FROZEN' | 'READY',
  type: 'NPM',
}

async function fetchDeploymentsByAppName(now, appName): Promise<Array<DeploymentItem>> {
  return now.list(appName, { version: 3 });
}

type GetAppLastDeploymentErrors = 
  NowError<'CANT_FIND_A_DEPLOYMENT'> |
  FetchDeploymentErrors

async function getAppLastDeployment(output, now, appName, user, contextName): Promise<Deployment | GetAppLastDeploymentErrors> {
  output.debug(`Looking for deployments matching app ${appName}`)
  const cancelWait = wait(`Fetching user deployments in ${chalk.bold(contextName)}`)
  let deployments  
  try {
    deployments = await fetchDeploymentsByAppName(now, appName)
    cancelWait()
  } catch (error) {
    cancelWait()
    throw error
  }

  const deploymentItem = deployments
    .sort((a, b) => b.created - a.created)
    .filter(dep => dep.state === 'READY' && dep.creator.uid === user.uid)[0]

  // Try to fetch deployment details
  return deploymentItem
    ? await fetchDeployment(output, now, contextName, deploymentItem.uid)
    : new NowError({ code: 'CANT_FIND_A_DEPLOYMENT' })
}

type SetAliasArgs = {
  deployment: Deployment,
  targets: Array<string>,
}

type SetAliasErrors = 
  NowError<'TOO_MANY_ARGS'> |
  GetInferredTargetsError | 
  GetAppLastDeploymentErrors |
  FetchDeploymentErrors

async function getTargetsAndDeployment(now, output, args: Array<string>, opts, user, contextName): Promise<SetAliasArgs | SetAliasErrors> {
  // When there are no args at all we try to get the targets from the config
  if (args.length === 0) {
    output.debug('Looking for targets in the configuration directory');
    const targets = await getInferredTargets(output, opts)
    if (targets instanceof NowError) {
      return targets
    }

    const appName = await getAppName(output, opts)
    const deployment = await getAppLastDeployment(output, now, appName, user, contextName)
    return !(deployment instanceof NowError)
      ? { deployment, targets }
      : deployment
  }

  // When there is one arg we assume the user typed `now alias <target> because
  // he is in the app directory so we can infer the deployment
  if (args.length === 1) {
    const targets = [args[0]]
    const appName = await getAppName(output, opts)
    const deployment = await getAppLastDeployment(output, now, appName, user, contextName)
    return !(deployment instanceof NowError)
      ? { deployment, targets }
      : deployment
  }

  // In any other case the user provided both id and deployment id so we can just
  // fetch the deployment id to ensure it exists
  if (args.length === 2) {
    const [deploymentId, target] = args
    const deployment = await fetchDeployment(output, now, contextName, deploymentId)
    return !(deployment instanceof NowError)
      ? { deployment, targets: [target] }
      : deployment
  }

  return new NowError({ code: 'TOO_MANY_ARGS' })
}

type DomainValidationError = NowError<'INVALID_TARGET_DOMAIN', { target: string }>

function targetsAreValid(targets): Array<string> | DomainValidationError {
  for (const target of targets) {
    if (target.indexOf('.') !== -1 && !isValidDomain(target)) {
      return new NowError({
        code: 'INVALID_TARGET_DOMAIN',
        meta: { target }
      })
    }
  }

  return targets
}

function addZeitDomainIfNeeded(targets) {
  return targets.map(target => {
    return target.indexOf('.') === -1
      ? `${target}.now.sh`
      : target
  })
}

type Alias = {
  uid: string,
  alias: string,
  created: string,
  deployment: {
    id: string,
    url: string
  },
  creator: {
    uid: string,
    username: string,
    email: string
  },
  deploymentId: string,
  rules: Array<{
    pathname: string,
    method: Array<'GET' | 'POST' | 'PUT' | 'PATCH' | 'DELETE'>,
    dest: string,
  }>
}

function getSafeAlias(alias: string) {
  const _alias = alias
    .replace(/^https:\/\//i, '')
    .replace(/^\.+/, '')
    .replace(/\.+$/, '')
    .toLowerCase()

  return _alias.indexOf('.') === -1
    ? `${_alias}.now.sh`
    : _alias
}

async function getPreviousAlias(now, alias): Promise<Alias | null> {
  const aliases = await now.listAliases()
  return aliases.find(a => a.alias === alias)
}

type UserAbortError = NowError<'USER_ABORT'>

async function warnAliasOverwrite(output, alias: Alias): Promise<true | UserAbortError> {
  if (isTTY) {
    const confirmed = await promptBool(chalk.bold.red('Are you sure?'))
    return !!confirmed || new NowError({ code: 'USER_ABORT' })
  } else {
    output.log(
      `Overwriting path alias with ${
        plural('rule', alias.rules.length, true)
      } to be a normal alias.`
    )
    return true
  }
}

function getScaleForDC(dc: string, deployment: Deployment): Scale {
  const dcAttrs = deployment.scale[dc] || {}
  return { min: dcAttrs.min, max: dcAttrs.max }
}

function shouldCopyScalingAttributes(origin: Deployment, dest: Deployment) {
  return getScaleForDC('bru1', origin).min !== getScaleForDC('bru1', dest).min ||
    getScaleForDC('bru1', origin).max !== getScaleForDC('bru1', dest).max ||
    getScaleForDC('sfo1', origin).min !== getScaleForDC('sfo1', dest).min ||
    getScaleForDC('sfo1', origin).max !== getScaleForDC('sfo1', dest).max
}

function formatScaleArgs(scaleArgs) {
  return Object.keys(scaleArgs).map(dc => {
    return `${chalk.bold(dc)}`
  }).join(', ')
}

async function setScale(output, now, deploymentId, scaleArgs) {
  const start = Date.now();
  const scalesMsg = formatScaleArgs(scaleArgs)
  const cancelWait = wait(`Setting scale rules for ${scalesMsg}`)

  try {
    await now.fetch(`/v3/now/deployments/${encodeURIComponent(deploymentId)}/instances`, {
      method: 'PATCH',
      body: scaleArgs
    })
    cancelWait()
  } catch (error) {
    cancelWait()
    throw error
  }

  output.success(`Scale rules for ${scalesMsg} saved ${elapsed(Date.now() - start)}`);
}

type InstancesInfo = {
  [dc: string]: {
    instances: Array<{}>
  }
}

async function getDeploymentInstances(now, deploymentId): Promise<InstancesInfo> {
  return now.fetch(`/v3/now/deployments/${encodeURIComponent(deploymentId)}/instances`)
}

function isInstanceCountBetween(value: number, min: number, max: number) {
  const safeMax = max === AUTO ? Infinity : max
  return value >= min && value <= safeMax
}

async function matchDeploymentScale(output, now, deploymentId, scale): Promise<Map<string, number>> {
  const currentInstances = await getDeploymentInstances(now, deploymentId)
  const dcsToScale = new Set(Object.keys(scale))
  const matches: Map<string, number> = new Map()

  for (const dc of dcsToScale) {
    const currentScale = currentInstances[dc]
    if (!currentScale) {
      output.debug(`Still no data for DC ${dc}`)
      break;
    }

    const currentInstancesCount = currentScale.instances.length
    const { min, max } = scale[dc]
    if (isInstanceCountBetween(currentInstancesCount, min, max)) {
      matches.set(dc, currentInstancesCount)
      output.debug(`DC ${dc} matched scale.`)
    } else {
      output.debug(`DC ${dc} missing scale. Inteded (${min}, ${max}). Current ${currentInstancesCount}`)
    }
  }

  return matches
}

function renderRemainingDCsWait(remainingDcs) {
  return wait(`Waiting for instances in ${
    Array.from(remainingDcs).map(id => chalk.bold(id)).join(', ')
  } to match constraints`)
}

async function waitForScale(output, now, deploymentId, scale) {
  const checkInterval = 1000
  const timeout = ms('5m')
  const start = Date.now()
  let remainingMatches = new Set(Object.keys(scale))
<<<<<<< HEAD
  let cancelWait
=======
  let cancelWait = renderRemainingDCsWait(remainingMatches)
>>>>>>> a96cdd4d
  
  while (true) { // eslint-disable-line
    if (start + timeout <= Date.now()) {
      throw new Error('Timeout while verifying instance count (10m)');
    }

    // Get the matches for deployment scale args
    const matches = await matchDeploymentScale(output, now, deploymentId, scale)
    const newMatches = new Set([...remainingMatches].filter(dc => matches.has(dc)))
    remainingMatches = new Set([...remainingMatches].filter(dc => !matches.has(dc)))

    // When there are new matches we print and check if we are done
    if (newMatches.size !== 0) {
      if (cancelWait) {
        cancelWait()
      }

      // Print the new matches that we got
      for (const dc of newMatches) {
        // $FlowFixMe
        output.log(`${chalk.cyan(tick)} Scaled ${chalk.bold(dc)} (${matches.get(dc)} instance) ${elapsed(Date.now() - start)}`);
      }  

      // If we are done return, otherwise put the spinner back
      if (remainingMatches.size === 0) {
        return null
      } else {
        cancelWait = renderRemainingDCsWait(remainingMatches)
      }
    }

    // Sleep for the given interval until the next poll
    await sleep(checkInterval);
  }
}

async function getDomainStatus(now, domain) {
  return now.fetch(`/domains/status?${qs.stringify({ name: domain })}`)
}

async function getDomainPrice(now, domain) {
  return now.fetch(`/domains/price?${qs.stringify({ name: domain })}`)
}

type DomainInfo = {
  uid: string,
  creator: {
    email: string,
    uid: string,
    username: string
  },
  created: string,
  boughtAt?: string,
  expiresAt: string,
  isExternal: boolean,
  serviceType: string,
  verified: boolean,
  aliases: Array<string>,
  certs: Array<string>
}

type GetDomainErrors =
  NowError<'NO_DOMAIN_PERMISSIONS', { domain: string }>

async function getDomainInfo(now, domain): Promise<null | DomainInfo | GetDomainErrors> {
  const cancelMessage = wait(`Fetching domain info`)
  try {
    const info = await now.fetch(`/domains/${domain}`)
    cancelMessage()
    return info
  } catch (error) {
    cancelMessage()
    if (error.code === 'forbidden') {
      return new NowError({ code: 'NO_DOMAIN_PERMISSIONS', meta: { domain } })
    } else if (error.status === 404) {
      return null
    } else {
      throw error
    }
  }
}

type GetDomainServersError = 
  NowError<'NAMESERVERS_NOT_FOUND'>

async function getDomainNameservers(now, domain: string): Promise<Array<string> | GetDomainServersError> {
  const cancelFetchingMessage = wait(`Fetching DNS nameservers for ${domain}`)
  try {
    let { nameservers } = await now.fetch(`/whois-ns?domain=${encodeURIComponent(domain)}`)
    cancelFetchingMessage()
    return nameservers.filter(ns => {
      // Temporary hack:
      // sometimes we get a response that looks like:
      // ['ns', 'ns', '', '']
      // so we filter the empty ones
      return ns.length > 0
    })
  } catch (error) {
    cancelFetchingMessage()
    if (error.status === 404) {
      return new NowError({ code: 'NAMESERVERS_NOT_FOUND' })
    } else {
      throw error
    }
  }
}

type BuyDomainErrors =
  NowError<'SOURCE_NOT_FOUND', { domain: string }>

async function purchaseDomain(output, now, domain): Promise<null | BuyDomainErrors> {
  const purchaseStamp = stamp()
  const cancelWait = wait('Purchasing')
  try {
    const { uid } = await now.fetch('/domains/buy', {
      body: { name: domain },
      method: 'POST'
    })
    cancelWait()
    output.log(`Domain purchased and created ${chalk.gray(`(${uid})`)} ${purchaseStamp()}`)
  } catch (error) {
    cancelWait()
    if (error.code === 'source_not_found') {
      return new NowError({ code: 'SOURCE_NOT_FOUND', meta: { domain } })
    } else {
      throw error
    }
  }

  return null
}

async function purchaseDomainIfAvailable(output, now, domain, contextName): Promise<boolean | BuyDomainErrors> {
  const cancelWait = wait(`Checking status of ${chalk.bold(domain)}`)
  const buyDomainStamp = stamp()
  const { available } = await getDomainStatus(now, domain)
  
  if (available) {
    const { price, period } = await getDomainPrice(now, domain)
    cancelWait()
    output.log(
      `The domain ${domain} is ${chalk.italic('available')} to buy under ${
        chalk.bold(contextName)
      }! ${buyDomainStamp()}`
    )

    if (!await promptBool(`Buy now for ${chalk.bold(`$${price}`)} (${plural('yr', period, true)})?`)) {
      output.print(eraseLines(1))
      return new NowError({ code: 'USER_ABORT' })
    }

    output.print(eraseLines(1))
    const result = await purchaseDomain(output, now, domain)
    if (result instanceof NowError) {
      return result
    }

    return true
  } else {
    cancelWait()
    return false
  }
}





async function domainResolvesToNow(output, alias, retryConfig = {}): Promise<boolean> {
  output.debug(`Checking if ${alias} resolves to now`)
  const cancelMessage = wait(`Checking ${alias} DNS resolution`)
  let response
  try {
    response = await retry(async () => {
      return fetch(`http://${alias}`, {
        method: 'HEAD',
        redirect: 'manual'
      })
    }, { retries: 2, maxTimeout: 8000, ...retryConfig })
    cancelMessage()
  } catch (error) {
    cancelMessage()
    if (error.code === 'ENOTFOUND') {
      return false
    } else {
      throw error
    }
  }

  return response.headers.get('server') === 'now'
}

type VerifyDomainErrors =
  NowError<'NEED_UPGRADE'> |
  NowError<'DOMAIN_PERMISSION_DENIED'> |
  NowError<'DOMAIN_IS_NOT_VERIFIED', { domain: string }> |
  NowError<'DOMAIN_VERIFICATION_FAILED', { domain: string, subdomain: string, token: string }>

async function verifyDomain(now, alias, { isExternal = false } = {}): Promise<boolean | VerifyDomainErrors> {
  const cancelMessage = wait('Setting up and verifying the domain')
  const { domain, subdomain } = psl.parse(alias)
  try {
    const { verified } = await retry(async (bail) => {
      try {
        return await now.fetch('/domains', {
          body: { name: domain, isExternal },
          method: 'POST',
        })
      } catch (err) {
        // retry in case the user has to setup a TXT record
        if (err.code !== 'verification_failed') {
          bail(err)
        } else {
          throw err
        }
      }
    }, { retries: 5, maxTimeout: 8000 })
    cancelMessage()

    if (verified === false) {
      return new NowError({
        code: 'DOMAIN_IS_NOT_VERIFIED',
        meta: { domain },
      })
    }

    return verified
  } catch (error) {
    cancelMessage()
    if (error.status === 403) {
      return error.code === 'custom_domain_needs_upgrade'
        ? new NowError({ code: 'NEED_UPGRADE' })
        : new NowError({ code: 'DOMAIN_PERMISSION_DENIED' })
    }

    if (error.status === 401 && error.code === 'verification_failed') {
      return new NowError({
        code: 'DOMAIN_VERIFICATION_FAILED',
        meta: { subdomain, domain, token: error.verifyToken },
      })
    }

    if (error.status !== 409) {
      // we can ignore the 409 errors since it means the domain
      // is already setup
      throw error
    }
  }

  return true
}

type SetupDNSRecordError =
  NowError<'DNS_ACCESS_UNAUTHORIZED'>

async function setupDNSRecord(output, now, type, name, domain): Promise<null | SetupDNSRecordError> {
  output.debug(`Trying to setup ${type} record with name ${name} for domain ${domain}`)
  try {
    await now.fetch(`/domains/${domain}/records`, {
      body: { type, name, value: 'alias.zeit.co' },
      method: 'POST'
    })
  } catch (error) {
    console.log('THERE WAS ERROR', error)

    if (error.status === 403) {
      return new NowError({ code: 'DNS_ACCESS_UNAUTHORIZED' })
    }

    if (error.status !== 409) {
      // ignore the record conflict to make it idempotent
      throw error
    }
  }

  return null
}

async function setupDNSRecords(output, now, alias, domain): Promise<true | SetupDNSRecordError> {
  const cnameResult = await setupDNSRecord(output, now, 'CNAME', '*', domain)
  if (cnameResult instanceof NowError) {
    return cnameResult
  }

  const aliasResult = await setupDNSRecord(output, now, 'ALIAS', '', domain)
  if (aliasResult instanceof NowError) {
    return aliasResult
  }

  return true
}

type SetupAliasDomainError =
  GetDomainErrors |
  BuyDomainErrors |
  VerifyDomainErrors |
  GetDomainServersError |
  UserAbortError |
<<<<<<< HEAD
  SetupDNSRecordError |
  NowError<'UNABLE_TO_VERIFY'>
=======
  SetupDNSRecordError
>>>>>>> a96cdd4d

async function setupAliasDomain(output, now, alias, contextName): Promise<true | SetupAliasDomainError> {
  const { subdomain, domain } = psl.parse(alias)

  // In case the domain is avilable, we have to purchase
  const purchased = await purchaseDomainIfAvailable(output, now, domain, contextName)
  if (purchased instanceof NowError) {
    return purchased
  }

  // Now the domain shouldn't be available and it might or might not belong to the user
  const info = await getDomainInfo(now, domain)
  if (info instanceof NowError) {
    return info
  }

  if (!info) {

    // If we have no info it means that it's an unknown domain. We have to check the
    // nameservers to register and verify it as an external or non-external domain
    const nameservers = await getDomainNameservers(now, domain)
    if (nameservers instanceof NowError) {
      return nameservers
    }

    output.log(
      `Nameservers: ${nameservers && nameservers.length
        ? nameservers.map(ns => chalk.underline(ns)).join(', ')
        : chalk.dim('none')}`
    )

    if (!nameservers.every(ns => ns.endsWith('.zeit.world'))) {
      // If it doesn't have the nameserver pointing to now we have to create the 
      // domain knowing that it should be verified via a DNS TXT record.
      const setupResult = await verifyDomain(now, alias, { isExternal: true })
      if (setupResult instanceof NowError) {
        return setupResult
      } else {
        output.success(`Domain ${domain} added!`)
      }

      // The domain is verified and added so if alias doesn't resolve to now 
      // it means that the user has to configure the CNAME, the ALIAS or to 
      // change the nameservers or wait for propagation.
      if (!await domainResolvesToNow(output, alias, { retries: 5 })) {
        return new NowError({
          code: 'UNABLE_TO_RESOLVE_EXTERNAL',
          meta: { domain, subdomain }
        })
      }
    } else {
      // We have to create the domain knowing that the nameservers are zeit.world
      output.log(`Detected ${chalk.bold(chalk.underline('zeit.world'))} nameservers! Setting up domain...`)
      const setupResult = await verifyDomain(now, alias, { isExternal: false })
      if (setupResult instanceof NowError) {
        return setupResult
      } else {
        output.success(`Domain ${domain} added!`)
      }

      // Since it's pointing to our nameservers we can configure the DNS records
      const result = await setupDNSRecords(output, now, alias, domain)
      if (result instanceof NowError) {
        return result
      }

      // If it doesn't resolve here it means that everything is setup but the
      // propagation is not done so we invite the user to try later.
      output.log(`DNS Configured! Verifying propagation…`)
<<<<<<< HEAD
      if (!await domainResolvesToNow(output, alias, { retries: 5 })) {
=======
      if (!await domainResolvesToNow(output, alias, { retries: 10 })) {
>>>>>>> a96cdd4d
        return new NowError({ code: 'UNABLE_TO_RESOLVE_INTERNAL' })
      }
    }
  } else {
    if (info.isExternal) {
      // If the domain was added as an external domain, it means that we have no access
      // to the DNS records so we can only check if it's verified and fail otherwise
      if (!info.verified) {
        const verified = await verifyDomain(now, alias, { isExternal: true })
        if (verified instanceof NowError) {
          return verified
        }
      }

      // If it doesn't resolve to now it means that the user has to configure
      // the CNAME, the ALIAS or to change the nameservers or wait a little.
      if (!await domainResolvesToNow(output, alias, { retries: 5 })) {
        return new NowError({
          code: 'UNABLE_TO_RESOLVE_EXTERNAL',
          meta: { domain, subdomain }
        })
      }
    } else {
      // If the domain is an internal domain it means that it's pointing to zeit.world and
      // we can configure the DNS records in case it is not resolving properly.
      if (!await domainResolvesToNow(output, alias)) {
        const result = await setupDNSRecords(output, now, alias, domain)
        if (result instanceof NowError) {
          return result
        }
        
        // Verify that the DNS records are ready
        output.log(`DNS Configured! Verifying propagation…`)
<<<<<<< HEAD
        if (!await domainResolvesToNow(output, alias, { retries: 5 })) {
=======
        if (!await domainResolvesToNow(output, alias, { retries: 10 })) {
>>>>>>> a96cdd4d
          return new NowError({ code: 'UNABLE_TO_RESOLVE_INTERNAL' })
        }
      }
    }
  }

  return true
}

type Certificate = {
  uid: string,
  created: string,
  expiration: string,
  autoRenew: boolean,
  cns: Array<string>
}

async function createCertificate(now, cns): Promise<Certificate> {
  const cancelMessage = wait(`Generating a certificate...`)
  const certificate = await now.fetch('/v3/now/certs', {
    method: 'POST',
    body: { domains: cns },
    retry: {
      maxTimeout: 90000,
      minTimeout: 30000,
      retries: 3
    }
  })
  cancelMessage()
  return certificate
}

type AliasRecord = {
  uid: string,
  alias: string,
  created?: string
}

type CreateAliasError = 
  NowError<'ALIAS_IN_USE'> |
  NowError<'DEPLOYMENT_NOT_FOUND', { id: string }> |
  NowError<'INVALID_ALIAS'> |
  NowError<'NEED_UPGRADE'> |
  NowError<'NO_DOMAIN_PERMISSIONS'>

async function createAlias(output, now, deployment, alias): Promise<AliasRecord | CreateAliasError> {
  const cancelMessage = wait(`Creating alias`)
  const { domain } = psl.parse(alias)

  try {
    const data = await now.fetch(`/now/deployments/${deployment.uid}/aliases`, {
      method: 'POST',
      body: { alias }
    })

    cancelMessage()
    return data
  } catch (error) {
    cancelMessage()
    
    // If the certificate is missing we create it without expecting failures
    // then we call back the createAlias function
    if (error.code === 'cert_missing' || error.code === 'cert_expired') {
      const cns = USE_WILDCARD_CERTS ? [domain, `*.${domain}`] : [alias]
      await createCertificate(now, cns)
      output.success(`Certificate for ${alias} successfuly created`)
      return createAlias(output, now, deployment, alias)
    }

    // The alias already exists so we fail in silence returning the id
    if (error.status === 409) {
      const record: AliasRecord = { uid: error.uid, alias: error.alias }
      return record
    }

    if (error.code === 'deployment_not_found') {
      return new NowError({
        code: 'DEPLOYMENT_NOT_FOUND',
        meta: { id: deployment.uid }
      })
    }

    // We do not support nested subdomains
    if (error.code === 'invalid_alias') {
      return new NowError({ code: 'INVALID_ALIAS' })
    }

    if (error.status === 403) {
      if (error.code === 'custom_domain_needs_upgrade') {
        return new NowError({ code: 'NEED_UPGRADE' })
      }

      if (error.code === 'alias_in_use') {
        return new NowError({ code: 'ALIAS_IN_USE' })
      }

      if (error.code === 'forbidden') {
        return new NowError({ code: 'NO_DOMAIN_PERMISSIONS', meta: { domain } })
      }
    }

    throw error
  }
}

async function fetchDeploymentFromAlias(output, now, contextName, prevAlias): Promise<Deployment | null | FetchDeploymentErrors> {
  return prevAlias
    ? fetchDeployment(output, now, contextName, prevAlias.deploymentId)
    : null
}

function shouldDownscaleDeployment(deployment: Deployment): boolean {
  return Object.keys(deployment.scale).reduce((result, dc) => {
    return result || getScaleForDC(dc, deployment).min !== 0 ||
      getScaleForDC(dc, deployment).max !== 1
  }, false)
}

function getDownscalePresets(deployment: Deployment): DeploymentScale {
  return Object.keys(deployment.scale).reduce((result, dc) => {
    return Object.assign(result, {
      [dc]: { min: 0, max: 1 }
    })
  }, {})
}

type AssignAliasError =
  CreateAliasError |
  FetchDeploymentErrors |
  SetupAliasDomainError

async function assignAlias(output, now, deployment: Deployment, alias: string, contextName): Promise<true | AssignAliasError> {
  output.log(`Asigning alias ${alias} to deployment ${deployment.url}`)
  const prevAlias = await getPreviousAlias(now, getSafeAlias(alias))
  
  // Ask for a confirmation if there are rules defined
  if (prevAlias && prevAlias.rules) {
    await warnAliasOverwrite(output, prevAlias)
  }

  // If there was a previous deployment, we should fetch it to scale and downscale later
  const prevDeployment = await fetchDeploymentFromAlias(output, now, contextName, prevAlias)
  if (prevDeployment instanceof NowError) {
    return prevDeployment
  }

  // If there was a prev deployment we have to check if we should scale
  if (prevDeployment !== null && shouldCopyScalingAttributes(prevDeployment, deployment)) {
    await setScale(output, now, deployment.uid, prevDeployment.scale)
    await waitForScale(output, now, deployment.uid, prevDeployment.scale)
  } else {
    output.debug(`Both deployments have the same scaling rules.`)
  }

  // Check if the alias is a custom domain and if case we have a positive
  // we have to configure the DNS records and certificate
  if (!/\.now\.sh$/.test(alias)) {
    output.log(`${chalk.bold(chalk.underline(alias))} is a custom domain.`)
    const result = await setupAliasDomain(output, now, alias, contextName)
    if (result instanceof NowError) {
      return result
    }
  }

  // Create the alias and the certificate if it's missing
  const aliased = await createAlias(output, now, deployment, alias)
  if (aliased instanceof NowError) {
    return aliased
  }
  
  // Downscale if the previous deployment doesn't have the minimal presets
  if (prevDeployment !== null && shouldDownscaleDeployment(prevDeployment)) {
    await setScale(output, now, prevDeployment.uid, getDownscalePresets(prevDeployment))
    output.success(`Previous deployment ${prevDeployment.url} downscaled`);
  }

  return true
}<|MERGE_RESOLUTION|>--- conflicted
+++ resolved
@@ -407,11 +407,7 @@
   const { ['--debug']: debugEnabled } = opts;
   const now = new Now({ apiUrl, token, debug: debugEnabled, currentTeam })
   const start = Date.now()
-<<<<<<< HEAD
-    
-=======
-
->>>>>>> a96cdd4d
+
   // Get deployments and targets from opts and args
   const params = await getTargetsAndDeployment(now, output, args, opts, user, contextName)
   if (params instanceof NowError) {
@@ -508,15 +504,6 @@
           output.error(`The alias ${chalk.dim(target)} is in use by a different team.`)
           break
         case 'DEPLOYMENT_NOT_FOUND':
-<<<<<<< HEAD
-        case 'INVALID_ALIAS':
-        case 'NEED_UPGRADE':
-        case 'DOMAIN_PERMISSION_DENIED':
-        case 'NAMESERVERS_NOT_FOUND':
-        case 'DNS_ACCESS_UNAUTHORIZED':
-        case 'UNABLE_TO_VERIFY':
-        case 'DEPLOYMENT_PERMISSION_DENIED': // includes id
-=======
           output.error(`Failed to find deployment "${result.meta.id}" under ${chalk.bold(contextName)}`)
           break
         case 'INVALID_ALIAS':
@@ -537,16 +524,11 @@
         case 'DEPLOYMENT_PERMISSION_DENIED':
           output.error(`No permission to access deployment "${result.meta.id}" under ${chalk.bold(contextName)}`)
           break
->>>>>>> a96cdd4d
         default:
           output.error(`Unhandled error ${result.code}`)
           break
       }
 
-<<<<<<< HEAD
-      now.close()
-=======
->>>>>>> a96cdd4d
       return 1
     }
 
@@ -555,10 +537,6 @@
     }! ${chalk.grey('[' + ms(Date.now() - start) + ']')}`)
   }
 
-<<<<<<< HEAD
-  now.close();
-=======
->>>>>>> a96cdd4d
   return 0
 }
 
@@ -1010,11 +988,7 @@
   const timeout = ms('5m')
   const start = Date.now()
   let remainingMatches = new Set(Object.keys(scale))
-<<<<<<< HEAD
-  let cancelWait
-=======
   let cancelWait = renderRemainingDCsWait(remainingMatches)
->>>>>>> a96cdd4d
   
   while (true) { // eslint-disable-line
     if (start + timeout <= Date.now()) {
@@ -1313,12 +1287,7 @@
   VerifyDomainErrors |
   GetDomainServersError |
   UserAbortError |
-<<<<<<< HEAD
-  SetupDNSRecordError |
-  NowError<'UNABLE_TO_VERIFY'>
-=======
   SetupDNSRecordError
->>>>>>> a96cdd4d
 
 async function setupAliasDomain(output, now, alias, contextName): Promise<true | SetupAliasDomainError> {
   const { subdomain, domain } = psl.parse(alias)
@@ -1388,11 +1357,7 @@
       // If it doesn't resolve here it means that everything is setup but the
       // propagation is not done so we invite the user to try later.
       output.log(`DNS Configured! Verifying propagation…`)
-<<<<<<< HEAD
-      if (!await domainResolvesToNow(output, alias, { retries: 5 })) {
-=======
       if (!await domainResolvesToNow(output, alias, { retries: 10 })) {
->>>>>>> a96cdd4d
         return new NowError({ code: 'UNABLE_TO_RESOLVE_INTERNAL' })
       }
     }
@@ -1426,11 +1391,7 @@
         
         // Verify that the DNS records are ready
         output.log(`DNS Configured! Verifying propagation…`)
-<<<<<<< HEAD
-        if (!await domainResolvesToNow(output, alias, { retries: 5 })) {
-=======
         if (!await domainResolvesToNow(output, alias, { retries: 10 })) {
->>>>>>> a96cdd4d
           return new NowError({ code: 'UNABLE_TO_RESOLVE_INTERNAL' })
         }
       }
