//@flow

// Native
const { resolve, basename } = require('path')

// Packages
const { eraseLines } = require('ansi-escapes')
const { write: copy } = require('clipboardy')
const bytes = require('bytes')
const chalk = require('chalk')
const dotenv = require('dotenv')
const fs = require('fs-extra')
const inquirer = require('inquirer')
const mri = require('mri')
const ms = require('ms')
const plural = require('pluralize')
const Progress = require('progress')

// Utilities
const { handleError } = require('../../util/error')
const { tick } = require('../../../../util/output/chars')
const checkPath = require('../../util/check-path')
const cmd = require('../../../../util/output/cmd')
const createOutput = require('../../../../util/output')
const exit = require('../../../../util/exit')
const logo = require('../../../../util/output/logo')
const Now = require('../../util')
const promptBool = require('../../../../util/input/prompt-bool')
const promptOptions = require('../../util/prompt-options')
const readMetaData = require('../../util/read-metadata')
const toHumanPath = require('../../../../util/humanize-path')

import { Output } from '../../util/types'
import * as Errors from '../../util/errors'
import combineAsyncGenerators from '../../../../util/combine-async-generators'
import createDeploy from '../../util/deploy/create-deploy'
import dnsTable from '../../util/dns-table'
import eventListenerToGenerator from '../../../../util/event-listener-to-generator'
import formatLogCmd from '../../../../util/output/format-log-cmd'
import formatLogOutput from '../../../../util/output/format-log-output'
import getContextName from '../../util/get-context-name'
import getEventsStream from '../../util/deploy/get-events-stream'
import getInstanceIndex from '../../util/deploy/get-instance-index'
import getStateChangeFromPolling from '../../util/deploy/get-state-change-from-polling'
import joinWords from '../../../../util/output/join-words';
import normalizeRegionsList from '../../util/scale/normalize-regions-list'
import raceAsyncGenerators from '../../../../util/race-async-generators'
import regionOrDCToDc from '../../util/scale/region-or-dc-to-dc'
import stamp from '../../../../util/output/stamp'
import verifyDeploymentScale from '../../util/scale/verify-deployment-scale'
import verifyDeploymentShallow from '../../util/deploy/verify-deployment-shallow'
import zeitWorldTable from '../../util/zeit-world-table'
import type { Readable } from 'stream'
import type { NewDeployment, DeploymentEvent } from '../../util/types'
import type { CreateDeployError } from '../../util/deploy/create-deploy'

const mriOpts = {
  string: ['name', 'alias', 'session-affinity', 'regions'],
  boolean: [
    'help',
    'version',
    'debug',
    'force',
    'links',
    'C',
    'clipboard',
    'forward-npm',
    'docker',
    'npm',
    'static',
    'public'
  ],
  default: {
    C: false,
    clipboard: true,
  },
  alias: {
    env: 'e',
    dotenv: 'E',
    help: 'h',
    debug: 'd',
    version: 'v',
    force: 'f',
    links: 'l',
    public: 'p',
    'forward-npm': 'N',
    'session-affinity': 'S',
    name: 'n',
    alias: 'a'
  }
}

const help = () => {
  console.log(`
  ${chalk.bold(`${logo} now`)} [options] <command | path>

  ${chalk.dim('Commands:')}

    ${chalk.dim('Cloud')}

      deploy               [path]      Performs a deployment ${chalk.bold('(default)')}
      ls | list            [app]       List deployments
      rm | remove          [id]        Remove a deployment
      ln | alias           [id] [url]  Configures aliases for deployments
      domains              [name]      Manages your domain names
      certs                [cmd]       Manages your SSL certificates
      secrets              [name]      Manages your secret environment variables
      dns                  [name]      Manages your DNS records
      logs                 [url]       Displays the logs for a deployment
      scale                [args]      Scales the instance count of a deployment
      help                 [cmd]       Displays complete help for [cmd]

    ${chalk.dim('Administrative')}

      billing | cc         [cmd]       Manages your credit cards and billing methods
      upgrade | downgrade  [plan]      Upgrades or downgrades your plan
      teams                [team]      Manages your teams
      switch                           Switches between teams and your account
      login                            Login into your account or creates a new one
      logout                           Logout from your account

  ${chalk.dim('Options:')}

    -h, --help                     Output usage information
    -v, --version                  Output the version number
    -n, --name                     Set the name of the deployment
    -A ${chalk.bold.underline('FILE')}, --local-config=${chalk.bold.underline(
    'FILE'
  )}   Path to the local ${'`now.json`'} file
    -Q ${chalk.bold.underline('DIR')}, --global-config=${chalk.bold.underline(
    'DIR'
  )}    Path to the global ${'`.now`'} directory
    -d, --debug                    Debug mode [off]
    -f, --force                    Force a new deployment even if nothing has changed
    -t ${chalk.underline('TOKEN')}, --token=${chalk.underline(
    'TOKEN'
  )}        Login token
    -l, --links                    Copy symlinks without resolving their target
    -p, --public                   Deployment is public (${chalk.dim(
      '`/_src`'
    )} is exposed) [on for oss, off for premium]
    -e, --env                      Include an env var (e.g.: ${chalk.dim(
      '`-e KEY=value`'
    )}). Can appear many times.
    -E ${chalk.underline('FILE')}, --dotenv=${chalk.underline(
    'FILE'
  )}         Include env vars from .env file. Defaults to '.env'
    -C, --no-clipboard             Do not attempt to copy URL to clipboard
    -N, --forward-npm              Forward login information to install private npm modules
    --session-affinity             Session affinity, \`ip\` or \`random\` (default) to control session affinity
    -T, --team                     Set a custom team scope
    --regions                      Set default regions or DCs to enable the deployment on
    --no-verify                    Skip step of waiting until instance count meets given constraints

  ${chalk.dim(`Enforceable Types (by default, it's detected automatically):`)}

    --npm                          Node.js application
    --docker                       Docker container
    --static                       Static file hosting

  ${chalk.dim('Examples:')}

  ${chalk.gray('–')} Deploy the current directory

    ${chalk.cyan('$ now')}

  ${chalk.gray('–')} Deploy a custom path

    ${chalk.cyan('$ now /usr/src/project')}

  ${chalk.gray('–')} Deploy a GitHub repository

    ${chalk.cyan('$ now user/repo#ref')}

  ${chalk.gray('–')} Deploy with environment variables

    ${chalk.cyan('$ now -e NODE_ENV=production -e SECRET=@mysql-secret')}

  ${chalk.gray('–')} Show the usage information for the sub command ${chalk.dim(
    '`list`'
  )}

    ${chalk.cyan('$ now help list')}
`)
}

let argv
let paths

// Options
let forceNew
let deploymentName
let sessionAffinity
let log
let error
let warn
let debug
let note
let debugEnabled
let clipboard
let forwardNpm
let followSymlinks
let wantsPublic
let regions
let noVerify
let apiUrl
let isTTY
let quiet
let alwaysForwardNpm

// If the current deployment is a repo
const gitRepo = {}

const stopDeployment = async msg => {
  handleError(msg)
  await exit(1)
}

// Converts `env` Arrays, Strings and Objects into env Objects.
// `null` empty value means to prompt user for value upon deployment.
// `undefined` empty value means to inherit value from user's env.
const parseEnv = (env, empty) => {
  if (!env) {
    return {}
  }
  if (typeof env === 'string') {
    // a single `--env` arg comes in as a String
    env = [env]
  }
  if (Array.isArray(env)) {
    return env.reduce((o, e) => {
      let key
      let value
      const equalsSign = e.indexOf('=')
      if (equalsSign === -1) {
        key = e
        value = empty
      } else {
        key = e.substr(0, equalsSign)
        value = e.substr(equalsSign + 1)
      }
      o[key] = value
      return o
    }, {})
  }
  // assume it's already an Object
  return env
}

const promptForEnvFields = async list => {
  if (list.length === 0) {
    return {}
  }

  const questions = []

  for (const field of list) {
    questions.push({
      name: field,
      message: field
    })
  }

  // eslint-disable-next-line import/no-unassigned-import
  require('../../../../util/input/patch-inquirer')

  log('Please enter values for the following environment variables:')
  const answers = await inquirer.prompt(questions)

  for (const answer of Object.keys(answers)) {
    const content = answers[answer]

    if (content === '') {
      await stopDeployment(`Enter a value for ${answer}`)
    }
  }

  return answers
}

async function main(ctx: any) {
  argv = mri(ctx.argv.slice(2), mriOpts)

  // very ugly hack – this (now-cli's code) expects that `argv._[0]` is the path
  // we should fix this ASAP
  if (argv._[0] === 'sh') {
    argv._.shift()
  }

  if (argv._[0] === 'deploy') {
    argv._.shift()
  }

  if (argv._.length > 0) {
    // If path is relative: resolve
    // if path is absolute: clear up strange `/` etc
    paths = argv._.map(item => resolve(process.cwd(), item))
  } else {
    paths = [process.cwd()]
  }

  // Options
  forceNew = argv.force
  deploymentName = argv.name
  sessionAffinity = argv['session-affinity']
  debugEnabled = argv.debug
  clipboard = argv.clipboard && !argv.C
  forwardNpm = argv['forward-npm']
  followSymlinks = !argv.links
  wantsPublic = argv.public
  regions = (argv.regions || '').split(',').map(s => s.trim()).filter(Boolean)
  noVerify = argv['verify'] === false
  apiUrl = ctx.apiUrl
  const output = createOutput({ debug: debugEnabled })
  // https://github.com/facebook/flow/issues/1825
  // $FlowFixMe
  isTTY = process.stdout.isTTY
  quiet = !isTTY
  ;({ log, error, note, debug, warn } = output)

  if (argv.h || argv.help) {
    help()
    await exit(0)
  }

  const { authConfig: { credentials }, config: { sh } } = ctx
  const { token } = credentials.find(item => item.provider === 'sh')
  const contextName = getContextName(sh);
  const config = sh

  alwaysForwardNpm = config.forwardNpm

  try {
    return sync({ contextName, output, token, config, firstRun: true, deploymentType: undefined })
  } catch (err) {
    await stopDeployment(err)
  }
}

async function sync({ contextName, output, token, config: { currentTeam, user }, firstRun, deploymentType }) {
  return new Promise(async (_resolve, reject) => {
    let deployStamp = stamp()
    const rawPath = argv._[0]

    let meta
    let deployment: NewDeployment | null = null
    let isFile

    if (paths.length === 1) {
      try {
        const fsData = await fs.lstat(paths[0])

        if (fsData.isFile()) {
          isFile = true
          deploymentType = 'static'
        }
      } catch (err) {
        let repo
        let isValidRepo = false

        const { fromGit, isRepoPath, gitPathParts } = require('../../util/git')

        try {
          isValidRepo = isRepoPath(rawPath)
        } catch (_err) {
          if (err.code === 'INVALID_URL') {
            await stopDeployment(_err)
          } else {
            reject(_err)
          }
        }

        if (isValidRepo) {
          const gitParts = gitPathParts(rawPath)
          Object.assign(gitRepo, gitParts)

          const searchMessage = setTimeout(() => {
            log(`Didn't find directory. Searching on ${gitRepo.type}...`)
          }, 500)

          try {
            repo = await fromGit(rawPath, debugEnabled)
          } catch (err) {}

          clearTimeout(searchMessage)
        }

        if (repo) {
          // Tell now which directory to deploy
          paths = [ repo.path ]

          // Set global variable for deleting tmp dir later
          // once the deployment has finished
          Object.assign(gitRepo, repo)
        } else if (isValidRepo) {
          const gitRef = gitRepo.ref ? `with "${chalk.bold(gitRepo.ref)}" ` : ''

          await stopDeployment(`There's no repository named "${chalk.bold(
              gitRepo.main
            )}" ${gitRef}on ${gitRepo.type}`)
        } else {
          error(`The specified directory "${basename(paths[0])}" doesn't exist.`)
          await exit(1)
        }
      }
    } else {
      isFile = false
      deploymentType = 'static'
    }

    const checkers = []

    if (isFile || (!isFile && paths.length === 1)) {
      checkers.push(checkPath(paths[0]))
    } else {
      for (const path of paths) {
        const fsData = await fs.lstat(path)

        if (fsData.isFile()) {
          continue
        }

        checkers.push(checkPath(path))
      }
    }

    try {
      await Promise.all(checkers)
    } catch (err) {
      error(err.message, 'path-not-deployable')
      await exit(1)
    }

    if (!quiet && firstRun) {
      if (gitRepo.main) {
        const gitRef = gitRepo.ref ? ` at "${chalk.bold(gitRepo.ref)}" ` : ''

        log(`Deploying ${gitRepo.type} repository "${chalk.bold(
            gitRepo.main
          )}"${gitRef} under ${chalk.bold(
            (currentTeam && currentTeam.slug) || user.username || user.email
          )}`)
      } else {
        const list = paths
          .map((path, index) => {
            let suffix = ''

            if (paths.length > 1 && index !== paths.length - 1) {
              suffix = index < paths.length - 2 ? ', ' : ' and '
            }

            return chalk.bold(toHumanPath(path)) + suffix
          })
          .join('')

        log(`Deploying ${list} under ${chalk.bold(
            (currentTeam && currentTeam.slug) || user.username || user.email
          )}`)
      }
    }

    if (!isFile && deploymentType !== 'static') {
      if (argv.docker) {
        debug(`Forcing \`deploymentType\` = \`docker\``)
        deploymentType = 'docker'
      } else if (argv.npm) {
        debug(`Forcing \`deploymentType\` = \`npm\``)
        deploymentType = 'npm'
      } else if (argv.static) {
        debug(`Forcing \`deploymentType\` = \`static\``)
        deploymentType = 'static'
      }
    } else if (deploymentType === 'static') {
      debug(`Forcing \`deploymentType\` = \`static\` automatically`)

      meta = {
        name: deploymentName || (isFile
          ? 'file'
          : paths.length === 1 ? basename(paths[0]) : 'files'),
        type: deploymentType,
        pkg: undefined,
        nowConfig: undefined,
        hasNowJson: false,

        // XXX: legacy
        deploymentType,
        sessionAffinity
      }
    }

    if (!meta) {
      ;({
        meta,
        deploymentName,
        deploymentType,
        sessionAffinity
      } = await readMeta(paths[0], deploymentName, deploymentType, sessionAffinity))
    }

    const nowConfig = meta.nowConfig
    const scaleFromConfig = getScaleFromConfig(nowConfig)
    let scale = {}
    let dcIds

    // If there are regions coming from the args and now.json warn about it
    if (regions.length > 0 && getRegionsFromConfig(nowConfig).length > 0) {
      warn(`You have regions defined from both args and now.json, using ${chalk.bold(regions.join(','))}`)
    }

    // If there are no regions from args, use config
    if (regions.length === 0) {
      regions = getRegionsFromConfig(nowConfig)
    }

    // Read scale and fail if we have both regions and scale
    if (regions.length > 0 && Object.keys(scaleFromConfig).length > 0) {
      error("Can't set both `regions` and `scale` options simultaneously", 'regions-and-scale-at-once')
      await exit(1)
    }

    // If we have a regions list we use it to build scale presets
    if (regions.length > 0) {
      dcIds = normalizeRegionsList(regions)
      if (dcIds instanceof Errors.InvalidRegionOrDCForScale) {
        error(`The value "${dcIds.meta.regionOrDC}" is not a valid region or DC identifier`)
        await exit(1)
        return 1
      } else if (dcIds instanceof Errors.InvalidAllForScale) {
        error(`You can't use all in the regions list mixed with other regions`)
        await exit(1)
        return 1
      }

      // Build the scale presets based on the given regions
      scale = dcIds.reduce((result, dcId) => ({ ...result, [dcId]: {min: 0, max: 1}}), {})
    } else if (Object.keys(scaleFromConfig).length > 0) {
      // If we have no regions list we get it from the scale keys but we have to validate
      // them becase we don't admin `all` in this scenario. Also normalize presets in scale.
      for (const regionOrDc of Object.keys(scaleFromConfig)) {
        const dc = regionOrDCToDc(regionOrDc)
        if (dc === undefined) {
          error(`The value "${regionOrDc}" in \`scale\` settings is not a valid region or DC identifier`, 'deploy-invalid-dc')
          await exit(1)
          return 1
        } else {
          scale[dc] = scaleFromConfig[regionOrDc]
        }
      }
    }

    debug(`Scale presets for deploy: ${JSON.stringify(scale)}`)
    const now = new Now({ apiUrl, token, debug: debugEnabled, currentTeam })

    let dotenvConfig
    let dotenvOption

    if (argv.dotenv) {
      dotenvOption = argv.dotenv
    } else if (nowConfig && nowConfig.dotenv) {
      dotenvOption = nowConfig.dotenv
    }

    if (dotenvOption) {
      const dotenvFileName =
        typeof dotenvOption === 'string' ? dotenvOption : '.env'

      try {
        const dotenvFile = await fs.readFile(dotenvFileName)
        dotenvConfig = dotenv.parse(dotenvFile)
      } catch (err) {
        if (err.code === 'ENOENT') {
          error(
            `--dotenv flag is set but ${dotenvFileName} file is missing`,
            'missing-dotenv-target'
          )

          await exit(1)
        } else {
          throw err
        }
      }
    }

    // Merge dotenv config, `env` from now.json, and `--env` / `-e` arguments
    const deploymentEnv = Object.assign(
      {},
      dotenvConfig,
      parseEnv(nowConfig && nowConfig.env, null),
      parseEnv(argv.env, undefined)
    )

    // If there's any envs with `null` then prompt the user for the values
    const askFor = Object.keys(deploymentEnv).filter(
      key => deploymentEnv[key] === null
    )
    Object.assign(deploymentEnv, await promptForEnvFields(askFor))

    let secrets
    const findSecret = async uidOrName => {
      if (!secrets) {
        secrets = await now.listSecrets()
      }

      return secrets.filter(secret => {
        return secret.name === uidOrName || secret.uid === uidOrName
      })
    }

    const env_ = await Promise.all(
      Object.keys(deploymentEnv).map(async key => {
        if (!key) {
          error(
            'Environment variable name is missing',
            'missing-env-key-value'
          )

          await exit(1)
        }

        if (/[^A-z0-9_]/i.test(key)) {
          error(
            `Invalid ${chalk.dim('-e')} key ${chalk.bold(
              `"${chalk.bold(key)}"`
            )}. Only letters, digits and underscores are allowed.`
          )

          await exit(1)
        }

        let val = deploymentEnv[key]

        if (val === undefined) {
          if (key in process.env) {
            log(
              `Reading ${chalk.bold(
                `"${chalk.bold(key)}"`
              )} from your env (as no value was specified)`
            )
            // Escape value if it begins with @
            if (process.env[key] != null) {
              val = process.env[key].replace(/^@/, '\\@')
            }
          } else {
            error(
              `No value specified for env ${chalk.bold(
                `"${chalk.bold(key)}"`
              )} and it was not found in your env.`
            )

            await exit(1)
          }
        }

        if (val[0] === '@') {
          const uidOrName = val.substr(1)
          const _secrets = await findSecret(uidOrName)

          if (_secrets.length === 0) {
            if (uidOrName === '') {
              error(
                `Empty reference provided for env key ${chalk.bold(
                  `"${chalk.bold(key)}"`
                )}`
              )
            } else {
              error(
                `No secret found by uid or name ${chalk.bold(`"${uidOrName}"`)}`,
                'env-no-secret'
              )
            }

            await exit(1)
          } else if (_secrets.length > 1) {
            error(
              `Ambiguous secret ${chalk.bold(
                `"${uidOrName}"`
              )} (matches ${chalk.bold(_secrets.length)} secrets)`
            )

            await exit(1)
          }

          val = { uid: _secrets[0].uid }
        }

        return [key, typeof val === 'string' ? val.replace(/^\\@/, '@') : val]
      })
    )

    const env = {}

    env_.filter(v => Boolean(v)).forEach(([key, val]) => {
      if (key in env) {
          note(`Overriding duplicate env key ${chalk.bold(`"${key}"`)}`)
      }

      env[key] = val
    })

    let syncCount

    try {
      // $FlowFixMe
      const createArgs = Object.assign(
        {
          env,
          followSymlinks,
          forceNew,
          forwardNpm: alwaysForwardNpm || forwardNpm,
          quiet,
          scale,
          wantsPublic,
          sessionAffinity,
          isFile
        },
        meta
      )

      deployStamp = stamp()
      const firstDeployCall = await createDeploy(output, now, contextName, paths, createArgs)
      if (
        (firstDeployCall instanceof Errors.CantGenerateWildcardCert) ||
        (firstDeployCall instanceof Errors.DNSPermissionDenied) ||
        (firstDeployCall instanceof Errors.DomainConfigurationError) ||
        (firstDeployCall instanceof Errors.DomainNameserversNotFound) ||
        (firstDeployCall instanceof Errors.DomainNotFound) ||
        (firstDeployCall instanceof Errors.DomainNotVerified) ||
        (firstDeployCall instanceof Errors.DomainPermissionDenied) ||
        (firstDeployCall instanceof Errors.DomainsShouldShareRoot) ||
        (firstDeployCall instanceof Errors.DomainValidationRunning) ||
        (firstDeployCall instanceof Errors.DomainVerificationFailed) ||
        (firstDeployCall instanceof Errors.InvalidWildcardDomain) ||
        (firstDeployCall instanceof Errors.NeedUpgrade) ||
        (firstDeployCall instanceof Errors.TooManyCertificates) ||
        (firstDeployCall instanceof Errors.TooManyRequests)
      ) {
        handleCreateDeployError(output, firstDeployCall)
        await exit(1)
        return
      }

      deployment = firstDeployCall

      if (now.syncFileCount > 0) {
        const uploadStamp = stamp();
        await new Promise((resolve) => {
          if (now.syncFileCount !== now.fileCount) {
            debug(`Total files ${now.fileCount}, ${now.syncFileCount} changed`)
          }

          const size = bytes(now.syncAmount)
          syncCount = `${now.syncFileCount} file${now.syncFileCount > 1
            ? 's'
            : ''}`
          const bar = new Progress(
            `${chalk.gray('>')} Upload [:bar] :percent :etas (${size}) [${syncCount}]`,
            {
              width: 20,
              complete: '=',
              incomplete: '',
              total: now.syncAmount,
              clear: true
            }
          )

          now.upload({ scale })

          now.on('upload', ({ names, data }) => {
            debug(`Uploaded: ${names.join(' ')} (${bytes(data.length)})`)
          })

          now.on('uploadProgress', progress => {
            bar.tick(progress);
          })

          now.on('complete', resolve)

          now.on('error', err => {
            error('Upload failed')
            reject(err)
          })
        })

        if (!quiet && syncCount) {
          log(`Synced ${syncCount} (${bytes(now.syncAmount)}) ${uploadStamp()}`)
        }

        deployStamp = stamp()
        const secondDeployCall = await createDeploy(output, now, contextName, paths, createArgs)
        if (
          (secondDeployCall instanceof Errors.CantGenerateWildcardCert) ||
          (secondDeployCall instanceof Errors.DNSPermissionDenied) ||
          (secondDeployCall instanceof Errors.DomainConfigurationError) ||
          (secondDeployCall instanceof Errors.DomainNameserversNotFound) ||
          (secondDeployCall instanceof Errors.DomainNotFound) ||
          (secondDeployCall instanceof Errors.DomainNotVerified) ||
          (secondDeployCall instanceof Errors.DomainPermissionDenied) ||
          (secondDeployCall instanceof Errors.DomainsShouldShareRoot) ||
          (secondDeployCall instanceof Errors.DomainValidationRunning) ||
          (secondDeployCall instanceof Errors.DomainVerificationFailed) ||
          (secondDeployCall instanceof Errors.InvalidWildcardDomain) ||
          (secondDeployCall instanceof Errors.NeedUpgrade) ||
          (secondDeployCall instanceof Errors.TooManyCertificates) ||
          (secondDeployCall instanceof Errors.TooManyRequests)
        ) {
          handleCreateDeployError(output, secondDeployCall)
          await exit(1)
          return
        }

        deployment = secondDeployCall
      }
    } catch (err) {
      if (err.code === 'plan_requires_public') {
        if (!wantsPublic) {
          const who = currentTeam ? 'your team is' : 'you are'

          let proceed
          log(`Your deployment's code and logs will be publicly accessible because ${who} subscribed to the OSS plan.`)

          if (isTTY) {
            proceed = await promptBool('Are you sure you want to proceed?', {
              trailing: eraseLines(1)
            })
          }

          let url = 'https://zeit.co/account/plan'

          if (currentTeam) {
            url = `https://zeit.co/teams/${currentTeam.slug}/settings/plan`
          }

          note(`You can use ${cmd('now --public')} or upgrade your plan (${url}) to skip this prompt`)

          if (!proceed) {
            if (typeof proceed === 'undefined') {
              const message = `If you agree with that, please run again with ${cmd('--public')}.`
              error(message)

              await exit(1)
            } else {
              log('Aborted')
              await exit(0)
            }

            return
          }
        }

        wantsPublic = true

        sync({
          contextName,
          output,
          token,
          config: {
            currentTeam,
            user
          },
          firstRun: false,
          deploymentType
        })

        return
      }

      debug(`Error: ${err}\n${err.stack}`)

      if (err.keyword === 'additionalProperties' && err.dataPath === '.scale') {
        const { additionalProperty = '' } = err.params || {}
        const message = regions.length
          ? `Invalid regions: ${additionalProperty.slice(0, -1)}`
          : `Invalid DC name for the scale option: ${additionalProperty}`
        error(message)
        await exit(1)
      }

      await stopDeployment(err)
      return 1;
    }

    const { url } = now
    const dcs = (deploymentType !== 'static' && deployment.scale)
      ? ` (${chalk.bold(Object.keys(deployment.scale).join(', '))})`
      : ''

    if (isTTY) {
      if (clipboard) {
        try {
          await copy(url)
          log(`${chalk.bold(chalk.cyan(url))} [in clipboard]${dcs} ${deployStamp()}`)
        } catch (err) {
          debug(`Error copying to clipboard: ${err}`)
          log(`${chalk.bold(chalk.cyan(url))} [in clipboard]${dcs} ${deployStamp()}`)
        }
      } else {
        log(`${chalk.bold(chalk.cyan(url))}${dcs} ${deployStamp()}`)
      }
    } else {
      process.stdout.write(url)
    }

<<<<<<< HEAD
    // Show build logs
    if (deploymentType === 'static') {
      if (!quiet) {
        output.log(chalk`{cyan Deployment complete!}`)
=======
    if (deploymentType === 'static' || atlas) {
      if (deployment.readyState === 'INITIALIZING') {
        // This static deployment requires a build, so show the logs
        noVerify = true
      } else {
        if (!quiet) {
          output.log(chalk`{cyan Deployment complete!}`)
        }
        await exit(0)
        return
>>>>>>> e43e9b11
      }
    }

    // Show build logs
    // (We have to add this check for flow but it will never happen)
    if (deployment !== null) {

      // If the created deployment is ready it was a deduping and we should exit
      if (deployment.readyState !== 'READY') {
        require('assert')(deployment) // mute linter
        const instanceIndex = getInstanceIndex()
        const eventsStream = await maybeGetEventsStream(now, deployment)
        const eventsGenerator = getEventsGenerator(now, contextName, deployment, eventsStream)

        for await (const event of eventsGenerator) {
          // Stop when the deployment is ready
          if (event.type === 'state-change' && event.payload.value === 'READY') {
            output.log(`Build completed`);
            break
          }

          // Stop then there is an error state
          if (event.type === 'state-change' && event.payload.value === 'ERROR') {
            output.error(`Build failed`);
            await exit(1)
          }

          // For any relevant event we receive, print the result
          if (event.type === 'build-start') {
            output.log('Building…')
          } else if (event.type === 'command') {
            output.log(formatLogCmd(event.payload.text))
          } else if (event.type === 'stdout' || event.type === 'stderr') {
            formatLogOutput(event.payload.text).forEach(msg => output.log(msg))
          }
        }

        if (!noVerify) {
          output.log(`Verifying instantiation in ${joinWords(Object.keys(deployment.scale).map(dc => chalk.bold(dc)))}`)
          const verifyStamp = stamp()
          const verifyDCsGenerator = getVerifyDCsGenerator(output, now, deployment, eventsStream)

          for await (const dcOrEvent of verifyDCsGenerator) {
            if (dcOrEvent instanceof Errors.VerifyScaleTimeout) {
              output.error(`Instance verification timed out (${ms(dcOrEvent.meta.timeout)})`)
              output.log('Read more: https://err.sh/now-cli/verification-timeout')
              await exit(1)
            } else if (Array.isArray(dcOrEvent)) {
              const [dc, instances] = dcOrEvent
              output.log(`${chalk.cyan(tick)} Scaled ${plural('instance', instances, true)} in ${chalk.bold(dc)} ${verifyStamp()}`)
            } else if (dcOrEvent && (dcOrEvent.type === 'stdout' || dcOrEvent.type === 'stderr')) {
              const prefix = chalk.gray(`[${instanceIndex(dcOrEvent.payload.instanceId)}] `)
              formatLogOutput(dcOrEvent.payload.text, prefix).forEach(msg => output.log(msg))
            }
          }
        }
      }

      output.success(`Deployment ready`)
      await exit(0)
    }
  })
}

async function readMeta(
  _path,
  _deploymentName,
  deploymentType,
  _sessionAffinity
) {
  try {
    const meta = await readMetaData(_path, {
      deploymentType,
      deploymentName: _deploymentName,
      quiet: true,
      sessionAffinity: _sessionAffinity
    })

    if (!deploymentType) {
      deploymentType = meta.type
      debug(`Detected \`deploymentType\` = \`${deploymentType}\``)
    }

    if (!_deploymentName) {
      _deploymentName = meta.name
      debug(`Detected \`deploymentName\` = "${_deploymentName}"`)
    }

    return {
      meta,
      deploymentName: _deploymentName,
      deploymentType,
      sessionAffinity: _sessionAffinity
    }
  } catch (err) {
    if (isTTY && err.code === 'MULTIPLE_MANIFESTS') {
      debug('Multiple manifests found, disambiguating')
      log(
        `Two manifests found. Press [${chalk.bold(
          'n'
        )}] to deploy or re-run with --flag`
      )

      deploymentType = await promptOptions([
        ['npm', `${chalk.bold('package.json')}\t${chalk.gray('   --npm')} `],
        ['docker', `${chalk.bold('Dockerfile')}\t${chalk.gray('--docker')} `]
      ])

      debug(`Selected \`deploymentType\` = "${deploymentType}"`)
      return readMeta(_path, _deploymentName, deploymentType)
    }
    throw err
  }
}

function getRegionsFromConfig(config = {}): Array<string> {
  return config.regions || []
}

function getScaleFromConfig(config = {}): Object {
  return config.scale || {}
}

async function maybeGetEventsStream(now: Now, deployment: NewDeployment) {
  try {
    return await getEventsStream(now, deployment.deploymentId, { direction: 'forward', follow: true })
  } catch (error) {
    return null
  }
}

function getEventsGenerator(now: Now, contextName: string, deployment: NewDeployment, eventsStream: null | Readable): AsyncGenerator<DeploymentEvent, void, void> {
  const stateChangeFromPollingGenerator = getStateChangeFromPolling(now, contextName, deployment.deploymentId, deployment.readyState)
  if (eventsStream !== null) {
    return combineAsyncGenerators(
      eventListenerToGenerator('data', eventsStream),
      stateChangeFromPollingGenerator
    );
  }

  return stateChangeFromPollingGenerator
}

function getVerifyDCsGenerator(output: Output, now: Now, deployment: NewDeployment, eventsStream: Readable | null) {
  const verifyDeployment = deployment.blob === null
    ? verifyDeploymentShallow(output, now, deployment.url, deployment.scale)
    : verifyDeploymentScale(output, now, deployment.deploymentId, deployment.scale)

  return eventsStream
    ? raceAsyncGenerators(eventListenerToGenerator('data', eventsStream), verifyDeployment)
    : verifyDeployment
}

function handleCreateDeployError<OtherError>(output: Output, error: CreateDeployError | OtherError): 1 | OtherError {
  if (error instanceof Errors.CantGenerateWildcardCert) {
    output.error(`Custom suffixes are only allowed for domains in ${chalk.underline('zeit.world')}`)
    return 1
  } else if (error instanceof Errors.DNSPermissionDenied) {
    output.error(`You don't have permissions to access the DNS records for ${chalk.underline(error.meta.domain)}`)
    return 1
  } else if (error instanceof Errors.DomainConfigurationError) {
    output.error(`We couldn't verify the propagation of the DNS settings for ${chalk.underline(error.meta.domain)}`)
    if (error.meta.external) {
      output.print(`  The propagation may take a few minutes, but please verify your settings:\n\n`)
      output.print(dnsTable([
        error.meta.subdomain === null
          ? ['', 'ALIAS', 'alias.zeit.co']
          : [error.meta.subdomain, 'CNAME', 'alias.zeit.co']
      ]) + '\n');
    } else {
      output.print(`  We configured them for you, but the propagation may take a few minutes.\n`)
      output.print(`  Please try again later.\n`)
    }
    return 1
  } else if (error instanceof Errors.DomainNameserversNotFound) {
    output.error(`Couldn't find nameservers for the domain ${chalk.underline(error.meta.domain)}`)
    return 1
  } else if (error instanceof Errors.DomainNotVerified) {
    output.error(`The domain used as a suffix ${chalk.underline(error.meta.domain)} is not verified and can't be used as custom suffix.`)
    return 1
  } else if (error instanceof Errors.DomainPermissionDenied) {
    output.error(`You don't have permissions to access the domain used as a suffix ${chalk.underline(error.meta.domain)}.`)
    return 1
  } else if (error instanceof Errors.DomainsShouldShareRoot) {
    // this is not going to happen
    return 1
  } else if (error instanceof Errors.DomainValidationRunning) {
    output.error(`There is a validation in course for ${chalk.underline(error.meta.domain)}. Wait until it finishes.`)
    return 1
  } else if (error instanceof Errors.DomainVerificationFailed) {
    output.error(`We couldn't verify the domain ${chalk.underline(error.meta.domain)}.\n`)
    output.print(`  Please make sure that your nameservers point to ${chalk.underline('zeit.world')}.\n`)
    output.print(`  Examples: (full list at ${chalk.underline('https://zeit.world')})\n`)
    output.print(zeitWorldTable() + '\n');
    output.print(`\n  As an alternative, you can add following records to your DNS settings:\n`)
    output.print(dnsTable([
      ['_now', 'TXT', error.meta.token],
      error.meta.subdomain === null
        ? ['', 'ALIAS', 'alias.zeit.co']
        : [error.meta.subdomain, 'CNAME', 'alias.zeit.co']
    ], '  ') + '\n');
    return 1
  } else if (error instanceof Errors.InvalidWildcardDomain) {
    // this should never happen
    output.error(`Invalid domain ${chalk.underline(error.meta.domain)}. Wildcard domains can only be followed by a root domain.`)
    return 1
  } else if (error instanceof Errors.NeedUpgrade) {
    output.error(`Custom domains are only supported for premium accounts. Please upgrade.`)
    return 1
  } else if (error instanceof Errors.TooManyCertificates) {
    output.error(`Too many certificates already issued for exact set of domains: ${error.meta.domains.join(', ')}`)
    return 1
  } else if (error instanceof Errors.TooManyRequests) {
    output.error(`Too many requests detected for ${error.meta.api} API. Try again later.`)
    return 1
  } else if (error instanceof Errors.DomainNotFound) {
    output.error(`The domain used as a suffix ${chalk.underline(error.meta.domain)} no longer exists. Please update or remove your custom suffix.`)
    return 1
  }

  return error
}

module.exports = main<|MERGE_RESOLUTION|>--- conflicted
+++ resolved
@@ -900,13 +900,7 @@
       process.stdout.write(url)
     }
 
-<<<<<<< HEAD
-    // Show build logs
     if (deploymentType === 'static') {
-      if (!quiet) {
-        output.log(chalk`{cyan Deployment complete!}`)
-=======
-    if (deploymentType === 'static' || atlas) {
       if (deployment.readyState === 'INITIALIZING') {
         // This static deployment requires a build, so show the logs
         noVerify = true
@@ -916,7 +910,6 @@
         }
         await exit(0)
         return
->>>>>>> e43e9b11
       }
     }
 
