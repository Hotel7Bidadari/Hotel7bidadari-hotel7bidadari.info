// Packages
const ms = require('ms')
const chalk = require('chalk')

// Utilities
const error = require('../../../util/output/error')
const info = require('../../../util/output/info')

function handleError(err, { debug = false } = {}) {
  // Coerce Strings to Error instances
  if (typeof err === 'string') {
    err = new Error(err)
  }

  if (debug) {
    console.log(`> [debug] handling error: ${err.stack}`)
  }

  if (err.status === 403) {
    console.error(error(
      'Authentication error. Run `now login` to log-in again.'
    ))
  } else if (err.status === 429) {
    if (err.retryAfter === 'never') {
      console.error(error(err.message))
    } else if (err.retryAfter === null) {
      console.error(error('Rate limit exceeded error. Please try later.'))
    } else {
      console.error(error(
        'Rate limit exceeded error. Try again in ' +
          ms(err.retryAfter * 1000, { long: true }) +
          ', or upgrade your account by running ' +
          `${chalk.gray('`')}${chalk.cyan('now upgrade')}${chalk.gray('`')}`
      ))
    }
  } else if (err.userError || err.message) {
    console.error(error(err.message))
  } else if (err.status === 500) {
    console.error(error('Unexpected server error. Please retry.'))
  } else if (err.code === 'USER_ABORT') {
    info('Aborted')
  } else {
    console.error(error(`Unexpected error. Please try again later. (${err.message})`))
  }
}

async function responseError(res, fallbackMessage = null) {
  let message
  let userError
  let bodyError

  if (res.status >= 400 && res.status < 500) {
    let body

    try {
      body = await res.json()
    } catch (err) {
      body = {}
    }

    // Some APIs wrongly return `err` instead of `error`
    bodyError = (body.error || body.err || {})
    message = bodyError.message
    userError = true
  } else {
    userError = false
  }

  if (message == null) {
    message = fallbackMessage === null ? 'Response Error' : fallbackMessage
  }

  const err = new Error(`${message} (${res.status})`)
  
  err.status = res.status
  err.userError = userError
  
  // Copy every field that was added manually to the error
<<<<<<< HEAD
  for (const field of Object.keys(bodyError)) {
    err[field] = bodyError[field]
=======
  if (bodyError) {
    for (const field of Object.keys(bodyError)) {
      if (field !== 'message') {
        err[field] = bodyError[field]
      }
    }
>>>>>>> a96cdd4d
  }

  if (res.status === 429) {
    const retryAfter = res.headers.get('Retry-After')

    if (retryAfter) {
      err.retryAfter = parseInt(retryAfter, 10)
    }
  }

  return err
}

async function responseErrorMessage(res, fallbackMessage = null) {
  let message

  if (res.status >= 400 && res.status < 500) {
    let body

    try {
      body = await res.json()
    } catch (err) {
      body = {}
    }

    // Some APIs wrongly return `err` instead of `error`
    message = (body.error || body.err || {}).message
  }

  if (message == null) {
    message = fallbackMessage === null ? 'Response Error' : fallbackMessage
  }

  return `${message} (${res.status})`;
}

module.exports = {
  handleError,
  responseError,
  responseErrorMessage,
  error
}<|MERGE_RESOLUTION|>--- conflicted
+++ resolved
@@ -76,17 +76,12 @@
   err.userError = userError
   
   // Copy every field that was added manually to the error
-<<<<<<< HEAD
-  for (const field of Object.keys(bodyError)) {
-    err[field] = bodyError[field]
-=======
   if (bodyError) {
     for (const field of Object.keys(bodyError)) {
       if (field !== 'message') {
         err[field] = bodyError[field]
       }
     }
->>>>>>> a96cdd4d
   }
 
   if (res.status === 429) {
