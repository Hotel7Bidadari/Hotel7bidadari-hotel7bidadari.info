// Native
const { homedir } = require('os')
const { resolve: resolvePath, join, basename } = require('path')
const EventEmitter = require('events')
const qs = require('querystring')
const { parse: parseUrl } = require('url')

// Packages
const fetch = require('node-fetch')
const bytes = require('bytes')
const chalk = require('chalk')
const through2 = require('through2')
const retry = require('async-retry')
const { parse: parseIni } = require('ini')
const { readFile, stat, lstat } = require('fs-extra')
const ms = require('ms')

// Utilities
const {
  staticFiles: getFiles,
  npm: getNpmFiles,
  docker: getDockerFiles
} = require('./get-files')
const Agent = require('./agent')
const toHost = require('./to-host')
const { responseError } = require('./error')
const ua = require('./ua')
const hash = require('./hash')
const cmd = require('../../../util/output/cmd')
const createOutput = require('../../../util/output')

// How many concurrent HTTP/2 stream uploads
const MAX_CONCURRENT = 50

// Check if running windows
const IS_WIN = process.platform.startsWith('win')
const SEP = IS_WIN ? '\\' : '/'

module.exports = class Now extends EventEmitter {
  constructor({ apiUrl, token, currentTeam, forceNew = false, debug = false }) {
    super()

    this._token = token
    this._debug = debug
    this._forceNew = forceNew
    this._output = createOutput({ debug })
    this._agent = new Agent(apiUrl, { debug })
    this._onRetry = this._onRetry.bind(this)
    this.currentTeam = currentTeam
  }

  async create(
    paths,
    {
      wantsPublic,
      quiet = false,
      env = {},
      followSymlinks = true,
      forceNew = false,
      forwardNpm = false,

      // From readMetaData
      name,
      description,
      type = 'npm',
      pkg = {},
      nowConfig = {},
      hasNowJson = false,
      sessionAffinity = 'ip',
      isFile = false
    }
  ) {
    const { log, warn, time } = this._output

    let files = []
    let relatives = {}
    let engines

    await time('Getting files', async () => {
      const opts = { output: this._output, hasNowJson }

      if (type === 'npm') {
        files = await getNpmFiles(paths[0], pkg, nowConfig, opts)

        // A `start` or `now-start` npm script, or a `server.js` file
        // in the root directory of the deployment are required
        if (!hasNpmStart(pkg) && !hasFile(paths[0], files, 'server.js')) {
          const err = new Error(
            'Missing `start` (or `now-start`) script in `package.json`. ' +
              'See: https://docs.npmjs.com/cli/start'
          )
          err.userError = true
          throw err
        }

        engines = nowConfig.engines || pkg.engines
        forwardNpm = forwardNpm || nowConfig.forwardNpm
      } else if (type === 'static') {
        if (isFile) {
          files = [resolvePath(paths[0])]
        } else if (paths.length === 1) {
          files = await getFiles(paths[0], nowConfig, opts)
        } else {
          if (!files) {
            files = []
          }

          for (const path of paths) {
            const list = await getFiles(path, {}, opts)
            files = files.concat(list)

            for (const file of list) {
              relatives[file] = path
            }
          }
        }
      } else if (type === 'docker') {
        files = await getDockerFiles(paths[0], nowConfig, opts)
      }
    })

    // Read `registry.npmjs.org` authToken from .npmrc
    let authToken

    if (type === 'npm' && forwardNpm) {
      authToken =
        (await readAuthToken(paths[0])) || (await readAuthToken(homedir()))
    }

    const hashes = await time('Computing hashes', () => {
      const pkgDetails = Object.assign({ name }, pkg)
      return hash(files, pkgDetails)
    })

    this._files = hashes

    const deployment = await this.retry(async bail => {
      // Flatten the array to contain files to sync where each nested input
      // array has a group of files with the same sha but different path
      const files = await time(
        'Get files ready for deployment',
        Promise.all(
          Array.prototype.concat.apply(
            [],
            await Promise.all(
              Array.from(this._files).map(async ([sha, { data, names }]) => {
                const statFn = followSymlinks ? stat : lstat

                return names.map(async name => {
                  const getMode = async () => {
                    const st = await statFn(name)
                    return st.mode
                  }

                  const mode = await getMode()
                  const multipleStatic = Object.keys(relatives).length !== 0

                  let file

                  if (isFile) {
                    file = basename(paths[0])
                  } else if (multipleStatic) {
                    file = toRelative(name, join(relatives[name], '..'))
                  } else {
                    file = toRelative(name, paths[0])
                  }

                  return {
                    sha,
                    size: data.length,
                    file,
                    mode
                  }
                })
              })
            )
          )
        )
      )

      const res = await time(
        'POST /v3/now/deployments',
        this._fetch('/v3/now/deployments', {
          method: 'POST',
          body: {
            env,
            public: wantsPublic || nowConfig.public,
            forceNew,
            name,
            description,
            deploymentType: type,
            registryAuthToken: authToken,
            files,
            engines,
            sessionAffinity,
            atlas: hasNowJson && Boolean(nowConfig.atlas)
          }
        })
      )

      // No retry on 4xx
      let body

      try {
        body = await res.json()
      } catch (err) {
        throw new Error('Unexpected response')
      }

      if (res.status === 429) {
        let msg = `You reached your 20 deployments limit in the OSS plan.\n`
        msg += `Please run ${cmd('now upgrade')} to proceed`
        const err = new Error(msg)

        err.status = res.status
        err.retryAfter = 'never'

        return bail(err)
      }

      if (
        res.status === 400 &&
        body.error &&
        body.error.code === 'missing_files'
      ) {
        return body
      }

      if (res.status >= 400 && res.status < 500) {
        const err = new Error()

        if (body.error) {
          if (body.error.code === 'env_value_invalid_type') {
            const { key } = body.error
            err.message =
              `The env key ${key} has an invalid type: ${typeof env[key]}. ` +
              'Please supply a String or a Number (https://err.sh/now-cli/env-value-invalid-type)'
          } else {
            Object.assign(err, body.error)
          }
        } else {
          err.message = 'Not able to create deployment'
        }

        err.userError = true
        return bail(err)
      }

      if (res.status !== 200) {
        throw new Error(body.error.message)
      }

      return body
    })

    // We report about files whose sizes are too big
    let missingVersion = false

    if (deployment.warnings) {
      let sizeExceeded = 0

      deployment.warnings.forEach(warning => {
        if (warning.reason === 'size_limit_exceeded') {
          const { sha, limit } = warning
          const n = hashes.get(sha).names.pop()
          warn(`Skipping file ${n} (size exceeded ${bytes(limit)}`)
          hashes.get(sha).names.unshift(n) // Move name (hack, if duplicate matches we report them in order)
          sizeExceeded++
        } else if (warning.reason === 'node_version_not_found') {
          warn(`Requested node version ${warning.wanted} is not available`)
          missingVersion = true
        }
      })

      if (sizeExceeded > 0) {
        warn(`${sizeExceeded} of the files exceeded the limit for your plan.`)
        log(`Please run ${cmd('now upgrade')} to upgrade.`)
      }
    }

    if (deployment.error && deployment.error.code === 'missing_files') {
      this._missing = deployment.error.missing || []
      this._fileCount = files.length

      return null
    }

    if (!quiet && type === 'npm' && deployment.nodeVersion) {
      if (engines && engines.node && !missingVersion) {
        log(
          chalk`Using Node.js {bold ${deployment.nodeVersion}} (requested: {dim \`${engines.node}\`)`
        )
      } else {
        log(chalk`Using Node.js {bold ${deployment.nodeVersion}} (default)`)
      }
    }

    this._id = deployment.deploymentId
    this._host = deployment.url
    this._missing = []
    this._fileCount = files.length

    return this._url
  }

  upload() {
    const { debug, time } = this._output
    debug(`Will upload ${this._missing.length} files`)

    this._agent.setConcurrency({
      maxStreams: MAX_CONCURRENT,
      capacity: this._missing.length
    })

<<<<<<< HEAD
    time(
      'Uploading files',
      Promise.all(
        this._missing.map(sha =>
          retry(
            async (bail, attempt) => {
              const file = this._files.get(sha)
              const { data, names } = file
              const stream = through2()
              stream.write(data)
              stream.end()
              const res = await time(
                `POST /v2/now/files #${attempt} ${names.join(' ')}`,
                this._fetch('/v2/now/files', {
                  method: 'POST',
                  headers: {
                    'Content-Type': 'application/octet-stream',
                    'Content-Length': data.length,
                    'x-now-digest': sha,
                    'x-now-size': data.length
                  },
                  body: stream
                })
              )

              // No retry on 4xx
              if (
                res.status !== 200 &&
                (res.status >= 400 || res.status < 500)
              ) {
                debug(`Bailing on creating due to ${res.status}`)
                return bail(await responseError(res))
              }

              this.emit('upload', file)
            },
            { retries: 3, randomize: true, onRetry: this._onRetry }
          )
=======
    time('Uploading files', Promise.all(
      this._missing.map(sha =>
        retry(
          async (bail, attempt) => {
            const file = this._files.get(sha)
            const { data, names } = file
            const stream = through2()

            stream.write(data)
            stream.end()

            const res = await time(
              `POST /v2/now/files #${attempt} ${names.join(' ')}`,
              this._fetch('/v2/now/files', {
                method: 'POST',
                headers: {
                  'Content-Type': 'application/octet-stream',
                  'Content-Length': data.length,
                  'x-now-digest': sha,
                  'x-now-size': data.length
                },
                body: stream
              })
            )

            // No retry on 4xx
            if (
              res.status !== 200 &&
              (res.status >= 400 || res.status < 500)
            ) {
              debug(`Bailing on creating due to ${res.status}`);
              return bail(await responseError(res))
            }

            this.emit('upload', file)
          },
          { retries: 3, randomize: true, onRetry: this._onRetry }
>>>>>>> 8f8ee5fb
        )
      )
    )
      .then(() => {
        this.emit('complete')
      })
      .catch(err => this.emit('error', err))
  }

  async listSecrets() {
    const { time } = this._output

    const { secrets } = await this.retry(async (bail, attempt) => {
      const res = await time(
        `#${attempt} GET /secrets`,
        this._fetch('/now/secrets')
      )
      return res.json()
    })

    return secrets
  }

  async list(app) {
    const { debug, time } = this._output
    const query = app ? `?app=${encodeURIComponent(app)}` : ''

    const { deployments } = await this.retry(
      async bail => {
        const res = await time(
          'GET /v2/now/deployments',
          this._fetch('/v2/now/deployments' + query)
        )

        // No retry on 4xx
        if (res.status >= 400 && res.status < 500) {
          debug(`Bailing on listing deployments due to ${res.status}`)
          return bail(await responseError(res))
        }

        if (res.status !== 200) {
          throw new Error('Fetching deployment url failed')
        }

        return res.json()
      },
      { retries: 3, minTimeout: 2500, onRetry: this._onRetry }
    )

    return deployments
  }

  async listInstances(deploymentId) {
    const { debug, time } = this._output

    const { instances } = await this.retry(
      async bail => {
        const res = await time(
          `/deployments/${deploymentId}/instances`,
          this._fetch(`/now/deployments/${deploymentId}/instances`)
        )

        // No retry on 4xx
        if (res.status >= 400 && res.status < 500) {
          debug(`Bailing on listing instances due to ${res.status}`)
          return bail(await responseError(res))
        }

        if (res.status !== 200) {
          throw new Error('Fetching instances list failed')
        }

        return res.json()
      },
      { retries: 3, minTimeout: 2500, onRetry: this._onRetry }
    )

    return instances
  }

  async findDeployment(deployment) {
    const { debug } = this._output
    const list = await this.list()

    let key
    let val

    if (/\./.test(deployment)) {
      val = toHost(deployment)
      key = 'url'
    } else {
      val = deployment
      key = 'uid'
    }

    const depl = list.find(d => {
      if (d[key] === val) {
        debug(`Matched deployment ${d.uid} by ${key} ${val}`)
        return true
      }

      // Match prefix
      if (`${val}.now.sh` === d.url) {
        debug(`Matched deployment ${d.uid} by url ${d.url}`)
        return true
      }

      return false
    })

    return depl
  }

  async logs(
    deploymentIdOrURL,
    { instanceId, types, limit, query, since, until } = {}
  ) {
    const { debug, time } = this._output

    const q = qs.stringify({
      instanceId,
      types: types.join(','),
      limit,
      q: query,
      since,
      until
    })

    const { logs } = await this.retry(
      async bail => {
        const url = `/now/deployments/${encodeURIComponent(
          deploymentIdOrURL
        )}/logs?${q}`
        const res = await time('GET /logs', this._fetch(url))

        // No retry on 4xx
        if (res.status >= 400 && res.status < 500) {
          debug(`Bailing on printing logs due to ${res.status}`)
          return bail(await responseError(res))
        }

        if (res.status !== 200) {
          throw new Error('Fetching deployment logs failed')
        }

        return res.json()
      },
      {
        retries: 3,
        minTimeout: 2500,
        onRetry: this._onRetry
      }
    )

    return logs
  }

  async listAliases(deploymentId) {
    const { debug } = this._output

    const { aliases } = await this.retry(async bail => {
      const res = await this._fetch(
        deploymentId
          ? `/now/deployments/${deploymentId}/aliases`
          : '/now/aliases'
      )

      if (res.status >= 400 && res.status < 500) {
        debug(`Bailing on get domain due to ${res.status}`)
        return bail(await responseError(res))
      }

      if (res.status !== 200) {
        throw new Error('API error getting aliases')
      }

      return res.json()
    })

    return aliases
  }

  async last(app) {
    const deployments = await this.list(app)

    const last = deployments
      .sort((a, b) => {
        return b.created - a.created
      })
      .shift()

    if (!last) {
      const e = Error(`No deployments found for "${app}"`)
      e.userError = true
      throw e
    }

    return last
  }

  async listDomains() {
    const { debug, time } = this._output

    const { domains } = await this.retry(async (bail, attempt) => {
      const res = await time(
        `#${attempt} GET /domains`,
        this._fetch('/domains')
      )

      if (res.status >= 400 && res.status < 500) {
        debug(`Bailing on get domain due to ${res.status}`)
        return bail(await responseError(res))
      }

      if (res.status !== 200) {
        throw new Error('API error getting domains')
      }

      return res.json()
    })

    return domains
  }

  async getDomain(domain) {
    const { debug, time } = this._output

    return this.retry(async (bail, attempt) => {
      const res = await time(
        `#${attempt} GET /domains/${domain}`,
        this._fetch(`/domains/${domain}`)
      )

      if (res.status >= 400 && res.status < 500) {
        debug(`Bailing on get domain due to ${res.status}`)
        return bail(await responseError(res))
      }

      if (res.status !== 200) {
        throw new Error('API error getting domain name')
      }

      return res.json()
    })
  }

  async getNameservers(domain) {
    const { time } = this._output

    const body = await this.retry(async (bail, attempt) => {
      const res = await time(
        `#${attempt} GET /whois-ns`,
        this._fetch(`/whois-ns?domain=${encodeURIComponent(domain)}`)
      )

      const body = await res.json()

      if (res.status === 200) {
        return body
      }

      throw new Error(`Whois error (${res.status}): ${body.error.message}`)
    })

    body.nameservers = body.nameservers.filter(ns => {
      // Temporary hack:
      // sometimes we get a response that looks like:
      // ['ns', 'ns', '', '']
      // so we filter the empty ones
      return ns.length > 0
    })

    return body
  }

  // _ensures_ the domain is setup (idempotent)
  setupDomain(name, { isExternal } = {}) {
    const { debug, time } = this._output

    return this.retry(async (bail, attempt) => {
      const res = await time(
        `#${attempt} POST /domains`,
        this._fetch('/domains', {
          method: 'POST',
          body: { name, isExternal: Boolean(isExternal) }
        })
      )

      const body = await res.json()

      if (res.status === 403) {
        const code = body.error.code
        let err
        if (code === 'custom_domain_needs_upgrade') {
          err = new Error(
            `Custom domains are only enabled for premium accounts. ` +
              chalk`Please upgrade at {underline https://zeit.co/account}`
          )
        } else {
          err = new Error(
            `Not authorized to access domain ${name} http://err.sh/now-cli/unauthorized-domain`
          )
        }
        err.userError = true
        return bail(err)
      } else if (res.status === 409) {
        // Domain already exists
        debug('Domain already exists (noop)')
        return { uid: body.error.uid, code: body.error.code }
      } else if (
        res.status === 401 &&
        body.error &&
        body.error.code === 'verification_failed'
      ) {
        throw new Error(body.error.message)
      } else if (res.status !== 200) {
        throw new Error(body.error.message)
      }

      return body
    })
  }

  createCert(domain, { renew, overwriteCustom } = {}) {
    const { log, time } = this._output
    return this.retry(
      async (bail, attempt) => {
        const res = await time(
          `/now/certs #${attempt}`,
          this._fetch('/now/certs', {
            method: 'POST',
            body: {
              domains: [domain],
              renew,
              overwriteCustom
            }
          })
        )

        if (res.status === 304) {
          log('Certificate already issued.')
          return
        }

        const body = await res.json()

        if (body.error) {
          const { code } = body.error

          if (code === 'verification_failed') {
            const err = new Error(
              'The certificate issuer failed to verify ownership of the domain. ' +
                'This likely has to do with DNS propagation and caching issues. Please retry later!'
            )
            err.userError = true
            // Retry
            throw err
          } else if (code === 'rate_limited') {
            const err = new Error(body.error.message)
            err.userError = true
            // Dont retry
            return bail(err)
          }

          throw new Error(body.error.message)
        }

        if (res.status !== 200 && res.status !== 304) {
          throw new Error('Unhandled error')
        }
        return body
      },
      { retries: 3, minTimeout: 30000, maxTimeout: 90000 }
    )
  }

  deleteCert(domain) {
    const { time } = this._output
    return this.retry(
      async (bail, attempt) => {
        const res = await time(
          `/now/certs #${attempt}`,
          this._fetch(`/now/certs/${domain}`, {
            method: 'DELETE'
          })
        )

        if (res.status !== 200) {
          const err = new Error(res.body.error.message)
          err.userError = false

          if (res.status === 400 || res.status === 404) {
            return bail(err)
          }

          throw err
        }
      },
      { retries: 3 }
    )
  }

  async remove(deploymentId, { hard }) {
    const { debug, time } = this._output
    const url = `/now/deployments/${deploymentId}?hard=${hard ? 1 : 0}`

    await this.retry(async bail => {
      const res = await time(
        `DELETE ${url}`,
        this._fetch(url, {
          method: 'DELETE'
        })
      )

      // No retry on 4xx
      if (res.status >= 400 && res.status < 500) {
        debug(`Bailing on removal due to ${res.status}`)
        return bail(await responseError(res))
      }

      if (res.status !== 200) {
        throw new Error('Removing deployment failed')
      }
    })

    return true
  }

  retry(fn, { retries = 3, maxTimeout = Infinity } = {}) {
    return retry(fn, {
      retries,
      maxTimeout,
      onRetry: this._onRetry
    })
  }

  _onRetry(err) {
    this._output.debug(`Retrying: ${err}\n${err.stack}`)
  }

  close() {
    this._agent.close()
  }

  get id() {
    return this._id
  }

  get url() {
    return `https://${this._host}`
  }

  get fileCount() {
    return this._fileCount
  }

  get host() {
    return this._host
  }

  get syncAmount() {
    if (!this._syncAmount) {
      this._syncAmount = this._missing
        .map(sha => this._files.get(sha).data.length)
        .reduce((a, b) => a + b, 0)
    }
    return this._syncAmount
  }

  get syncFileCount() {
    return this._missing.length
  }

  _fetch(_url, opts = {}) {
    if (opts.useCurrentTeam !== false && this.currentTeam) {
      const parsedUrl = parseUrl(_url, true)
      const query = parsedUrl.query

      query.teamId = this.currentTeam.id
      _url = `${parsedUrl.pathname}?${qs.encode(query)}`
      delete opts.useCurrentTeam
    }

    opts.headers = opts.headers || {}
    opts.headers.authorization = `Bearer ${this._token}`
    opts.headers['user-agent'] = ua
    return this._agent.fetch(_url, opts)
  }

  setScale(nameOrId, scale) {
    const { time } = this._output

    return this.retry(
      async (bail, attempt) => {
        const res = await time(
          `#${attempt} POST /deployments/${nameOrId}/instances`,
          this._fetch(`/now/deployments/${nameOrId}/instances`, {
            method: 'POST',
            body: scale
          })
        )

        if (res.status === 403) {
          return bail(new Error('Unauthorized'))
        }

        const body = await res.json()

        if (res.status !== 200) {
          if (res.status === 404 || res.status === 400) {
            if (
              body &&
              body.error &&
              body.error.code &&
              body.error.code === 'not_snapshotted'
            ) {
              throw new Error(body.error.message)
            }
            const err = new Error(body.error.message)
            err.userError = true
            return bail(err)
          }

          if (body.error && body.error.message) {
            const err = new Error(body.error.message)
            err.userError = true
            return bail(err)
          }
          throw new Error(
            `Error occurred while scaling. Please try again later`
          )
        }

        return body
      },
      {
        retries: 300,
        maxTimeout: ms('5s'),
        factor: 1.1
      }
    )
  }

  async unfreeze(depl) {
    return this.retry(async bail => {
      const res = await fetch(`https://${depl.url}`)

      if ([500, 502, 503].includes(res.status)) {
        const err = new Error('Unfreeze failed. Try again later.')
        bail(err)
      }
    })
  }

  async getPlanMax() {
    return 10
  }
}

function toRelative(path, base) {
  const fullBase = base.endsWith(SEP) ? base : base + SEP
  let relative = path.substr(fullBase.length)

  if (relative.startsWith(SEP)) {
    relative = relative.substr(1)
  }

  return relative.replace(/\\/g, '/')
}

function hasNpmStart(pkg) {
  return pkg.scripts && (pkg.scripts.start || pkg.scripts['now-start'])
}

function hasFile(base, files, name) {
  const relative = files.map(file => toRelative(file, base))
  return relative.indexOf(name) !== -1
}

async function readAuthToken(path, name = '.npmrc') {
  try {
    const contents = await readFile(resolvePath(path, name), 'utf8')
    const npmrc = parseIni(contents)
    return npmrc['//registry.npmjs.org/:_authToken']
  } catch (err) {
    // Do nothing
  }
}<|MERGE_RESOLUTION|>--- conflicted
+++ resolved
@@ -312,46 +312,6 @@
       capacity: this._missing.length
     })
 
-<<<<<<< HEAD
-    time(
-      'Uploading files',
-      Promise.all(
-        this._missing.map(sha =>
-          retry(
-            async (bail, attempt) => {
-              const file = this._files.get(sha)
-              const { data, names } = file
-              const stream = through2()
-              stream.write(data)
-              stream.end()
-              const res = await time(
-                `POST /v2/now/files #${attempt} ${names.join(' ')}`,
-                this._fetch('/v2/now/files', {
-                  method: 'POST',
-                  headers: {
-                    'Content-Type': 'application/octet-stream',
-                    'Content-Length': data.length,
-                    'x-now-digest': sha,
-                    'x-now-size': data.length
-                  },
-                  body: stream
-                })
-              )
-
-              // No retry on 4xx
-              if (
-                res.status !== 200 &&
-                (res.status >= 400 || res.status < 500)
-              ) {
-                debug(`Bailing on creating due to ${res.status}`)
-                return bail(await responseError(res))
-              }
-
-              this.emit('upload', file)
-            },
-            { retries: 3, randomize: true, onRetry: this._onRetry }
-          )
-=======
     time('Uploading files', Promise.all(
       this._missing.map(sha =>
         retry(
@@ -389,7 +349,6 @@
             this.emit('upload', file)
           },
           { retries: 3, randomize: true, onRetry: this._onRetry }
->>>>>>> 8f8ee5fb
         )
       )
     )
