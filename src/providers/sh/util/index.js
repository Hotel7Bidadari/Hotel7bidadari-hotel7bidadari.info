--- conflicted
+++ resolved
@@ -24,13 +24,10 @@
 const Agent = require('./agent')
 const toHost = require('./to-host')
 const { responseError } = require('./error')
-<<<<<<< HEAD
 const ua = require('./ua')
 const hash = require('./hash')
-=======
 const cmd = require('../../../util/output/cmd')
 const createOutput = require('../../../util/output')
->>>>>>> 030317ba
 
 // How many concurrent HTTP/2 stream uploads
 const MAX_CONCURRENT = 50
@@ -73,70 +70,21 @@
       isFile = false
     }
   ) {
-<<<<<<< HEAD
+    const { log, warn, time } = this._output
+
     let files = []
     let relatives = {}
-=======
-    const { log, warn, time } = this._output
-    this._path = isStaticFile ? path.split('/').slice(0, -1).join('/') : path
-
-    let files
->>>>>>> 030317ba
     let engines
 
     await time('Getting files', async () => {
       const opts = { output: this._output, hasNowJson }
 
-<<<<<<< HEAD
-    if (type === 'npm') {
-      files = await getNpmFiles(paths[0], pkg, nowConfig, opts)
-
-      // A `start` or `now-start` npm script, or a `server.js` file
-      // in the root directory of the deployment are required
-      if (!hasNpmStart(pkg) && !hasFile(paths[0], files, 'server.js')) {
-        const err = new Error(
-          'Missing `start` (or `now-start`) script in `package.json`. ' +
-            'See: https://docs.npmjs.com/cli/start'
-        )
-        err.userError = true
-        throw err
-      }
-
-      engines = nowConfig.engines || pkg.engines
-      forwardNpm = forwardNpm || nowConfig.forwardNpm
-    } else if (type === 'static') {
-      if (isFile) {
-        files = [ resolvePath(paths[0]) ]
-      } else if (paths.length === 1) {
-        files = await getFiles(paths[0], nowConfig, opts)
-      } else {
-        if (!files) {
-          files = []
-        }
-
-        for (const path of paths) {
-          const list = await getFiles(path, {}, opts)
-          files = files.concat(list)
-
-          for (const file of list) {
-            relatives[file] = path
-          }
-        }
-      }
-    } else if (type === 'docker') {
-      files = await getDockerFiles(paths[0], nowConfig, opts)
-    }
-
-    if (this._debug) {
-      console.timeEnd('> [debug] Getting files')
-    }
-=======
       if (type === 'npm') {
-        files = await getNpmFiles(path, pkg, nowConfig, opts)
+        files = await getNpmFiles(paths[0], pkg, nowConfig, opts)
 
         // A `start` or `now-start` npm script, or a `server.js` file
         // in the root directory of the deployment are required
-        if (!hasNpmStart(pkg) && !hasFile(path, files, 'server.js')) {
+        if (!hasNpmStart(pkg) && !hasFile(paths[0], files, 'server.js')) {
           const err = new Error(
             'Missing `start` (or `now-start`) script in `package.json`. ' +
               'See: https://docs.npmjs.com/cli/start'
@@ -148,16 +96,31 @@
         engines = nowConfig.engines || pkg.engines
         forwardNpm = forwardNpm || nowConfig.forwardNpm
       } else if (type === 'static') {
-        if (isStaticFile) {
-          files = [resolvePath(path)]
+        if (isFile) {
+          files = [ resolvePath(paths[0]) ]
+        } else if (paths.length === 1) {
+          files = await getFiles(paths[0], nowConfig, opts)
         } else {
-          files = await getFiles(path, nowConfig, opts)
+          if (!files) {
+            files = []
+          }
+
+          for (const path of paths) {
+            const list = await getFiles(path, {}, opts)
+            files = files.concat(list)
+
+            for (const file of list) {
+              relatives[file] = path
+            }
+          }
         }
       } else if (type === 'docker') {
-        files = await getDockerFiles(path, nowConfig, opts)
-      }
-    })
->>>>>>> 030317ba
+        files = await getDockerFiles(paths[0], nowConfig, opts)
+      }
+
+      if (this._debug) {
+        console.timeEnd('> [debug] Getting files')
+      }
 
     // Read `registry.npmjs.org` authToken from .npmrc
     let authToken
@@ -212,9 +175,8 @@
             })
           )
         )
-<<<<<<< HEAD
-      )
-
+      ))
+      
       if (this._debug) {
         console.timeEnd('> [debug] get files ready for deployment')
       }
@@ -222,26 +184,6 @@
       if (this._debug) {
         console.time('> [debug] v3/now/deployments')
       }
-
-      const res = await this._fetch('/v3/now/deployments', {
-        method: 'POST',
-        body: {
-          env,
-          public: wantsPublic || nowConfig.public,
-          forceNew,
-          name,
-          description,
-          deploymentType: type,
-          registryAuthToken: authToken,
-          files,
-          engines,
-          sessionAffinity,
-          atlas: hasNowJson && Boolean(nowConfig.atlas)
-        }
-      })
-=======
-      ))
->>>>>>> 030317ba
 
       const res = await time(
         'POST /v3/now/deployments',
