--- conflicted
+++ resolved
@@ -10,11 +10,7 @@
 // Utilities
 const IGNORED = require('./ignored')
 const getLocalConfigPath = require('../../../config/local-path')
-<<<<<<< HEAD
-const uniqueStrings = require('./unique-strings');
-=======
 const uniqueStrings = require('./unique-strings')
->>>>>>> 37d0584a
 
 const glob = async function(pattern, options) {
   return new Promise((resolve, reject) => {
