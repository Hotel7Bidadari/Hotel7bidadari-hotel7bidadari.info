import chalk from 'chalk';
import ms from 'ms';
import plural from 'pluralize';
import table from 'text-table';
import deleteCertById from '../../util/certs/delete-cert-by-id';
import getCertById from '../../util/certs/get-cert-by-id';
import getCerts from '../../util/certs/get-certs';
import Client from '../../util/client.ts';
import getScope from '../../util/get-scope.ts';
import Now from '../../util';
<<<<<<< HEAD
import stamp from '../../util/output/stamp';
import type { Certificate, CLICertsOptions } from '../../util/types';
=======
import stamp from '../../util/output/stamp.ts';
>>>>>>> 6bcb8651

async function rm(ctx, opts, args, output) {
  const { authConfig: { token }, config } = ctx;
  const { currentTeam } = config;
  const { apiUrl } = ctx;
  const rmStamp = stamp();
  const debug = opts['--debug'];
  const client = new Client({ apiUrl, token, currentTeam, debug });

  let contextName = null;

  try {
    ({ contextName } = await getScope(client));
  } catch (err) {
    if (err.code === 'not_authorized' || err.code === 'team_deleted') {
      output.error(err.message);
      return 1;
    }

    throw err;
  }

  const now = new Now({ apiUrl, token, debug, currentTeam });

  if (args.length !== 1) {
    output.error(
      `Invalid number of arguments. Usage: ${chalk.cyan(
        '`now certs rm <id or cn>`'
      )}`
    );
    now.close();
    return 1;
  }

  const idOrCn = args[0];
  const certs = await getCertsToDelete(output, now, idOrCn);

  if (certs.length === 0) {
    output.error(
      `No certificates found by id or cn "${idOrCn}" under ${chalk.bold(
        contextName
      )}`
    );
    now.close();
    return 1;
  }

  const yes = await readConfirmation(
    output,
    'The following certificates will be removed permanently',
    certs
  );

  if (!yes) {
    now.close();
    return 0;
  }

  await Promise.all(certs.map(cert => deleteCertById(output, now, cert.uid)));
  output.success(
    `${chalk.bold(
      plural('Certificate', certs.length, true)
    )} removed ${rmStamp()}`
  );
  return 0;
}

async function getCertsToDelete(output, now, idOrCn) {
  const cert = await getCertById(output, now, idOrCn);
<<<<<<< HEAD

  // Currently getCertById() returns a collection of all existing certs
  // even if a cert with the specified ID wasn't found. Next line makes sure that
  // the result returned by getCertById() represents a cert *uniquely matched* by ID.
  const matchedById = cert && cert.uid === idOrCn;

  return matchedById ? [cert] : await getCerts(output, now, [idOrCn]).then(filterMatchingCert(idOrCn));
}

function filterMatchingCert(idOrCn: string) {
  return (certs: Certificate[]) => certs.filter(cert => cert.cns.some(cn => cn === idOrCn));
=======
  return !cert ? getCerts(output, now, [idOrCn]) : [cert];
>>>>>>> 6bcb8651
}

function readConfirmation(output, msg, certs) {
  return new Promise(resolve => {
    output.log(msg);
    output.print(
      `${table([...certs.map(formatCertRow)], {
        align: ['l', 'r', 'l'],
        hsep: ' '.repeat(6)
      }).replace(/^(.*)/gm, '  $1')}\n`
    );
    output.print(
      `${chalk.bold.red('> Are you sure?')} ${chalk.gray('[y/N] ')}`
    );
    process.stdin
      .on('data', d => {
        process.stdin.pause();
        resolve(
          d
            .toString()
            .trim()
            .toLowerCase() === 'y'
        );
      })
      .resume();
  });
}

function formatCertRow(cert) {
  return [
    cert.uid,
    chalk.bold(cert.cns ? cert.cns.join(', ') : '–'),
    chalk.gray(`${ms(new Date() - new Date(cert.created))} ago`)
  ];
}

export default rm;<|MERGE_RESOLUTION|>--- conflicted
+++ resolved
@@ -8,12 +8,8 @@
 import Client from '../../util/client.ts';
 import getScope from '../../util/get-scope.ts';
 import Now from '../../util';
-<<<<<<< HEAD
 import stamp from '../../util/output/stamp';
-import type { Certificate, CLICertsOptions } from '../../util/types';
-=======
-import stamp from '../../util/output/stamp.ts';
->>>>>>> 6bcb8651
+import type { Certificate } from '../../util/types';
 
 async function rm(ctx, opts, args, output) {
   const { authConfig: { token }, config } = ctx;
@@ -83,7 +79,6 @@
 
 async function getCertsToDelete(output, now, idOrCn) {
   const cert = await getCertById(output, now, idOrCn);
-<<<<<<< HEAD
 
   // Currently getCertById() returns a collection of all existing certs
   // even if a cert with the specified ID wasn't found. Next line makes sure that
@@ -95,9 +90,6 @@
 
 function filterMatchingCert(idOrCn: string) {
   return (certs: Certificate[]) => certs.filter(cert => cert.cns.some(cn => cn === idOrCn));
-=======
-  return !cert ? getCerts(output, now, [idOrCn]) : [cert];
->>>>>>> 6bcb8651
 }
 
 function readConfirmation(output, msg, certs) {
