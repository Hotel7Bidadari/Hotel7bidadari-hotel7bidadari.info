<<<<<<< HEAD
=======
//
>>>>>>> 16c0a93d
import chalk from 'chalk';
import psl from 'psl';

import * as Errors from '../../util/errors';
import Now from '../../util';
import cmd from '../../util/output/cmd';
import getDomainPrice from '../../util/domains/get-domain-price';
import getDomainStatus from '../../util/domains/get-domain-status';
import getScope from '../../util/get-scope';
import param from '../../util/output/param';
import promptBool from '../../util/input/prompt-bool';
import purchaseDomain from '../../util/domains/purchase-domain';
import stamp from '../../util/output/stamp';
<<<<<<< HEAD
import wait from '../../util/output/wait';

export default async function buy(ctx, opts, args, output) {
=======

import wait from '../../util/output/wait';

export default async function buy(
  ctx            ,
  opts                   ,
  args          ,
  output
)                  {
>>>>>>> 16c0a93d
  const { authConfig: { token }, config } = ctx;
  const { currentTeam } = config;
  const { apiUrl } = ctx;
  const debug = opts['--debug'];

  let contextName = null;

  try {
    ({ contextName } = await getScope({
      apiUrl,
      token,
      debug,
      currentTeam
    }));
  } catch (err) {
    if (err.code === 'not_authorized') {
      output.error(err.message);
      return 1;
    }

    throw err;
  }

  const now = new Now({ apiUrl, token, debug, currentTeam });
  const coupon = opts['--coupon'];
  const domainName = args[0];

  if (!domainName) {
    output.error(`Missing domain name. Run ${cmd('now domains --help')}`);
    return 1;
  }

  const { domain: rootDomain, subdomain } = psl.parse(domainName);
  if (subdomain || !rootDomain) {
    output.error(`Invalid domain name "${domainName}". Run ${cmd('now domains --help')}`);
    return 1;
  }

  const availableStamp = stamp();
  const domainPrice = await getDomainPrice(now, domainName, coupon);
  if (domainPrice instanceof Errors.InvalidCoupon) {
    output.error(`The coupon ${param(coupon)} is not valid.`);
    return 1;
  }

  if (domainPrice instanceof Errors.UsedCoupon) {
    output.error(`The coupon ${param(coupon)} has already been used.`);
    return 1;
  }

  if (domainPrice instanceof Errors.UnsupportedTLD) {
    output.error(`The TLD for ${param(domainName)} is not supported.`);
    return 1;
  }

  if (domainPrice instanceof Errors.MissingCreditCard) {
    output.print('You have no credit cards on file. Please add one in order to claim your free domain');
    output.print(`Your card will ${chalk.bold('not')} be charged`);
    return 1;
  }

  if (!(await getDomainStatus(now, domainName)).available) {
    output.error(
      `The domain ${param(domainName)} is ${chalk.underline(
        'unavailable'
      )}! ${availableStamp()}`
    );
    return 1;
  }

  const { period, price } = domainPrice;
  output.log(
    `The domain ${param(domainName)} is ${chalk.underline(
      'available'
    )} to buy under ${chalk.bold(contextName)}! ${availableStamp()}`
  );
  if (
    !await promptBool(
      `Buy now for ${chalk.bold(`$${price}`)} (${`${period}yr${period > 1
        ? 's'
        : ''}`})?`
    )
  ) {
    return 0;
  }

  const purchaseStamp = stamp();
  const stopPurchaseSpinner = wait('Purchasing');
  const buyResult = await purchaseDomain(output, now, domainName, coupon, price);
  stopPurchaseSpinner();

  if (buyResult instanceof Errors.InvalidDomain) {
    output.error(`The domain ${buyResult.meta.domain} is not valid.`);
    return 1;
  }

  if (buyResult instanceof Errors.DomainNotAvailable) {
    output.error(`The domain ${buyResult.meta.domain} is not available.`);
    return 1;
  }

  if (buyResult instanceof Errors.DomainServiceNotAvailable) {
    output.error(`The domain purchase service is not available. Please try again later.`);
    return 1;
  }

  if (buyResult instanceof Errors.UnexpectedDomainPurchaseError) {
    output.error(`An unexpected error happened while performing the purchase.`);
    return 1;
  }

  if (buyResult instanceof Errors.PremiumDomainForbidden) {
    output.error(`A coupon cannot be used to register a premium domain.`);
    return 1;
  }

  console.log(`${chalk.cyan('> Success!')} Domain ${param(domainName)} purchased ${purchaseStamp()}`);
  output.note(`You may now use your domain as an alias to your deployments. Run ${cmd('now alias --help')}`);
  return 0;
}<|MERGE_RESOLUTION|>--- conflicted
+++ resolved
@@ -1,7 +1,3 @@
-<<<<<<< HEAD
-=======
-//
->>>>>>> 16c0a93d
 import chalk from 'chalk';
 import psl from 'psl';
 
@@ -15,21 +11,9 @@
 import promptBool from '../../util/input/prompt-bool';
 import purchaseDomain from '../../util/domains/purchase-domain';
 import stamp from '../../util/output/stamp';
-<<<<<<< HEAD
 import wait from '../../util/output/wait';
 
 export default async function buy(ctx, opts, args, output) {
-=======
-
-import wait from '../../util/output/wait';
-
-export default async function buy(
-  ctx            ,
-  opts                   ,
-  args          ,
-  output
-)                  {
->>>>>>> 16c0a93d
   const { authConfig: { token }, config } = ctx;
   const { currentTeam } = config;
   const { apiUrl } = ctx;
