<<<<<<< HEAD
=======
//
import chalk from 'chalk';
>>>>>>> 16c0a93d
import ms from 'ms';
import chalk from 'chalk';
import plural from 'pluralize';
import table from 'text-table';

import Now from '../../util';
import cmd from '../../util/output/cmd';
import getScope from '../../util/get-scope';
import stamp from '../../util/output/stamp';
<<<<<<< HEAD
=======


>>>>>>> 16c0a93d
import deleteCertById from '../../util/certs/delete-cert-by-id';
import getDomainByName from '../../util/domains/get-domain-by-name';
import removeAliasById from '../../util/alias/remove-alias-by-id';
import removeDomainByName from '../../util/domains/remove-domain-by-name';
import { DomainNotFound, DomainPermissionDenied } from '../../util/errors';

<<<<<<< HEAD
async function rm(ctx, opts, args, output) {
=======
async function rm(
  ctx            ,
  opts                   ,
  args          ,
  output
)                  {
>>>>>>> 16c0a93d
  const { authConfig: { token }, config } = ctx;
  const { currentTeam } = config;
  const { apiUrl } = ctx;
  const debug = opts['--debug'];

  let contextName = null;

  try {
    ({ contextName } = await getScope({
      apiUrl,
      token,
      debug,
      currentTeam
    }));
  } catch (err) {
    if (err.code === 'not_authorized') {
      output.error(err.message);
      return 1;
    }

    throw err;
  }

  const now = new Now({ apiUrl, token, debug, currentTeam });
  const [domainName] = args;

  if (!domainName) {
    output.error(`${cmd('now domains rm <domain>')} expects one argument`);
    return 1;
  }

  if (args.length !== 1) {
    output.error(
      `Invalid number of arguments. Usage: ${chalk.cyan(
        '`now domains rm <domain>`'
      )}`
    );
    return 1;
  }

  const domain = await getDomainByName(output, now, contextName, domainName);
  if (domain instanceof DomainNotFound) {
    output.error(`Domain not found by "${domainName}" under ${chalk.bold(contextName)}`);
    output.log(`Run ${cmd('now domains ls')} to see your domains.`);
    return 1;
  }

  if (domain instanceof DomainPermissionDenied) {
    output.error(`You don't have access to the domain ${domainName} under ${chalk.bold(contextName)}`)
    output.log(`Run ${cmd('now domains ls')} to see your domains.`);
    return 1;
  }

  if (!opts['--yes'] && !await confirmDomainRemove(output, domain)) {
    output.log('Aborted');
    return 0;
  }

  const removeStamp = stamp();
  output.debug(`Removing aliases`);
  for (const alias of domain.aliases) {
    await removeAliasById(now, alias.id);
  }

  output.debug(`Removing certs`);
  for (const cert of domain.certs) {
    await deleteCertById(output, now, cert.id);
  }

  output.debug(`Removing domain`);
  await removeDomainByName(output, now, domain.name);
  console.log(`${chalk.cyan('> Success!')} Domain ${chalk.bold(domain.name)} removed ${removeStamp()}`);
  return 0;
}

<<<<<<< HEAD
async function confirmDomainRemove(output, domain) {
=======
async function confirmDomainRemove(
  output        ,
  domain        ,
  certs
) {
>>>>>>> 16c0a93d
  return new Promise(resolve => {
    const time = chalk.gray(`${ms(new Date() - new Date(domain.createdAt))  } ago`);
    const tbl = table([[chalk.bold(domain.name), time]], {
      align: ['r', 'l'],
      hsep: ' '.repeat(6)
    });

    output.log(`The following domain will be removed permanently`);
    output.print(`  ${tbl}\n`);

    if (domain.aliases.length > 0) {
      output.warn(
        `This domain's ${chalk.bold(
          plural('alias', domain.aliases.length, true)
        )} will be removed. Run ${chalk.dim('`now alias ls`')} to list them.`
      );
    }

    if (domain.certs.length > 0) {
      output.warn(
        `This domain's ${chalk.bold(
          plural('certificate', domain.certs.length, true)
        )} will be removed. Run ${chalk.dim('`now cert ls`')} to list them.`
      );
    }

    output.print(
      `${chalk.bold.red('> Are you sure?')} ${chalk.gray('[y/N] ')}`
    );
    process.stdin
      .on('data', d => {
        process.stdin.pause();
        resolve(
          d
            .toString()
            .trim()
            .toLowerCase() === 'y'
        );
      })
      .resume();
  });
}

export default rm;<|MERGE_RESOLUTION|>--- conflicted
+++ resolved
@@ -1,8 +1,3 @@
-<<<<<<< HEAD
-=======
-//
-import chalk from 'chalk';
->>>>>>> 16c0a93d
 import ms from 'ms';
 import chalk from 'chalk';
 import plural from 'pluralize';
@@ -12,27 +7,13 @@
 import cmd from '../../util/output/cmd';
 import getScope from '../../util/get-scope';
 import stamp from '../../util/output/stamp';
-<<<<<<< HEAD
-=======
-
-
->>>>>>> 16c0a93d
 import deleteCertById from '../../util/certs/delete-cert-by-id';
 import getDomainByName from '../../util/domains/get-domain-by-name';
 import removeAliasById from '../../util/alias/remove-alias-by-id';
 import removeDomainByName from '../../util/domains/remove-domain-by-name';
 import { DomainNotFound, DomainPermissionDenied } from '../../util/errors';
 
-<<<<<<< HEAD
 async function rm(ctx, opts, args, output) {
-=======
-async function rm(
-  ctx            ,
-  opts                   ,
-  args          ,
-  output
-)                  {
->>>>>>> 16c0a93d
   const { authConfig: { token }, config } = ctx;
   const { currentTeam } = config;
   const { apiUrl } = ctx;
@@ -108,15 +89,7 @@
   return 0;
 }
 
-<<<<<<< HEAD
 async function confirmDomainRemove(output, domain) {
-=======
-async function confirmDomainRemove(
-  output        ,
-  domain        ,
-  certs
-) {
->>>>>>> 16c0a93d
   return new Promise(resolve => {
     const time = chalk.gray(`${ms(new Date() - new Date(domain.createdAt))  } ago`);
     const tbl = table([[chalk.bold(domain.name), time]], {
