--- conflicted
+++ resolved
@@ -2,28 +2,15 @@
 import ms from 'ms';
 import plural from 'pluralize';
 import table from 'text-table';
-<<<<<<< HEAD
 
 import Now from '../../util';
-=======
-import getScope from '../../util/get-scope';
->>>>>>> 16c0a93d
 import getDomains from '../../util/domains/get-domains';
 import getScope from '../../util/get-scope';
 import isDomainExternal from '../../util/domains/is-domain-external';
 import stamp from '../../util/output/stamp';
 import strlen from '../../util/strlen';
 
-<<<<<<< HEAD
 async function ls(ctx, opts, args, output) {
-=======
-async function ls(
-  ctx,
-  opts,
-  args,
-  output
-) {
->>>>>>> 16c0a93d
   const { authConfig: { token }, config } = ctx;
   const { currentTeam } = config;
   const { apiUrl } = ctx;
