/* disable this rule _here_ to avoid conflict with ongoing changes */
/* eslint-disable @typescript-eslint/no-non-null-assertion */
import bytes from 'bytes';
import chalk from 'chalk';
import { tmpdir } from 'os';
import { join, relative } from 'path';
import { createFunction } from '@zeit/fun';
import { readFile, mkdirp } from 'fs-extra';
import ignore, { Ignore } from '@zeit/dockerignore';
import { FileFsRef, download } from '@now/build-utils';

import { globBuilderInputs } from './glob';
import DevServer from './dev-server';
import wait from '../../../util/output/wait';
import IGNORED from '../../../util/ignored';
import { LambdaSizeExceededError } from '../../../util/errors-ts';
import { installBuilders, getBuilder } from './builder-cache';
import {
  NowConfig,
  BuildConfig,
  BuildMatch,
  BuildResult,
  BuilderParamsBase,
  BuilderInputs,
  BuilderOutput,
  BuilderOutputs,
  BuiltLambda,
  CacheOutputs,
  PrepareCacheParams
} from './types';

const tmpDir = tmpdir();
const getWorkPath = () =>
  join(
    tmpDir,
    'co.zeit.now',
    'dev',
    'workPaths',
    Math.random()
      .toString(32)
      .slice(-8)
  );

export async function executePrepareCache(
  devServer: DevServer,
  buildMatch: BuildMatch,
  params: PrepareCacheParams
): Promise<CacheOutputs> {
  const { builderWithPkg } = buildMatch;
  if (!builderWithPkg) {
    throw new Error('No builder');
  }
  const { builder } = builderWithPkg;
  if (!builder.prepareCache) {
    throw new Error('Builder has no `prepareCache()` function');
  }

  // Since the `prepareCache()` function may be computationally expensive, and
  // its run in the same process as `now dev` (for now), defer executing it
  // until after there has been time for the current HTTP request to complete.
  await new Promise(r => setTimeout(r, 3000));

  const startTime = Date.now();
  const results = await builder.prepareCache(params);
  const cacheTime = Date.now() - startTime;
  devServer.output.debug(`\`prepareCache()\` took ${cacheTime}ms`);
  return results;
}

export async function executeBuild(
  nowJson: NowConfig,
  devServer: DevServer,
  files: BuilderInputs,
  match: BuildMatch,
  requestPath: string | null = null
): Promise<void> {
<<<<<<< HEAD
  if (!match.buildOutput) {
    match.buildOutput = {};
=======
  const { buildConfig, buildEntry } = asset;
  if (!buildConfig || !buildEntry) {
    throw new Error('Asset has not been built yet, can\'t rebuild');
>>>>>>> 96c630b2
  }
  const {
    builderWithPkg: { builder, package: pkg }
  } = match;
  const { cwd, env } = devServer;
  const entrypoint = match.src;

  const workPath = getWorkPath();
  await mkdirp(workPath);

  if (match.builderCachePromise) {
    devServer.output.debug('Restoring build cache from previous build');
    const builderCache = await match.builderCachePromise;
    const startTime = Date.now();
    await download(builderCache, workPath);
    const cacheRestoreTime = Date.now() - startTime;
    devServer.output.debug(`Restoring build cache took ${cacheRestoreTime}ms`);
  }

  devServer.output.debug(
    `Building ${entrypoint} with "${match.use}"${
      pkg.version ? ` v${pkg.version}` : ''
    } (workPath = ${workPath})`
  );
  const builderConfig = builder.config || {};
  const config = match.config || {};
  let outputs: BuilderOutputs;
  let result: BuildResult;
  try {
    devServer.applyBuildEnv(nowJson);
    let result = await builder.build({
      files,
      entrypoint,
      workPath,
      config,
      meta: { isDev: true, requestPath }
    });
    if (!result.output) {
      // `BuilderOutputs` map was returned
      result = { output: result as BuilderOutputs };
    }
    outputs = result.output as BuilderOutputs;

    if (typeof builder.prepareCache === 'function') {
      const cachePath = getWorkPath();
      await mkdirp(cachePath);
      match.builderCachePromise = executePrepareCache(devServer, match, {
        files,
        entrypoint,
        workPath,
        cachePath,
        config,
        meta: { isDev: true, requestPath }
      });
    }
  } finally {
    devServer.restoreOriginalEnv();
  }

  // enforce the lambda zip size soft watermark
  const { maxLambdaSize = '5mb' } = { ...builderConfig, ...config };
  let maxLambdaBytes: number;
  if (typeof maxLambdaSize === 'string') {
    maxLambdaBytes = bytes(maxLambdaSize);
  } else {
    maxLambdaBytes = maxLambdaSize;
  }

  for (const asset of Object.values(outputs)) {
    if (asset.type === 'Lambda') {
      const size = asset.zipBuffer.length;
      if (size > maxLambdaBytes) {
        throw new LambdaSizeExceededError(size, maxLambdaBytes);
      }
    }
  }

  await Promise.all(
    Object.entries(outputs).map(async entry => {
      const path: string = entry[0];
      const asset: BuilderOutput = entry[1];

      if (asset.type === 'Lambda') {
        // Tear down the previous `fun` Lambda instance for this asset
        const oldAsset = match.buildOutput && match.buildOutput[path];
        if (oldAsset && oldAsset.type === 'Lambda' && oldAsset.fn) {
          await oldAsset.fn.destroy();
        }

        asset.fn = await createFunction({
          Code: { ZipFile: asset.zipBuffer },
          Handler: asset.handler,
          Runtime: asset.runtime,
          MemorySize: 3008,
          Environment: {
            Variables: {
              ...nowJson.env,
              ...asset.environment,
              ...env,
              NOW_REGION: 'dev1'
            }
          }
        });
      }

      match.buildTimestamp = Date.now();
    })
  );

  Object.assign(match.buildOutput, outputs);
}

export async function getBuildMatches(
  nowJson: NowConfig,
  cwd: string
): Promise<BuildMatch[]> {
  const matches: BuildMatch[] = [];
  const builds = nowJson.builds || [{ src: '**', use: '@now/static' }];
  for (const buildConfig of builds) {
    let { src, use } = buildConfig;
    if (src[0] === '/') {
      // Remove a leading slash so that the globbing is relative to `cwd`
      // instead of the root of the filesystem. This matches the behavior
      // of Now deployments.
      src = src.substring(1);
    }
    const entries = Object.values(await collectProjectFiles(src, cwd));

    for (const fileRef of entries) {
      src = relative(cwd, fileRef.fsPath);
      const builderWithPkg = await getBuilder(use);
      matches.push({ ...buildConfig, src, builderWithPkg });
    }
  }
  return matches;
}

/**
 * Collect project files, with `.nowignore` honored.
 */
export async function collectProjectFiles(
  pattern: string,
  cwd: string
): Promise<BuilderInputs> {
  const ignore = await createIgnoreList(cwd);
  const files = await globBuilderInputs(pattern, { cwd, ignore });
  return files;
}

/**
 * Create ignore list according `.nowignore` in cwd.
 */
export async function createIgnoreList(cwd: string): Promise<Ignore> {
  const ig = ignore();

  // Add the default ignored files
  ig.add(IGNORED);

  // Special case for now-cli's usage
  ig.add('.nowignore');

  try {
    const nowignore = join(cwd, '.nowignore');
    ig.add(await readFile(nowignore, 'utf8'));
  } catch (err) {
    if (err.code !== 'ENOENT') {
      throw err;
    }
  }

  return ig;
}<|MERGE_RESOLUTION|>--- conflicted
+++ resolved
@@ -74,14 +74,8 @@
   match: BuildMatch,
   requestPath: string | null = null
 ): Promise<void> {
-<<<<<<< HEAD
   if (!match.buildOutput) {
     match.buildOutput = {};
-=======
-  const { buildConfig, buildEntry } = asset;
-  if (!buildConfig || !buildEntry) {
-    throw new Error('Asset has not been built yet, can\'t rebuild');
->>>>>>> 96c630b2
   }
   const {
     builderWithPkg: { builder, package: pkg }
