/* disable this rule _here_ to avoid conflict with ongoing changes */
/* eslint-disable @typescript-eslint/no-non-null-assertion */
import ms from 'ms';
import bytes from 'bytes';
import { tmpdir } from 'os';
import { dirname, join, relative } from 'path';
import { fork, ChildProcess } from 'child_process';
import { readFile, mkdirp } from 'fs-extra';
import { createFunction, initializeRuntime } from '@zeit/fun';
import { File, Lambda, FileBlob, FileFsRef } from '@now/build-utils';
import stripAnsi from 'strip-ansi';
import chalk from 'chalk';
import ora from 'ora';

import DevServer from './dev-server';
import { Output } from '../../../util/output';
import { LambdaSizeExceededError } from '../../../util/errors-ts';
import { builderModulePathPromise, getBuilder } from './builder-cache';
<<<<<<< HEAD

=======
import { staticFiles as getFiles } from '../../../util/get-files';
>>>>>>> baed2da5
import {
  EnvConfig,
  NowConfig,
  BuildMatch,
  BuildResult,
  BuilderInputs,
  BuilderOutput,
  BuilderOutputs
} from './types';

interface BuildMessage {
  type: string;
};

interface BuildMessageResult extends BuildMessage {
  type: 'buildResult';
  result?: BuilderOutputs | BuildResult;
  error?: object;
};

const tmpDir = tmpdir();
const getWorkPath = () =>
  join(
    tmpDir,
    'co.zeit.now',
    'dev',
    'workPaths',
    Math.random()
      .toString(32)
      .slice(-8)
  );

const isLogging = new WeakSet<ChildProcess>();

let nodeBinPromise: Promise<string>;

async function getNodeBin(): Promise<string> {
  const runtime = await initializeRuntime('nodejs8.10');
  if (!runtime.cacheDir) {
    throw new Error('nodejs8.10 runtime failed to initialize');
  }
  const nodeBin = join(runtime.cacheDir, 'bin', 'node');
  return nodeBin;
}

function pipeChildLogging(child: ChildProcess): void {
  if (!isLogging.has(child)) {
    child.stdout!.pipe(process.stdout);
    child.stderr!.pipe(process.stderr);
    isLogging.add(child);
  }
}

async function createBuildProcess(
  match: BuildMatch,
  buildEnv: EnvConfig,
  output: Output,
  yarnPath?: string,
): Promise<ChildProcess> {
  if (!nodeBinPromise) {
    nodeBinPromise = getNodeBin();
  }
  const [execPath, modulePath] = await Promise.all([
    nodeBinPromise,
    builderModulePathPromise
  ]);
  let PATH = `${dirname(execPath)}:${process.env.PATH}`;
  if (yarnPath) {
    PATH = `${yarnPath}:${PATH}`;
  }
  const buildProcess = fork(modulePath, [], {
    cwd: match.workPath,
    env: {
      ...process.env,
      PATH,
      ...buildEnv
    },
    execPath,
    execArgv: [],
    stdio: ['ignore', 'pipe', 'pipe', 'ipc']
  });
  match.buildProcess = buildProcess;

  buildProcess.on('message', m => {
    // console.log('got message from builder:', m);
  });
  buildProcess.on('exit', (code, signal) => {
    output.debug(
      `Build process for ${match.src} exited with ${signal || code}`
    );
    match.buildProcess = undefined;
  });

  buildProcess.stdout!.setEncoding('utf8');
  buildProcess.stderr!.setEncoding('utf8');

  return new Promise((resolve, reject) => {
    // The first message that the builder process sends is the `ready` event
    buildProcess.once('message', ({ type }) => {
      if (type !== 'ready') {
        reject(new Error('Did not get "ready" event from builder'));
      } else {
        resolve(buildProcess);
      }
    });
  });
}

export async function executeBuild(
  nowJson: NowConfig,
  devServer: DevServer,
  files: BuilderInputs,
  match: BuildMatch,
  requestPath: string | null,
  isInitialBuild: boolean,
  filesChanged?: string[],
  filesRemoved?: string[]
): Promise<void> {
  const {
    builderWithPkg: { runInProcess, builder, package: pkg }
  } = match;
  const { env } = devServer;
  const { src: entrypoint, workPath } = match;
  await mkdirp(workPath);

  const startTime = Date.now();
  const showBuildTimestamp =
    match.use !== '@now/static' && (!isInitialBuild || devServer.debug);

  if (showBuildTimestamp) {
    devServer.output.log(`Building ${match.use}:${entrypoint}`);
    devServer.output.debug(
      `${pkg.version ? `v${pkg.version} ` : ''}(workPath = ${workPath})`
    );
  }

  const builderConfig = builder.config || {};
  const config = match.config || {};

  let result: BuildResult;

  let { buildProcess } = match;
  if (!runInProcess && !buildProcess) {
    devServer.output.debug(`Creating build process for ${entrypoint}`);
    buildProcess = await createBuildProcess(
      match,
      devServer.buildEnv,
      devServer.output,
      devServer.yarnPath
    );
  }

  const buildParams = {
    files,
    entrypoint,
    workPath,
    config,
    meta: { isDev: true, requestPath, filesChanged, filesRemoved }
  };

  let buildResultOrOutputs: BuilderOutputs | BuildResult;
  if (buildProcess) {
    let spinLogger;

    if (isInitialBuild && !devServer.debug && process.stdout.isTTY) {
      const logTitle = `${chalk.bold(`Setting up Builder for ${chalk.underline(entrypoint)}`)}:`;
      const fullLogs: string[] = [];
      const spinner = ora(logTitle).start();

      buildProcess!.on('message', ({ type }) => {
        if (type === 'buildResult') {
          spinner.stop();
        }
      });

      buildProcess!.on('error', () => {
        spinner.stop();
        console.error(fullLogs.join('\n'));
      });

      spinLogger = (data: Buffer) => {
        const rawLog = stripAnsi(data.toString());
        fullLogs.push(rawLog);

        const lines = rawLog.replace(/\s+$/, '').split('\n');
        const spinText = `${logTitle} ${lines[lines.length - 1]}`;
        const maxCols = process.stdout.columns || 80;
        const overflow = stripAnsi(spinText).length + 2 - maxCols;
        spinner.text = overflow > 0 ? `${spinText.slice(0, -overflow - 3)}...` : spinText;
      };

      buildProcess!.stdout!.on('data', spinLogger);
      buildProcess!.stderr!.on('data', spinLogger);
    } else {
      pipeChildLogging(buildProcess!);
    }

    try {
      buildProcess.send({
        type: 'build',
        builderName: pkg.name,
        buildParams
      });

      buildResultOrOutputs = await new Promise((resolve, reject) => {
        function onMessage({ type, result, error }: BuildMessageResult) {
          cleanup();
          if (type === 'buildResult') {
            if (result) {
              resolve(result);
            } else if (error) {
              reject(Object.assign(new Error(), error));
            }
          } else {
            reject(new Error(`Got unexpected message type: ${type}`));
          }
        }
        function onExit(code: number | null, signal: string | null) {
          cleanup();
          const err = new Error(`Builder exited with ${signal || code} before sending build result`);
          reject(err);
        }
        function cleanup() {
          buildProcess!.removeListener('exit', onExit);
          buildProcess!.removeListener('message', onMessage);
        }
        buildProcess!.on('exit', onExit);
        buildProcess!.on('message', onMessage);
      });
    } finally {
      if (spinLogger) {
        buildProcess.stdout!.removeListener('data', spinLogger);
        buildProcess.stderr!.removeListener('data', spinLogger);
      }
      pipeChildLogging(buildProcess!);
    }
  } else {
    buildResultOrOutputs = await builder.build(buildParams);
  }

  // Sort out build result to builder v2 shape
  if (builder.version === undefined) {
    // `BuilderOutputs` map was returned (Now Builder v1 behavior)
    result = {
      output: buildResultOrOutputs as BuilderOutputs,
      routes: [],
      watch: []
    };
  } else {
    result = buildResultOrOutputs as BuildResult;
  }

  // Convert the JSON-ified output map back into their corresponding `File`
  // subclass type instances.
  const output = result.output as BuilderOutputs;
  for (const name of Object.keys(output)) {
    const obj = output[name] as File;
    let lambda: Lambda;
    let fileRef: FileFsRef;
    let fileBlob: FileBlob;
    switch (obj.type) {
      case 'FileFsRef':
        fileRef = Object.assign(Object.create(FileFsRef.prototype), obj);
        output[name] = fileRef;
        break;
      case 'FileBlob':
        fileBlob = Object.assign(Object.create(FileBlob.prototype), obj);
        fileBlob.data = Buffer.from((obj as any).data.data);
        output[name] = fileBlob;
        break;
      case 'Lambda':
        lambda = Object.assign(Object.create(Lambda.prototype), obj) as Lambda;
        // Convert the JSON-ified Buffer object back into an actual Buffer
        lambda.zipBuffer = Buffer.from((obj as any).zipBuffer.data);
        output[name] = lambda;
        break;
      default:
        throw new Error(`Unknown file type: ${obj.type}`);
    }
  }

  // The `watch` array must not have "./" prefix, so if the builder returned
  // watched files that contain "./" strip them here for ease of writing the
  // builder.
  result.watch = (result.watch || []).map((w: string) => {
    if (w.startsWith('./')) {
      return w.substring(2);
    }
    return w;
  });

  // The `entrypoint` should always be watched, since we know that it was used
  // to produce the build output. This is for builders that don't implement
  // a fully featured `watch` return value.
  if (!result.watch.includes(entrypoint)) {
    result.watch.push(entrypoint);
  }

  // Enforce the lambda zip size soft watermark
  const { maxLambdaSize = '5mb' } = { ...builderConfig, ...config };
  let maxLambdaBytes: number;
  if (typeof maxLambdaSize === 'string') {
    maxLambdaBytes = bytes(maxLambdaSize);
  } else {
    maxLambdaBytes = maxLambdaSize;
  }
  for (const asset of Object.values(result.output)) {
    if (asset.type === 'Lambda') {
      const size = asset.zipBuffer.length;
      if (size > maxLambdaBytes) {
        throw new LambdaSizeExceededError(size, maxLambdaBytes);
      }
    }
  }

  // Create function for all 'Lambda' type output
  await Promise.all(
    Object.entries(result.output).map(async entry => {
      const path: string = entry[0];
      const asset: BuilderOutput = entry[1];

      if (asset.type === 'Lambda') {
        // Tear down the previous `fun` Lambda instance for this asset
        const oldAsset = match.buildOutput && match.buildOutput[path];
        if (oldAsset && oldAsset.type === 'Lambda' && oldAsset.fn) {
          await oldAsset.fn.destroy();
        }

        asset.fn = await createFunction({
          Code: { ZipFile: asset.zipBuffer },
          Handler: asset.handler,
          Runtime: asset.runtime,
          MemorySize: 3008,
          Environment: {
            Variables: {
              ...nowJson.env,
              ...asset.environment,
              ...env,
              NOW_REGION: 'dev1'
            }
          }
        });
      }

      match.buildTimestamp = Date.now();
    })
  );

  match.buildResults.set(requestPath, result);
  Object.assign(match.buildOutput, result.output);

  if (showBuildTimestamp) {
    const endTime = Date.now();
    devServer.output.log(
      `Built ${match.use}:${entrypoint} [${ms(endTime - startTime)}]`
    );
  }
}

export async function getBuildMatches(
  nowJson: NowConfig,
  cwd: string,
  output: Output
): Promise<BuildMatch[]> {
  const matches: BuildMatch[] = [];
  const builds = nowJson.builds || [{ src: '**', use: '@now/static' }];
  for (const buildConfig of builds) {
    let { src, use } = buildConfig;
    if (src[0] === '/') {
      // Remove a leading slash so that the globbing is relative to `cwd`
      // instead of the root of the filesystem. This matches the behavior
      // of Now deployments.
      src = src.substring(1);
    }

    // TODO: use the `files` map from DevServer instead of hitting the filesystem
    const opts = { output, src, isBuilds: true };
    const files =  await getFiles(cwd, nowJson, opts);

    for (const file of files) {
      src = relative(cwd, file);
      const builderWithPkg = await getBuilder(use);
      matches.push({
        ...buildConfig,
        src,
        builderWithPkg,
        buildOutput: {},
        buildResults: new Map(),
        buildTimestamp: 0,
        workPath: getWorkPath()
      });
    }
  }
  return matches;
}<|MERGE_RESOLUTION|>--- conflicted
+++ resolved
@@ -16,11 +16,7 @@
 import { Output } from '../../../util/output';
 import { LambdaSizeExceededError } from '../../../util/errors-ts';
 import { builderModulePathPromise, getBuilder } from './builder-cache';
-<<<<<<< HEAD
-
-=======
 import { staticFiles as getFiles } from '../../../util/get-files';
->>>>>>> baed2da5
 import {
   EnvConfig,
   NowConfig,
