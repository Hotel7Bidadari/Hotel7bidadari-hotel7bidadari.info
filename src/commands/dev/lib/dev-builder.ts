/* disable this rule _here_ to avoid conflict with ongoing changes */
/* eslint-disable @typescript-eslint/no-non-null-assertion */
import bytes from 'bytes';
import { tmpdir } from 'os';
import { join, relative } from 'path';
import { createFunction } from '@zeit/fun';
import { readFile, mkdirp } from 'fs-extra';
import ignore, { Ignore } from '@zeit/dockerignore';
import { download } from '@now/build-utils';
import intercept from 'intercept-stdout';

import { globBuilderInputs } from './glob';
import DevServer from './dev-server';
import IGNORED from '../../../util/ignored';
import { LambdaSizeExceededError } from '../../../util/errors-ts';
import { getBuilder } from './builder-cache';
import {
  NowConfig,
  RouteConfig,
  BuildMatch,
  BuildResult,
  BuildResultV2,
  BuilderInputs,
  BuilderOutput,
  BuilderOutputs
} from './types';

const tmpDir = tmpdir();
const getWorkPath = () =>
  join(
    tmpDir,
    'co.zeit.now',
    'dev',
    'workPaths',
    Math.random()
      .toString(32)
      .slice(-8)
  );

export async function executeBuild(
  nowJson: NowConfig,
  devServer: DevServer,
  files: BuilderInputs,
  match: BuildMatch,
  requestPath: string,
  filesChanged?: string[],
  filesRemoved?: string[]
): Promise<void> {
  const {
    builderWithPkg: { builder, package: pkg }
  } = match;
  const { env } = devServer;
  const { src: entrypoint, workPath } = match;
  await mkdirp(workPath);

  if (match.builderCachePromise) {
    devServer.output.debug('Restoring build cache from previous build');
    const builderCache = await match.builderCachePromise;
    const startTime = Date.now();
    await download(builderCache, workPath);
    const cacheRestoreTime = Date.now() - startTime;
    devServer.output.debug(`Restoring build cache took ${cacheRestoreTime}ms`);
  }

  devServer.output.debug(
    `Building ${entrypoint} with "${match.use}"${
      pkg.version ? ` v${pkg.version}` : ''
    } (workPath = ${workPath})`
  );

  const builderConfig = builder.config || {};
  const config = match.config || {};
  let result: BuildResult;

  try {
    devServer.applyBuildEnv(nowJson);
<<<<<<< HEAD

    // Run build
    const unhookIntercept = intercept(() => '');
    result = await builder.build({
=======
    let unhookIntercept;
    if (!devServer.debug) {
      unhookIntercept = intercept(() => '');
    }
    const r = await builder.build({
>>>>>>> 54cfe2e9
      files,
      entrypoint,
      workPath,
      config,
      meta: { isDev: true, requestPath, filesChanged, filesRemoved }
    });
<<<<<<< HEAD
    unhookIntercept();

    // Sort out build result to builder v2 shape
    if (builder.version === undefined) {
=======
    if (typeof unhookIntercept === 'function') {
      unhookIntercept();
    }
    if (r.output) {
      result = r as BuildResult;
    } else {
>>>>>>> 54cfe2e9
      // `BuilderOutputs` map was returned (Now Builder v1 behavior)
      result = {
        output: result as BuilderOutputs,
        routes: [],
        watch: []
      };
    }
  } finally {
    devServer.restoreOriginalEnv();
  }

  // Enforce the lambda zip size soft watermark
  const { maxLambdaSize = '5mb' } = { ...builderConfig, ...config };
  let maxLambdaBytes: number;
  if (typeof maxLambdaSize === 'string') {
    maxLambdaBytes = bytes(maxLambdaSize);
  } else {
    maxLambdaBytes = maxLambdaSize;
  }
  for (const asset of Object.values(result.output)) {
    if (asset.type === 'Lambda') {
      const size = asset.zipBuffer.length;
      if (size > maxLambdaBytes) {
        throw new LambdaSizeExceededError(size, maxLambdaBytes);
      }
    }
  }

  // Create function for all 'Lambda' type output
  await Promise.all(
    Object.entries(result.output).map(async entry => {
      const path: string = entry[0];
      const asset: BuilderOutput = entry[1];

      if (asset.type === 'Lambda') {
        // Tear down the previous `fun` Lambda instance for this asset
        const oldAsset = match.buildOutput && match.buildOutput[path];
        if (oldAsset && oldAsset.type === 'Lambda' && oldAsset.fn) {
          await oldAsset.fn.destroy();
        }

        asset.fn = await createFunction({
          Code: { ZipFile: asset.zipBuffer },
          Handler: asset.handler,
          Runtime: asset.runtime,
          MemorySize: 3008,
          Environment: {
            Variables: {
              ...nowJson.env,
              ...asset.environment,
              ...env,
              NOW_REGION: 'dev1'
            }
          }
        });
      }

      match.buildTimestamp = Date.now();
    })
  );

  match.buildResults.set(requestPath, result);
  Object.assign(match.buildOutput, result.output);
}

export async function getBuildMatches(
  nowJson: NowConfig,
  cwd: string
): Promise<BuildMatch[]> {
  const matches: BuildMatch[] = [];
  const builds = nowJson.builds || [{ src: '**', use: '@now/static' }];
  for (const buildConfig of builds) {
    let { src, use } = buildConfig;
    if (src[0] === '/') {
      // Remove a leading slash so that the globbing is relative to `cwd`
      // instead of the root of the filesystem. This matches the behavior
      // of Now deployments.
      src = src.substring(1);
    }

    // TODO: use the `files` map from DevServer instead of hitting the filesystem
    const entries = Object.values(await collectProjectFiles(src, cwd));

    for (const fileRef of entries) {
      src = relative(cwd, fileRef.fsPath);
      const builderWithPkg = await getBuilder(use);
      matches.push({
        ...buildConfig,
        src,
        builderWithPkg,
        buildOutput: {},
        buildResults: new Map(),
        buildTimestamp: 0,
        workPath: getWorkPath()
      });
    }
  }
  return matches;
}

/**
 * Collect project files, with `.nowignore` honored.
 */
export async function collectProjectFiles(
  pattern: string,
  cwd: string
): Promise<BuilderInputs> {
  const ignore = await createIgnoreList(cwd);
  const files = await globBuilderInputs(pattern, { cwd, ignore });
  return files;
}

/**
 * Create ignore list according `.nowignore` in cwd.
 */
export async function createIgnoreList(cwd: string): Promise<Ignore> {
  const ig = ignore();

  // Add the default ignored files
  ig.add(IGNORED);

  // Special case for now-cli's usage
  ig.add('.nowignore');

  try {
    const nowignore = join(cwd, '.nowignore');
    ig.add(await readFile(nowignore, 'utf8'));
  } catch (err) {
    if (err.code !== 'ENOENT') {
      throw err;
    }
  }

  return ig;
}

/**
  * Combine builder's output routes with Now Config's routes
  */
export async function combineRoutes (
  nowJson: NowConfig,
  devServer: DevServer,
  match: BuildMatch,
  requestPath: string,
): Promise<RouteConfig[]> {
  const routes = nowJson.routes || [];
  const builds = nowJson.builds || [];

  await Promise.all(builds.map(async buildConfig => {
    const { builder } = await getBuilder(buildConfig.use);
    const { files } = devServer;
    if (builder.version === 2) {
      await executeBuild(
        nowJson,
        devServer,
        files,
        match,
        requestPath
      );
      const buildResult = match.buildResults.get(requestPath) as BuildResultV2;
      routes.concat(buildResult.routes);
    }
  }));

  return routes;
};<|MERGE_RESOLUTION|>--- conflicted
+++ resolved
@@ -74,37 +74,23 @@
 
   try {
     devServer.applyBuildEnv(nowJson);
-<<<<<<< HEAD
-
-    // Run build
-    const unhookIntercept = intercept(() => '');
-    result = await builder.build({
-=======
     let unhookIntercept;
     if (!devServer.debug) {
       unhookIntercept = intercept(() => '');
     }
-    const r = await builder.build({
->>>>>>> 54cfe2e9
+    result = await builder.build({
       files,
       entrypoint,
       workPath,
       config,
       meta: { isDev: true, requestPath, filesChanged, filesRemoved }
     });
-<<<<<<< HEAD
-    unhookIntercept();
+    if (typeof unhookIntercept === 'function') {
+      unhookIntercept();
+    }
 
     // Sort out build result to builder v2 shape
     if (builder.version === undefined) {
-=======
-    if (typeof unhookIntercept === 'function') {
-      unhookIntercept();
-    }
-    if (r.output) {
-      result = r as BuildResult;
-    } else {
->>>>>>> 54cfe2e9
       // `BuilderOutputs` map was returned (Now Builder v1 behavior)
       result = {
         output: result as BuilderOutputs,
