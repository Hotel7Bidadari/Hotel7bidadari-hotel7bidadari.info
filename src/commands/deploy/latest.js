import ms from 'ms';
import bytes from 'bytes';
import { write as copy } from 'clipboardy';
import { basename } from 'path';
import chalk from 'chalk';
import title from 'title';
import Progress from 'progress';
import eraseLines from '../../util/output/erase-lines';
import wait from '../../util/output/wait';
import { handleError } from '../../util/error';
import getArgs from '../../util/get-args';
import toHumanPath from '../../util/humanize-path';
import Now from '../../util';
import stamp from '../../util/output/stamp.ts';
import buildsList from '../../util/output/builds';
import { isReady, isDone, isFailed } from '../../util/build-state';
import createDeploy from '../../util/deploy/create-deploy';
import dnsTable from '../../util/format-dns-table.ts';
import sleep from '../../util/sleep';
import parseMeta from '../../util/parse-meta';
import code from '../../util/output/code';
import highlight from '../../util/output/highlight';
import {
  WildcardNotAllowed,
  CantSolveChallenge,
  CDNNeedsUpgrade,
  DomainConfigurationError,
  DomainNotFound,
  DomainPermissionDenied,
  DomainsShouldShareRoot,
  DomainValidationRunning,
  DomainVerificationFailed,
  TooManyCertificates,
  TooManyRequests
} from '../../util/errors-ts';
import { SchemaValidationFailed } from '../../util/errors';

<<<<<<< HEAD
export const help = () => `
  ${chalk.bold(`${logo} now`)} [options] <command | path>

  ${chalk.dim('Commands:')}

    ${chalk.dim('Cloud')}

      deploy               [path]      Performs a deployment ${chalk.bold(
        '(default)'
      )}
      ls | list            [app]       Lists deployments
      rm | remove          [id]        Removes a deployment
      ln | alias           [id] [url]  Configures aliases for deployments
      inspect              [id]        Displays information related to a deployment
      domains              [name]      Manages your domain names
      certs                [cmd]       Manages your SSL certificates
      secrets              [name]      Manages your secret environment variables
      dns                  [name]      Manages your DNS records
      logs                 [url]       Displays the logs for a deployment
      scale                [args]      Scales the instance count of a deployment
      help                 [cmd]       Displays complete help for [cmd]
      init                 [name]      Initialize an example project

    ${chalk.dim('Administrative')}

      billing | cc         [cmd]       Manages your credit cards and billing methods
      upgrade | downgrade  [plan]      Upgrades or downgrades your plan
      teams                [team]      Manages your teams
      switch               [scope]     Switches between teams and your personal account
      login                [email]     Logs into your account or creates a new one
      logout                           Logs out of your account
      whoami                           Displays the current scope

  ${chalk.dim('Options:')}

    -h, --help                     Output usage information
    -v, --version                  Output the version number
    -V, --platform-version         Set the platform version to deploy to
    -n, --name                     Set the name of the deployment
    -A ${chalk.bold.underline('FILE')}, --local-config=${chalk.bold.underline(
  'FILE'
)}   Path to the local ${'`now.json`'} file
    -Q ${chalk.bold.underline('DIR')}, --global-config=${chalk.bold.underline(
  'DIR'
)}    Path to the global ${'`.now`'} directory
    -d, --debug                    Debug mode [off]
    -f, --force                    Force a new deployment even if nothing has changed
    -t ${chalk.underline('TOKEN')}, --token=${chalk.underline(
  'TOKEN'
)}        Login token
    -p, --public                   Deployment is public (${chalk.dim(
      '`/_src`'
    )} is exposed)
    -e, --env                      Include an env var during run time (e.g.: ${chalk.dim(
      '`-e KEY=value`'
    )}). Can appear many times.
    -b, --build-env                Similar to ${chalk.dim(
      '`--env`'
    )} but for build time only.
    -m, --meta                     Add metadata for the deployment (e.g.: ${chalk.dim(
      '`-m KEY=value`'
    )}). Can appear many times.
    -C, --no-clipboard             Do not attempt to copy URL to clipboard
    -T, --team                     Set a custom team scope
    --regions                      Set default regions to enable the deployment on

  ${note(
    `To view the usage information for Now 1.0, run ${code(
      'now help deploy-v1'
    )}`
  )}

  ${chalk.dim('Examples:')}

  ${chalk.gray('–')} Deploy the current directory

    ${chalk.cyan('$ now')}

  ${chalk.gray('–')} Deploy a custom path

    ${chalk.cyan('$ now /usr/src/project')}

  ${chalk.gray('–')} Deploy with environment variables

    ${chalk.cyan('$ now -e NODE_ENV=production -e SECRET=@mysql-secret')}

  ${chalk.gray('–')} Show the usage information for the sub command ${chalk.dim(
  '`list`'
)}

    ${chalk.cyan('$ now help list')}

`;

export const args = {
  '--name': String,
  '--force': Boolean,
  '--public': Boolean,
  '--no-clipboard': Boolean,
  '--env': [String],
  '--build-env': [String],
  '--meta': [String],
  // This is not an array in favor of matching
  // the config property name.
  '--regions': String,
  '-n': '--name',
  '-f': '--force',
  '-p': '--public',
  '-e': '--env',
  '-b': '--build-env',
  '-C': '--no-clipboard',
  '-m': '--meta'
};

=======
>>>>>>> 655bce77
const addProcessEnv = async (log, env) => {
  let val;

  for (const key of Object.keys(env)) {
    if (typeof env[key] !== 'undefined') {
      continue;
    }

    val = process.env[key];

    if (typeof val === 'string') {
      log(
        `Reading ${chalk.bold(
          `"${chalk.bold(key)}"`
        )} from your env (as no value was specified)`
      );
      // Escape value if it begins with @
      env[key] = val.replace(/^@/, '\\@');
    } else {
      throw new Error(
        `No value specified for env ${chalk.bold(
          `"${chalk.bold(key)}"`
        )} and it was not found in your env.`
      );
    }
  }
};

const deploymentErrorMsg = `Your deployment failed. Please retry later. More: https://err.sh/now-cli/deployment-error`;

const printDeploymentStatus = (
  output,
  { url, readyState },
  deployStamp,
  builds
) => {
  if (readyState === 'READY') {
    output.success(`Deployment ready ${deployStamp()}`);
    return 0;
  }

  if (!builds) {
    output.error(deploymentErrorMsg);
    return 1;
  }

  const failedBuils = builds.filter(isFailed);
  const amount = failedBuils.length;

  if (amount > 0) {
    const name = amount === 1 ? 'failure' : 'failures';

    output.error(`${amount} build ${name} occured.`);
    output.error(
      `Check your logs at https://${url}/_logs or run ${code(
        `now logs ${url}`
      )}.`
    );

    return 1;
  }

  output.error(deploymentErrorMsg);
  return 1;
};

const renderBuilds = (print, list, times, linesPrinted) => {
  if (linesPrinted !== null) {
    print(eraseLines(linesPrinted));
  }

  const { lines, toPrint } = buildsList(list, times, false);
  print(toPrint);

  return lines;
};

// Converts `env` Arrays, Strings and Objects into env Objects.
const parseEnv = env => {
  if (!env) {
    return {};
  }

  if (typeof env === 'string') {
    // a single `--env` arg comes in as a String
    env = [env];
  }

  if (Array.isArray(env)) {
    return env.reduce((o, e) => {
      let key;
      let value;
      const equalsSign = e.indexOf('=');

      if (equalsSign === -1) {
        key = e;
      } else {
        key = e.substr(0, equalsSign);
        value = e.substr(equalsSign + 1);
      }

      o[key] = value;
      return o;
    }, {});
  }
  // assume it's already an Object
  return env;
};

export default async function main(
  ctx,
  contextName,
  output,
  stats,
  localConfig,
  isFile,
  args
) {
  let argv = null;

  try {
    argv = getArgs(ctx.argv.slice(2), args);
  } catch (error) {
    handleError(error);
    return 1;
  }

  const { apiUrl, authConfig: { token }, config: { currentTeam } } = ctx;

  const { log, debug, error, print } = output;
  const paths = Object.keys(stats);
  const debugEnabled = argv['--debug'];

  // $FlowFixMe
  const isTTY = process.stdout.isTTY;
  const quiet = !isTTY;

  const list = paths
    .map((path, index) => {
      let suffix = '';

      if (paths.length > 1 && index !== paths.length - 1) {
        suffix = index < paths.length - 2 ? ', ' : ' and ';
      }

      return chalk.bold(toHumanPath(path)) + suffix;
    })
    .join('');

  log(`Deploying ${list} under ${chalk.bold(contextName)}`);

  const now = new Now({ apiUrl, token, debug: debugEnabled, currentTeam });
  const filesName = isFile
    ? 'file'
    : paths.length === 1 ? basename(paths[0]) : 'files';
  const meta = Object.assign(
    {},
    parseMeta(localConfig.meta),
    parseMeta(argv['--meta'])
  );

  let syncCount;
  let deployStamp = stamp();
  let deployment = null;

  const isObject = item =>
    Object.prototype.toString.call(item) === '[object Object]';

  // This validation needs to happen on the client side because
  // the data is merged with other data before it is passed to the API (which
  // also does schema validation).
  if (typeof localConfig.env !== 'undefined' && !isObject(localConfig.env)) {
    error(
      `The ${code('env')} property in ${highlight(
        'now.json'
      )} needs to be an object`
    );
    return 1;
  }

  if (typeof localConfig.build !== 'undefined') {
    if (!isObject(localConfig.build)) {
      error(
        `The ${code('build')} property in ${highlight(
          'now.json'
        )} needs to be an object`
      );
      return 1;
    }

    if (
      typeof localConfig.build.env !== 'undefined' &&
      !isObject(localConfig.build.env)
    ) {
      error(
        `The ${code('build.env')} property in ${highlight(
          'now.json'
        )} needs to be an object`
      );
      return 1;
    }
  }

  // Merge dotenv config, `env` from now.json, and `--env` / `-e` arguments
  const deploymentEnv = Object.assign(
    {},
    parseEnv(localConfig.env),
    parseEnv(argv['--env'])
  );

  // Merge build env out of  `build.env` from now.json, and `--build-env` args
  const deploymentBuildEnv = Object.assign(
    {},
    parseEnv(localConfig.build && localConfig.build.env),
    parseEnv(argv['--build-env'])
  );

  // If there's any undefined values, then inherit them from this process
  try {
    await addProcessEnv(log, deploymentEnv);
    await addProcessEnv(log, deploymentBuildEnv);
  } catch (err) {
    error(err.message);
    return 1;
  }

  const regionFlag = (argv['--regions'] || '')
    .split(',')
    .map(s => s.trim())
    .filter(Boolean);
  const regions = regionFlag.length > 0 ? regionFlag : localConfig.regions;

  try {
    // $FlowFixMe
    const createArgs = Object.assign(
      {
        env: deploymentEnv,
        build: { env: deploymentBuildEnv },
        forceNew: argv['--force'],
        quiet,
        wantsPublic: argv['--public'] || localConfig.public,
        isFile,
        type: null,
        nowConfig: localConfig,
        regions,
        meta
      },
      {
        name: argv['--name'] || localConfig.name || filesName
      }
    );

    deployStamp = stamp();

    const firstDeployCall = await createDeploy(
      output,
      now,
      contextName,
      paths,
      createArgs
    );

    if (
      firstDeployCall instanceof WildcardNotAllowed ||
      firstDeployCall instanceof CantSolveChallenge ||
      firstDeployCall instanceof CDNNeedsUpgrade ||
      firstDeployCall instanceof DomainConfigurationError ||
      firstDeployCall instanceof DomainNotFound ||
      firstDeployCall instanceof DomainPermissionDenied ||
      firstDeployCall instanceof DomainsShouldShareRoot ||
      firstDeployCall instanceof DomainValidationRunning ||
      firstDeployCall instanceof DomainVerificationFailed ||
      firstDeployCall instanceof SchemaValidationFailed ||
      firstDeployCall instanceof TooManyCertificates ||
      firstDeployCall instanceof TooManyRequests
    ) {
      handleCreateDeployError(output, firstDeployCall);
      return 1;
    }

    deployment = firstDeployCall;

    if (now.syncFileCount > 0) {
      const uploadStamp = stamp();

      await new Promise((resolve, reject) => {
        if (now.syncFileCount !== now.fileCount) {
          debug(`Total files ${now.fileCount}, ${now.syncFileCount} changed`);
        }

        const size = bytes(now.syncAmount);
        syncCount = `${now.syncFileCount} file${now.syncFileCount > 1
          ? 's'
          : ''}`;
        const bar = new Progress(
          `${chalk.gray(
            '>'
          )} Upload [:bar] :percent :etas (${size}) [${syncCount}]`,
          {
            width: 20,
            complete: '=',
            incomplete: '',
            total: now.syncAmount,
            clear: true
          }
        );

        now.upload({ scale: {} });

        now.on('upload', ({ names, data }) => {
          debug(`Uploaded: ${names.join(' ')} (${bytes(data.length)})`);
        });

        now.on('uploadProgress', progress => {
          bar.tick(progress);
        });

        now.on('complete', resolve);

        now.on('error', err => {
          error('Upload failed');
          reject(err);
        });
      });

      if (!quiet && syncCount) {
        log(`Synced ${syncCount} (${bytes(now.syncAmount)}) ${uploadStamp()}`);
      }

      for (let i = 0; i < 4; i += 1) {
        deployStamp = stamp();
        const secondDeployCall = await createDeploy(
          output,
          now,
          contextName,
          paths,
          createArgs
        );
        if (
          secondDeployCall instanceof WildcardNotAllowed ||
          secondDeployCall instanceof CantSolveChallenge ||
          secondDeployCall instanceof CDNNeedsUpgrade ||
          secondDeployCall instanceof DomainConfigurationError ||
          secondDeployCall instanceof DomainNotFound ||
          secondDeployCall instanceof DomainPermissionDenied ||
          secondDeployCall instanceof DomainsShouldShareRoot ||
          secondDeployCall instanceof DomainValidationRunning ||
          secondDeployCall instanceof DomainVerificationFailed ||
          secondDeployCall instanceof SchemaValidationFailed ||
          secondDeployCall instanceof TooManyCertificates ||
          secondDeployCall instanceof TooManyRequests
        ) {
          handleCreateDeployError(output, secondDeployCall);
          return 1;
        }

        if (now.syncFileCount === 0) {
          deployment = secondDeployCall;
          break;
        }
      }

      if (deployment === null) {
        error('Uploading failed. Please try again.');
        return 1;
      }
    }
  } catch (err) {
    debug(`Error: ${err}\n${err.stack}`);

    if (err.keyword === 'additionalProperties' && err.dataPath === '.scale') {
      const { additionalProperty = '' } = err.params || {};
      const message = `Invalid DC name for the scale option: ${additionalProperty}`;
      error(message);
    }

    handleError(err);
    return 1;
  }

  const { url } = now;
  const dcs = '';

  if (isTTY) {
    if (!argv['--no-clipboard']) {
      try {
        await copy(url);
        log(
          `${chalk.bold(chalk.cyan(url))} ${chalk.gray(`[v2]`)} ${chalk.gray(
            '[in clipboard]'
          )}${dcs} ${deployStamp()}`
        );
      } catch (err) {
        debug(`Error copying to clipboard: ${err}`);
        log(
          `${chalk.bold(chalk.cyan(url))} ${chalk.gray(`[v2]`)} ${chalk.gray(
            '[in clipboard]'
          )}${dcs} ${deployStamp()}`
        );
      }
    } else {
      log(`${chalk.bold(chalk.cyan(url))}${dcs} ${deployStamp()}`);
    }
  } else {
    process.stdout.write(url);
  }

  // If an error occured, we want to let it fall down to rendering
  // builds so the user can see in which build the error occured.
  if (isReady(deployment)) {
    return printDeploymentStatus(output, deployment, deployStamp);
  }

  const sleepingTime = ms('1.5s');
  const allBuildsTime = stamp();
  const times = {};
  const buildsUrl = `/v1/now/deployments/${deployment.id}/builds`;
  const deploymentUrl = `/v6/now/deployments/${deployment.id}`;

  let builds = [];
  let buildsCompleted = false;

  let deploymentSpinner = null;
  let linesPrinted = null;

  // eslint-disable-next-line no-constant-condition
  while (true) {
    if (!buildsCompleted) {
      const { builds: freshBuilds } = await now.fetch(buildsUrl);

      for (const build of freshBuilds) {
        const id = build.id;
        const done = isDone(build);

        if (times[id]) {
          if (done && typeof times[id] === 'function') {
            times[id] = times[id]();
          }
        } else {
          times[id] = done ? allBuildsTime() : stamp();
        }
      }

      if (JSON.stringify(builds) !== JSON.stringify(freshBuilds)) {
        builds = freshBuilds;

        debug(`Re-rendering builds, because their state changed.`);

        linesPrinted = renderBuilds(print, builds, times, linesPrinted);
        buildsCompleted = builds.every(isDone);

        if (builds.some(isFailed)) {
          break;
        }
      } else {
        debug(`Not re-rendering, as the build states did not change.`);
      }
    }

    if (buildsCompleted) {
      const deploymentResponse = await now.fetch(deploymentUrl);

      if (isDone(deploymentResponse)) {
        deployment = deploymentResponse;

        if (typeof deploymentSpinner === 'function') {
          // This stops it
          deploymentSpinner();
        }

        break;
      } else if (!deploymentSpinner) {
        deploymentSpinner = wait('Waiting for deployment to be ready');
      }
    }

    await sleep(sleepingTime);
  }

  return printDeploymentStatus(output, deployment, deployStamp, builds);
};

function handleCreateDeployError(output, error) {
  if (error instanceof WildcardNotAllowed) {
    output.error(
      `Custom suffixes are only allowed for domains in ${chalk.underline(
        'zeit.world'
      )}`
    );
    return 1;
  }
  if (error instanceof CantSolveChallenge) {
    if (error.meta.type === 'dns-01') {
      output.error(
        `The certificate provider could not resolve the DNS queries for ${error
          .meta.domain}.`
      );
      output.print(
        `  This might happen to new domains or domains with recent DNS changes. Please retry later.\n`
      );
    } else {
      output.error(
        `The certificate provider could not resolve the HTTP queries for ${error
          .meta.domain}.`
      );
      output.print(
        `  The DNS propagation may take a few minutes, please verify your settings:\n\n`
      );
      output.print(`${dnsTable([['', 'ALIAS', 'alias.zeit.co']])}\n`);
    }
    return 1;
  }
  if (error instanceof DomainConfigurationError) {
    output.error(
      `We couldn't verify the propagation of the DNS settings for ${chalk.underline(
        error.meta.domain
      )}`
    );
    if (error.meta.external) {
      output.print(
        `  The propagation may take a few minutes, but please verify your settings:\n\n`
      );
      output.print(
        `${dnsTable([
          error.meta.subdomain === null
            ? ['', 'ALIAS', 'alias.zeit.co']
            : [error.meta.subdomain, 'CNAME', 'alias.zeit.co']
        ])}\n`
      );
    } else {
      output.print(
        `  We configured them for you, but the propagation may take a few minutes.\n`
      );
      output.print(`  Please try again later.\n`);
    }
    return 1;
  }
  if (error instanceof DomainVerificationFailed) {
    output.error(
      `The domain used as a suffix ${chalk.underline(
        error.meta.domain
      )} is not verified and can't be used as custom suffix.`
    );
    return 1;
  }
  if (error instanceof DomainPermissionDenied) {
    output.error(
      `You don't have permissions to access the domain used as a suffix ${chalk.underline(
        error.meta.domain
      )}.`
    );
    return 1;
  }
  if (error instanceof DomainsShouldShareRoot) {
    output.error(`All given common names should share the same root domain.`);
    return 1;
  }
  if (error instanceof DomainValidationRunning) {
    output.error(
      `There is a validation in course for ${chalk.underline(
        error.meta.domain
      )}. Wait until it finishes.`
    );
    return 1;
  }
  if (error instanceof SchemaValidationFailed) {
    const { params, keyword, dataPath } = error.meta;
    if (params && params.additionalProperty) {
      const prop = params.additionalProperty;
      output.error(
        `The property ${code(prop)} is not allowed in ${highlight(
          'now.json'
        )} when using Now 2.0 – please remove it.`
      );
      if (prop === 'build.env' || prop === 'builds.env') {
        output.note(
          `Do you mean ${code('build')} (object) with a property ${code(
            'env'
          )} (object) instead of ${code(prop)}?`
        );
      }
      return 1;
    }
    if (keyword === 'type') {
      const prop = dataPath.substr(1, dataPath.length);
      output.error(
        `The property ${code(prop)} in ${highlight(
          'now.json'
        )} can only be of type ${code(title(params.type))}.`
      );
      return 1;
    }
    const link = 'https://zeit.co/docs/v2/deployments/configuration/';
    output.error(
      `Failed to validate ${highlight(
        'now.json'
      )}. Only use properties mentioned here: ${link}`
    );
    return 1;
  }
  if (error instanceof CDNNeedsUpgrade) {
    output.error(`You can't add domains with CDN enabled from an OSS plan`);
    return 1;
  }
  if (error instanceof TooManyCertificates) {
    output.error(
      `Too many certificates already issued for exact set of domains: ${error.meta.domains.join(
        ', '
      )}`
    );
    return 1;
  }
  if (error instanceof TooManyRequests) {
    output.error(
      `Too many requests detected for ${error.meta
        .api} API. Try again in ${ms(error.meta.retryAfter * 1000, {
        long: true
      })}.`
    );
    return 1;
  }
  if (error instanceof DomainNotFound) {
    output.error(
      `The domain used as a suffix ${chalk.underline(
        error.meta.domain
      )} no longer exists. Please update or remove your custom suffix.`
    );
    return 1;
  }

  return error;
}<|MERGE_RESOLUTION|>--- conflicted
+++ resolved
@@ -35,123 +35,6 @@
 } from '../../util/errors-ts';
 import { SchemaValidationFailed } from '../../util/errors';
 
-<<<<<<< HEAD
-export const help = () => `
-  ${chalk.bold(`${logo} now`)} [options] <command | path>
-
-  ${chalk.dim('Commands:')}
-
-    ${chalk.dim('Cloud')}
-
-      deploy               [path]      Performs a deployment ${chalk.bold(
-        '(default)'
-      )}
-      ls | list            [app]       Lists deployments
-      rm | remove          [id]        Removes a deployment
-      ln | alias           [id] [url]  Configures aliases for deployments
-      inspect              [id]        Displays information related to a deployment
-      domains              [name]      Manages your domain names
-      certs                [cmd]       Manages your SSL certificates
-      secrets              [name]      Manages your secret environment variables
-      dns                  [name]      Manages your DNS records
-      logs                 [url]       Displays the logs for a deployment
-      scale                [args]      Scales the instance count of a deployment
-      help                 [cmd]       Displays complete help for [cmd]
-      init                 [name]      Initialize an example project
-
-    ${chalk.dim('Administrative')}
-
-      billing | cc         [cmd]       Manages your credit cards and billing methods
-      upgrade | downgrade  [plan]      Upgrades or downgrades your plan
-      teams                [team]      Manages your teams
-      switch               [scope]     Switches between teams and your personal account
-      login                [email]     Logs into your account or creates a new one
-      logout                           Logs out of your account
-      whoami                           Displays the current scope
-
-  ${chalk.dim('Options:')}
-
-    -h, --help                     Output usage information
-    -v, --version                  Output the version number
-    -V, --platform-version         Set the platform version to deploy to
-    -n, --name                     Set the name of the deployment
-    -A ${chalk.bold.underline('FILE')}, --local-config=${chalk.bold.underline(
-  'FILE'
-)}   Path to the local ${'`now.json`'} file
-    -Q ${chalk.bold.underline('DIR')}, --global-config=${chalk.bold.underline(
-  'DIR'
-)}    Path to the global ${'`.now`'} directory
-    -d, --debug                    Debug mode [off]
-    -f, --force                    Force a new deployment even if nothing has changed
-    -t ${chalk.underline('TOKEN')}, --token=${chalk.underline(
-  'TOKEN'
-)}        Login token
-    -p, --public                   Deployment is public (${chalk.dim(
-      '`/_src`'
-    )} is exposed)
-    -e, --env                      Include an env var during run time (e.g.: ${chalk.dim(
-      '`-e KEY=value`'
-    )}). Can appear many times.
-    -b, --build-env                Similar to ${chalk.dim(
-      '`--env`'
-    )} but for build time only.
-    -m, --meta                     Add metadata for the deployment (e.g.: ${chalk.dim(
-      '`-m KEY=value`'
-    )}). Can appear many times.
-    -C, --no-clipboard             Do not attempt to copy URL to clipboard
-    -T, --team                     Set a custom team scope
-    --regions                      Set default regions to enable the deployment on
-
-  ${note(
-    `To view the usage information for Now 1.0, run ${code(
-      'now help deploy-v1'
-    )}`
-  )}
-
-  ${chalk.dim('Examples:')}
-
-  ${chalk.gray('–')} Deploy the current directory
-
-    ${chalk.cyan('$ now')}
-
-  ${chalk.gray('–')} Deploy a custom path
-
-    ${chalk.cyan('$ now /usr/src/project')}
-
-  ${chalk.gray('–')} Deploy with environment variables
-
-    ${chalk.cyan('$ now -e NODE_ENV=production -e SECRET=@mysql-secret')}
-
-  ${chalk.gray('–')} Show the usage information for the sub command ${chalk.dim(
-  '`list`'
-)}
-
-    ${chalk.cyan('$ now help list')}
-
-`;
-
-export const args = {
-  '--name': String,
-  '--force': Boolean,
-  '--public': Boolean,
-  '--no-clipboard': Boolean,
-  '--env': [String],
-  '--build-env': [String],
-  '--meta': [String],
-  // This is not an array in favor of matching
-  // the config property name.
-  '--regions': String,
-  '-n': '--name',
-  '-f': '--force',
-  '-p': '--public',
-  '-e': '--env',
-  '-b': '--build-env',
-  '-C': '--no-clipboard',
-  '-m': '--meta'
-};
-
-=======
->>>>>>> 655bce77
 const addProcessEnv = async (log, env) => {
   let val;
 
