--- conflicted
+++ resolved
@@ -207,19 +207,12 @@
     );
     if (handleResult === 1) {
       return 1;
-<<<<<<< HEAD
-    } 
-      console.log(`${chalk.cyan('> Success!')} ${chalk.bold(`https://${handleResult.alias}`)} now points to https://${deployment.url} ${setStamp()}`);
-    
-=======
-    } else {
-      console.log(
-        `${chalk.cyan('> Success!')} ${chalk.bold(
-          `https://${handleResult.alias}`
-        )} now points to https://${deployment.url} ${setStamp()}`
-      );
     }
->>>>>>> ff353a26
+    console.log(
+      `${chalk.cyan('> Success!')} ${chalk.bold(
+        `https://${handleResult.alias}`
+      )} now points to https://${deployment.url} ${setStamp()}`
+    );
   }
 
   return 0;
