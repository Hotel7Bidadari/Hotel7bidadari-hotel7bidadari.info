--- conflicted
+++ resolved
@@ -207,15 +207,6 @@
     );
     if (handleResult === 1) {
       return 1;
-<<<<<<< HEAD
-    } else {
-      console.log(
-        `${chalk.cyan('> Success!')} ${chalk.bold(
-          `https://${handleResult.alias}`
-        )} now points to https://${deployment.url} ${setStamp()}`
-      );
-=======
->>>>>>> 2f3581fe
     }
     console.log(
       `${chalk.cyan('> Success!')} ${chalk.bold(
