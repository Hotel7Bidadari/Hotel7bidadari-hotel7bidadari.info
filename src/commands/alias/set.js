<<<<<<< HEAD
//
=======
>>>>>>> 16c0a93d
import ms from 'ms';
import chalk from 'chalk';
import * as Errors from '../../util/errors';
import cmd from '../../util/output/cmd';
import dnsTable from '../../util/format-dns-table';
import getScope from '../../util/get-scope';
import humanizePath from '../../util/humanize-path';
import Now from '../../util';
import stamp from '../../util/output/stamp';
import zeitWorldTable from '../../util/zeit-world-table';
<<<<<<< HEAD


=======
>>>>>>> 16c0a93d
import assignAlias from './assign-alias';
import getDeploymentForAlias from './get-deployment-for-alias';
import getRulesFromFile from './get-rules-from-file';
import getTargetsForAlias from './get-targets-for-alias';
import upsertPathAlias from './upsert-path-alias';

export default async function set(
<<<<<<< HEAD
  ctx            ,
  opts                 ,
  args          ,
  output
)                  {
=======
  ctx,
  opts,
  args,
  output
) {
>>>>>>> 16c0a93d
  const { authConfig: { token }, config } = ctx;
  const { currentTeam } = config;
  const { apiUrl } = ctx;
  const setStamp = stamp();

  const {
    '--debug': debugEnabled,
    '--no-verify': noVerify,
    '--rules': rulesPath
  } = opts;

  let contextName = null;
  let user = null;

  try {
    ({ contextName, user } = await getScope({
      apiUrl,
      token,
      debug: debugEnabled,
      currentTeam,
      required: new Set(['user'])
    }));
  } catch (err) {
    if (err.code === 'not_authorized') {
      output.error(err.message);
      return 1;
    }

    throw err;
  }

  // $FlowFixMe
  const now = new Now({ apiUrl, token, debug: debugEnabled, currentTeam });

  // If there are more than two args we have to error
  if (args.length > 2) {
    output.error(
      `${cmd('now alias <deployment> <target>')} accepts at most two arguments`
    );
    return 1;
  }

  // Read the path alias rules in case there is is given
  const rules = await getRulesFromFile(rulesPath);
  if (rules instanceof Errors.FileNotFound) {
    output.error(`Can't find the provided rules file at location:`);
    output.print(`  ${chalk.gray('-')} ${rules.meta.file}\n`);
    return 1;
  } if (rules instanceof Errors.CantParseJSONFile) {
    output.error(`Error parsing provided rules.json file at location:`);
    output.print(`  ${chalk.gray('-')} ${rules.meta.file}\n`);
    return 1;
  } if (rules instanceof Errors.RulesFileValidationError) {
    output.error(`Path Alias validation error: ${rules.meta.message}`);
    output.print(`  ${chalk.gray('-')} ${rules.meta.location}\n`);
    return 1;
  }

  // If the user provided rules and also a deployment target, we should fail
  if (args.length === 2 && rules) {
    output.error(
      `You can't supply a deployment target and target rules simultaneously.`
    );
    return 1;
  }

  // Find the targets to perform the alias
  const targets = await getTargetsForAlias(
    output,
    args,
    opts['--local-config']
  );
  if (targets instanceof Errors.CantFindConfig) {
    output.error(
      `Couldn't find a project configuration file at \n    ${targets.meta.paths.join(
        ' or\n    '
      )}`
    );
    return 1;
  } if (targets instanceof Errors.NoAliasInConfig) {
    output.error(`Couldn't find a an alias in config`);
    return 1;
  } if (targets instanceof Errors.InvalidAliasInConfig) {
    output.error(
      `Wrong value for alias found in config. It must be a string or array of string.`
    );
    return 1;
  } if (targets instanceof Errors.CantParseJSONFile) {
    output.error(`Couldn't parse JSON file ${targets.meta.file}.`);
    return 1;
  }

  if (rules) {
    // If we have rules for path alias we assign them to the domain
    for (const target of targets) {
      output.log(
        `Assigning path alias rules from ${humanizePath(
          rulesPath
        )} to ${target}`
      );
      const pathAlias = await upsertPathAlias(
        output,
        now,
        rules,
        target,
        contextName
      );
      if (
        handleSetupDomainErrorImpl(
          output,
          handleCreateAliasErrorImpl(output, pathAlias)
        ) !== 1
      ) {
        console.log(
          `${chalk.cyan(
            '> Success!'
          )} ${rules.length} rules configured for ${chalk.underline(
            target
          )} ${setStamp()}`
        );
      }
    }
  } else {
    // If there are no rules for path alias we should find out a deployment and perform the alias
    const deployment = await getDeploymentForAlias(
      now,
      output,
      args,
      opts['--local-config'],
      user,
      contextName
    );
    if (deployment instanceof Errors.DeploymentNotFound) {
      output.error(
        `Failed to find deployment "${deployment.meta.id}" under ${chalk.bold(
          contextName
        )}`
      );
      return 1;
    } if (deployment instanceof Errors.DeploymentPermissionDenied) {
      output.error(
        `No permission to access deployment "${deployment.meta
          .id}" under ${chalk.bold(deployment.meta.context)}`
      );
      return 1;
    } if (deployment === null) {
      output.error(
        `Couldn't find a deployment to alias. Please provide one as an argument.`
      );
      return 1;
    }

    // Assign the alias for each of the targets in the array
    for (const target of targets) {
      output.log(`Assigning alias ${target} to deployment ${deployment.url}`);
      const record = await assignAlias(
        output,
        now,
        deployment,
        target,
        contextName,
        noVerify
      );
      const handleResult = handleSetupDomainErrorImpl(
        output,
        handleCreateAliasErrorImpl(output, record)
      );
      if (handleResult !== 1) {
        console.log(
          `${chalk.cyan(
            '> Success!'
          )} ${handleResult.alias} now points to ${chalk.bold(
            deployment.url
          )} ${setStamp()}`
        );
      }
    }
  }

  return 0;
}















function handleSetupDomainErrorImpl       (
  output        ,
  error
)            {
  if (error instanceof Errors.DomainVerificationFailed) {
    output.error(
      `We couldn't verify the domain ${chalk.underline(error.meta.domain)}.\n`
    );
    output.print(
      `  Please make sure that your nameservers point to ${chalk.underline(
        'zeit.world'
      )}.\n`
    );
    output.print(
      `  Examples: (full list at ${chalk.underline('https://zeit.world')})\n`
    );
    output.print(`${zeitWorldTable()  }\n`);
    output.print(
      `\n  As an alternative, you can add following records to your DNS settings:\n`
    );
    output.print(
      `${dnsTable(
        [
          ['_now', 'TXT', error.meta.token],
          error.meta.subdomain === null
            ? ['', 'ALIAS', 'alias.zeit.co']
            : [error.meta.subdomain, 'CNAME', 'alias.zeit.co']
        ],
        { extraSpace: '  ' }
      )  }\n`
    );
    return 1;
  } if (error instanceof Errors.DomainPermissionDenied) {
    output.error(
      `You don't have permissions over domain ${chalk.underline(
        error.meta.domain
      )} under ${chalk.bold(error.meta.context)}.`
    );
    return 1;
  } if (error instanceof Errors.PaymentSourceNotFound) {
    output.error(
      `No credit cards found to buy the domain. Please run ${cmd(
        'now cc add'
      )}.`
    );
    return 1;
  } if (error instanceof Errors.CDNNeedsUpgrade) {
    output.error(`You can't add domains with CDN enabled from an OSS plan`);
    return 1;
  } if (error instanceof Errors.DomainNotVerified) {
    output.error(
      `We couldn't verify the domain ${chalk.underline(
        error.meta.domain
      )}. If it's an external domain, add it with --external.`
    );
    return 1;
  } if (error instanceof Errors.UserAborted) {
    output.error(`User aborted`);
    return 1;
  } if (error instanceof Errors.DomainNotFound) {
    output.error(`You should buy the domain before aliasing.`);
    return 1;
  } if (error instanceof Errors.InvalidCoupon) {
    output.error(`The provided coupon ${error.meta.coupon} is invalid.`);
    return 1;
  } if (error instanceof Errors.MissingCreditCard) {
    output.print(
      'You have no credit cards on file. Please add one to purchase the domain.'
    );
    return 1;
  } if (error instanceof Errors.UnsupportedTLD) {
    output.error(
      `The TLD for domain name ${error.meta.name} is not supported.`
    );
    return 1;
  } if (error instanceof Errors.UsedCoupon) {
    output.error(`The provided coupon ${error.meta.coupon} can't be used.`);
    return 1;
  }
    return error;

}






















function handleCreateAliasErrorImpl            (
  output        ,
  error
)                 {
  if (error instanceof Errors.AliasInUse) {
    output.error(
      `The alias ${chalk.dim(
        error.meta.alias
      )} is a deployment URL or it's in use by a different team.`
    );
    return 1;
  } if (error instanceof Errors.DeploymentNotFound) {
    output.error(
      `Failed to find deployment ${chalk.dim(error.meta.id)} under ${chalk.bold(
        error.meta.context
      )}`
    );
    return 1;
  } if (error instanceof Errors.InvalidAlias) {
    output.error(
      `Invalid alias. Please confirm that the alias you provided is a valid hostname. Note: Nested domains are not supported.`
    );
    return 1;
  } if (error instanceof Errors.DomainPermissionDenied) {
    output.error(
      `No permission to access domain ${chalk.underline(
        error.meta.domain
      )} under ${chalk.bold(error.meta.context)}`
    );
    return 1;
  } if (error instanceof Errors.DeploymentPermissionDenied) {
    output.error(
      `No permission to access deployment ${chalk.dim(
        error.meta.id
      )} under ${chalk.bold(error.meta.context)}`
    );
    return 1;
  } if (error instanceof Errors.CDNNeedsUpgrade) {
    output.error(`You can't add domains with CDN enabled from an OSS plan.`);
    return 1;
  } if (error instanceof Errors.DomainConfigurationError) {
    output.error(
      `We couldn't verify the propagation of the DNS settings for ${chalk.underline(
        error.meta.domain
      )}`
    );
    if (error.meta.external) {
      output.print(
        `  The propagation may take a few minutes, but please verify your settings:\n\n`
      );
      output.print(
        `${dnsTable([
          error.meta.subdomain === null
            ? ['', 'ALIAS', 'alias.zeit.co']
            : [error.meta.subdomain, 'CNAME', 'alias.zeit.co']
        ])  }\n`
      );
    } else {
      output.print(
        `  We configured them for you, but the propagation may take a few minutes.\n`
      );
      output.print(`  Please try again later.\n`);
    }
    return 1;
  } if (error instanceof Errors.TooManyCertificates) {
    output.error(
      `Too many certificates already issued for exact set of domains: ${error.meta.domains.join(
        ', '
      )}`
    );
    return 1;
  } if (error instanceof Errors.CantSolveChallenge) {
    if (error.meta.type === 'dns-01') {
      output.error(
        `The certificate provider could not resolve the DNS queries for ${error
          .meta.domain}.`
      );
      output.print(
        `  This might happen to new domains or domains with recent DNS changes. Please retry later.\n`
      );
    } else {
      output.error(
        `The certificate provider could not resolve the HTTP queries for ${error
          .meta.domain}.`
      );
      output.print(
        `  The DNS propagation may take a few minutes, please verify your settings:\n\n`
      );
      output.print(`${dnsTable([['', 'ALIAS', 'alias.zeit.co']])  }\n`);
    }
    return 1;
  } if (error instanceof Errors.DomainValidationRunning) {
    output.error(
      `There is a validation in course for ${chalk.underline(
        error.meta.domain
      )}. Wait until it finishes.`
    );
    return 1;
  } if (error instanceof Errors.RuleValidationFailed) {
    output.error(`Rule validation error: ${error.meta.message}.`);
    output.print(`  Make sure your rules file is written correctly.\n`);
    return 1;
  } if (error instanceof Errors.TooManyRequests) {
    output.error(
      `Too many requests detected for ${error.meta
        .api} API. Try again in ${ms(error.meta.retryAfter * 1000, {
        long: true
      })}.`
    );
    return 1;
  } if (error instanceof Errors.VerifyScaleTimeout) {
    output.error(`Instance verification timed out (${ms(error.meta.timeout)})`);
    output.log('Read more: https://err.sh/now-cli/verification-timeout');
    return 1;
  } if (error instanceof Errors.InvalidWildcardDomain) {
    output.error(
      `Invalid domain ${chalk.underline(
        error.meta.domain
      )}. Wildcard domains can only be followed by a root domain.`
    );
    return 1;
  } if (error instanceof Errors.DomainsShouldShareRoot) {
    output.error(`All given common names should share the same root domain.`);
    return 1;
  } if (error instanceof Errors.NotSupportedMinScaleSlots) {
    output.error(
      `Scale rules from previous aliased deployment ${chalk.dim(
        error.meta.url
      )} could not be copied since Cloud v2 deployments cannot have a non-zero min`
    );
    output.log(
      `Update the scale settings on ${chalk.dim(
        error.meta.url
      )} with \`now scale\` and try again`
    );
    output.log('Read more: https://err.sh/now-cli/v2-no-min');
    return 1;
  } if (error instanceof Errors.ForbiddenScaleMaxInstances) {
    output.error(
      `Scale rules from previous aliased deployment ${chalk.dim(
        error.meta.url
      )} could not be copied since the given number of max instances (${error
        .meta.max}) is not allowed.`
    );
    output.log(
      `Update the scale settings on ${chalk.dim(
        error.meta.url
      )} with \`now scale\` and try again`
    );
    return 1;
  } if (error instanceof Errors.ForbiddenScaleMinInstances) {
    output.error(
      `Scale rules from previous aliased deployment ${chalk.dim(
        error.meta.url
      )} could not be copied since the given number of min instances (${error
        .meta.min}) is not allowed.`
    );
    output.log(
      `Update the scale settings on ${chalk.dim(
        error.meta.url
      )} with \`now scale\` and try again`
    );
    return 1;
  } if (error instanceof Errors.InvalidScaleMinMaxRelation) {
    output.error(
      `Scale rules from previous aliased deployment ${chalk.dim(
        error.meta.url
      )} could not be copied becuase the relation between min and max instances is wrong.`
    );
    output.log(
      `Update the scale settings on ${chalk.dim(
        error.meta.url
      )} with \`now scale\` and try again`
    );
    return 1;
  }
    return error;

}<|MERGE_RESOLUTION|>--- conflicted
+++ resolved
@@ -1,7 +1,3 @@
-<<<<<<< HEAD
-//
-=======
->>>>>>> 16c0a93d
 import ms from 'ms';
 import chalk from 'chalk';
 import * as Errors from '../../util/errors';
@@ -12,31 +8,13 @@
 import Now from '../../util';
 import stamp from '../../util/output/stamp';
 import zeitWorldTable from '../../util/zeit-world-table';
-<<<<<<< HEAD
-
-
-=======
->>>>>>> 16c0a93d
 import assignAlias from './assign-alias';
 import getDeploymentForAlias from './get-deployment-for-alias';
 import getRulesFromFile from './get-rules-from-file';
 import getTargetsForAlias from './get-targets-for-alias';
 import upsertPathAlias from './upsert-path-alias';
 
-export default async function set(
-<<<<<<< HEAD
-  ctx            ,
-  opts                 ,
-  args          ,
-  output
-)                  {
-=======
-  ctx,
-  opts,
-  args,
-  output
-) {
->>>>>>> 16c0a93d
+export default async function set(ctx, opts, args, output) {
   const { authConfig: { token }, config } = ctx;
   const { currentTeam } = config;
   const { apiUrl } = ctx;
