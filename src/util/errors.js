//
import { NowError } from './now-error';

/**
 * General CLI errors
 */
<<<<<<< HEAD
export class ConflictingOption extends NowError


  {
  constructor(name        ) {
=======
export class ConflictingOption extends NowError {
  constructor(name) {
>>>>>>> 84e6a528
    super({
      code: 'CONFICTING_OPTION',
      meta: { name },
      message: `You can't use at the same time a positive and negative value for option ${name}`
    });
  }
}

/**
 * Create Alias Errors
 */
export class AliasInUse extends NowError {
  constructor(alias) {
    super({
      code: 'ALIAS_IN_USE',
      meta: { alias },
      message: `The alias is already in use`
    });
  }
}

export class InvalidAlias extends NowError {
  constructor(alias) {
    super({
      code: 'INVALID_ALIAS',
      meta: { alias },
      message: `The alias you provided is invalid`
    });
  }
}

export class CDNNeedsUpgrade extends NowError {
  constructor() {
    super({
      code: 'CDN_NEEDS_UPGRADE',
      meta: {},
      message: `You can't add domains with CDN enabled from an OSS plan.`
    });
  }
}

export class DeploymentNotFound extends NowError


  {
  constructor(id        , context        ) {
    super({
      code: 'DEPLOYMENT_NOT_FOUND',
      meta: { id, context },
      message: `Can't find the deployment ${id} under the context ${context}`
    });
  }
}

/**
 * SetupDomainErrors
 */
<<<<<<< HEAD
export class DomainPermissionDenied extends NowError {
  constructor(domain, context) {
=======
export class DomainPermissionDenied extends NowError


  {
  constructor(domain        , context        ) {
>>>>>>> 84e6a528
    super({
      code: 'DOMAIN_PERMISSION_DENIED',
      meta: { domain, context },
      message: `You don't have access to the domain ${domain} under ${context}.`
    });
  }
}

export class DeploymentPermissionDenied extends NowError


  {
  constructor(id        , context        ) {
    super({
      code: 'DEPLOYMENT_PERMISSION_DENIED',
      meta: { id, context },
      message: `You don't have access to the deployment ${id} under ${context}.`
    });
  }
}

<<<<<<< HEAD
export class DomainAlreadyExists extends NowError {
  constructor(domain) {
=======
export class DomainAlreadyExists extends NowError


  {
  constructor(uid        , domain        , context        ) {
>>>>>>> 84e6a528
    super({
      code: 'DOMAIN_ALREADY_EXISTS',
      meta: { domain },
      message: `The domain ${domain} already exists under a different context.`
    });
  }
}

export class DNSPermissionDenied extends NowError


  {
  constructor(domain        ) {
    super({
      code: 'DNS_PERMISSION_DENIED',
      meta: { domain },
      message: `You don't have access to the DNS records of ${domain}.`
    });
  }
}

<<<<<<< HEAD
export class DomainVerificationFailed extends NowError


  {
  constructor(domain        , subdomain        , token        ) {
=======
export class DomainVerificationFailed extends NowError {
  constructor(domain, subdomain, token) {
>>>>>>> 84e6a528
    super({
      code: 'DOMAIN_VERIFICATION_FAILED',
      meta: { domain, subdomain, token },
      message: `We can't verify the ownership of ${subdomain}.${domain}. The owner should configure the DNS records`
    });
  }
}

<<<<<<< HEAD
export class SchemaValidationFailed extends NowError


  {
  constructor(message        , keyword        , dataPath        , params     ) {
=======
export class SchemaValidationFailed extends NowError {
  constructor(message, keyword, dataPath, params) {
>>>>>>> 84e6a528
    super({
      code: 'SCHEMA_VALIDATION_FAILED',
      meta: { message, keyword, dataPath, params },
      message: `Schema verification failed`
    });
  }
}

<<<<<<< HEAD
export class DomainNotVerified extends NowError


  {
  constructor(domain        ) {
=======
export class DomainNotVerified extends NowError {
  constructor(domain) {
>>>>>>> 84e6a528
    super({
      code: 'DOMAIN_NOT_VERIFIED',
      meta: { domain },
      message: `The domain ${domain} coudln't be verified so we can't operate with it`
    });
  }
}

<<<<<<< HEAD
export class DomainNotFound extends NowError {
  constructor(domain) {
=======
export class DomainNotFound extends NowError


  {
  constructor(domain        ) {
>>>>>>> 84e6a528
    super({
      code: 'DOMAIN_NOT_FOUND',
      meta: { domain },
      message: `The domain ${domain} can't be found.`
    });
  }
}

export class UserAborted extends NowError                     {
  constructor() {
    super({
      code: 'USER_ABORTED',
      meta: {},
      message: `The user aborted the operation.`
    });
  }
}

/**
 * Alias configuration errors
 */
<<<<<<< HEAD
export class InvalidAliasInConfig extends NowError


  {
  constructor(value     ) {
=======
export class InvalidAliasInConfig extends NowError {
  constructor(value) {
>>>>>>> 84e6a528
    super({
      code: 'INVALID_ALIAS_IN_CONFIG',
      meta: { value },
      message: `Invalid alias option in configuration.`
    });
  }
}

export class NoAliasInConfig extends NowError                           {
  constructor() {
    super({
      code: 'NO_ALIAS_IN_CONFIG',
      meta: {},
      message: `There is no alias set up in config file.`
    });
  }
}

export class FileNotFound extends NowError                                     {
  constructor(file        ) {
    super({
      code: 'FILE_NOT_FOUND',
      meta: { file },
      message: `Can't find a file in provided location '${file}'.`
    });
  }
}

export class CantFindConfig extends NowError


  {
  constructor(paths          ) {
    super({
      code: 'CANT_FIND_CONFIG',
      meta: { paths },
      message: `Can't find a configuration file in the given locations.`
    });
  }
}

export class DomainNameserversNotFound extends NowError


  {
  constructor(domain        ) {
    super({
      code: 'NAMESERVERS_NOT_FOUND',
      meta: { domain },
      message: `Can't get nameservers from ${domain}.`
    });
  }
}

export class PaymentSourceNotFound extends NowError


  {
  constructor() {
    super({
      code: 'PAYMENT_SOURCE_NOT_FOUND',
      meta: {},
      message: `No credit cards found`
    });
  }
}

export class CantParseJSONFile extends NowError


  {
  constructor(file        ) {
    super({
      code: 'CANT_PARSE_JSON_FILE',
      meta: { file },
      message: `Can't parse json file`
    });
  }
}

export class DomainConfigurationError extends NowError


  {
  constructor(domain        , subdomain        , external         ) {
    super({
      code: 'DOMAIN_CONFIGURATION_ERROR',
      meta: { domain, subdomain, external },
      message: `The domain is unreachable to solve the HTTP challenge needed for the certificate.`
    });
  }
}

export class CantGenerateWildcardCert extends NowError


  {
  constructor() {
    super({
      code: 'CANT_GENERATE_WILDCARD_CERT',
      meta: {},
      message: `We can't generate a certificate for an external domain`
    });
  }
}

export class CertOrderNotFound extends NowError


  {
  constructor(cns          ) {
    super({
      code: 'CERT_ORDER_NOT_FOUND',
      meta: { cns },
      message: `No cert order could be found for cns ${cns.join(' ,')}`
    });
  }
}

export class TooManyCertificates extends NowError


  {
  constructor(domains          ) {
    super({
      code: 'TOO_MANY_CERTIFICATES',
      meta: { domains },
      message: `Too many certificates already issued for exact set of domains: ${domains.join(
        ', '
      )}`
    });
  }
}

export class DomainValidationRunning extends NowError


  {
  constructor(domain        ) {
    super({
      code: 'DOMAIN_VALIDATION_RUNNING',
      meta: { domain },
      message: `A domain verification is already in course for ${domain}`
    });
  }
}

export class RulesFileValidationError extends NowError


  {
  constructor(location        , message        ) {
    super({
      code: 'PATH_ALIAS_VALIDATION_ERROR',
      meta: { location, message },
      message: `The provided rules format in file for path alias are invalid`
    });
  }
}

export class RuleValidationFailed extends NowError


  {
  constructor(message        ) {
    super({
      code: 'RULE_VALIDATION_FAILED',
      meta: { message },
      message: `The server validation for rules failed`
    });
  }
}

export class InvalidCert extends NowError                     {
  constructor() {
    super({
      code: 'INVALID_CERT',
      meta: {},
      message: `The provided custom certificate is invalid and couldn't be added`
    });
  }
}

export class TooManyRequests extends NowError


  {
  constructor({ api, retryAfter }                                     ) {
    super({
      code: 'TOO_MANY_REQUESTS',
      meta: { api, retryAfter },
      message: `To made too many requests`
    });
  }
}

export class DomainsShouldShareRoot extends NowError


  {
  constructor(api        ) {
    super({
      code: 'CNS_SHOULD_SHARE_ROOT',
      meta: { api },
      message: `To made too many requests`
    });
  }
}

export class InvalidWildcardDomain extends NowError


  {
  constructor(domain        ) {
    super({
      code: 'INVALID_WILDCARD_DOMAIN',
      meta: { domain },
      message: `invalid_wildcard_domain`
    });
  }
}

export class CantSolveChallenge extends NowError


  {
  constructor(domain        , type                      ) {
    super({
      code: 'CANT_SOLVE_CHALLENGE',
      meta: { domain, type },
      message: `Can't solve ${type} challenge for domain ${domain}`
    });
  }
}

export class VerifyScaleTimeout extends NowError


  {
  constructor(timeout        ) {
    super({
      code: 'VERIFY_SCALE_TIMEOUT',
      meta: { timeout },
      message: `Instance verification timed out (${timeout}ms)`
    });
  }
}

export class InvalidAllForScale extends NowError                              {
  constructor() {
    super({
      code: 'INVALID_ALL_FOR_SCALE',
      meta: {},
      message: `You can't use all in the regions list mixed with other regions`
    });
  }
}

export class InvalidRegionOrDCForScale extends NowError


  {
  constructor(regionOrDC        ) {
    super({
      code: 'INVALID_REGION_OR_DC_FOR_SCALE',
      meta: { regionOrDC },
      message: `Invalid region or DC "${regionOrDC}" provided`
    });
  }
}

export class InvalidMinForScale extends NowError


  {
  constructor(value        ) {
    super({
      code: 'INVALID_MIN_FOR_SCALE',
      meta: { value },
      message: `Invalid <min> parameter "${value}". A number or "auto" were expected`
    });
  }
}

export class InvalidMaxForScale extends NowError


  {
  constructor(value        ) {
    super({
      code: 'INVALID_MAX_FOR_SCALE',
      meta: { value },
      message: `Invalid <max> parameter "${value}". A number or "auto" were expected`
    });
  }
}

export class InvalidArgsForMinMaxScale extends NowError


  {
  constructor(min                 ) {
    super({
      code: 'INVALID_ARGS_FOR_MIN_MAX_SCALE',
      meta: { min },
      message: `Invalid number of arguments: expected <min> ("${min}") and [max]`
    });
  }
}

export class ForbiddenScaleMinInstances extends NowError


  {
  constructor(url        , min        ) {
    super({
      code: 'FORBIDDEN_SCALE_MIN_INSTANCES',
      meta: { url, min },
      message: `You can't scale to more than ${min} min instances with your current plan.`
    });
  }
}

export class ForbiddenScaleMaxInstances extends NowError


  {
  constructor(url        , max        ) {
    super({
      code: 'FORBIDDEN_SCALE_MAX_INSTANCES',
      meta: { url, max },
      message: `You can't scale to more than ${max} max instances with your current plan.`
    });
  }
}

export class InvalidScaleMinMaxRelation extends NowError


  {
  constructor(url        ) {
    super({
      code: 'INVALID_SCALE_MIN_MAX_RELATION',
      meta: { url },
      message: `Min number of instances can't be higher than max.`
    });
  }
}

export class NotSupportedMinScaleSlots extends NowError


  {
  constructor(url        ) {
    super({
      code: 'NOT_SUPPORTED_MIN_SCALE_SLOTS',
      meta: { url },
      message: `Cloud v2 does not yet support setting a non-zero min scale setting.`
    });
  }
}

export class InvalidCoupon extends NowError


  {
  constructor(coupon        ) {
    super({
      code: 'INVALID_COUPON',
      meta: { coupon },
      message: `The coupon ${coupon} is invalid.`
    });
  }
}

export class UsedCoupon extends NowError                                    {
  constructor(coupon        ) {
    super({
      code: 'USED_COUPON',
      meta: { coupon },
      message: `The coupon ${coupon} is already used.`
    });
  }
}

export class UnsupportedTLD extends NowError


  {
  constructor(name        ) {
    super({
      code: 'UNSUPPORTED_TLD',
      meta: { name },
      message: `The TLD for domain name ${name} is not supported.`
    });
  }
}

export class MissingCreditCard extends NowError                            {
  constructor() {
    super({
      code: 'MISSING_CREDIT_CARD',
      meta: {},
      message: `There are no credit cards added for the user.`
    });
  }
}

export class DomainNotAvailable extends NowError


  {
  constructor(domain        ) {
    super({
      code: 'DOMAIN_NOT_AVAILABLE',
      meta: { domain },
      message: `The domain ${domain} is not available.`
    });
  }
}

<<<<<<< HEAD
export class InvalidDomain extends NowError {
  constructor(domain) {
=======
export class InvalidDomain extends NowError


  {
  constructor(domain        ) {
>>>>>>> 84e6a528
    super({
      code: 'INVALID_DOMAIN',
      meta: { domain },
      message: `The domain ${domain} is not valid.`
    });
  }
}

export class DomainServiceNotAvailable extends NowError


  {
  constructor() {
    super({
      code: 'DOMAIN_SERVICE_NOT_AVAILABLE',
      meta: {},
      message: `The domain purchase is unavailable, try again later.`
    });
  }
}

export class UnexpectedDomainPurchaseError extends NowError


  {
  constructor() {
    super({
      code: 'UNEXPECTED_DOMAIN_PURCHASE_ERROR',
      meta: {},
      message: `An unexpected error happened while purchasing.`
    });
  }
}

export class PremiumDomainForbidden extends NowError


  {
  constructor() {
    super({
      code: 'PREMIUM_DOMAIN_FORBIDDEN',
      meta: {},
      message: `A coupon cannot be used to register a premium domain.`
    });
  }
}<|MERGE_RESOLUTION|>--- conflicted
+++ resolved
@@ -4,16 +4,8 @@
 /**
  * General CLI errors
  */
-<<<<<<< HEAD
-export class ConflictingOption extends NowError
-
-
-  {
-  constructor(name        ) {
-=======
 export class ConflictingOption extends NowError {
   constructor(name) {
->>>>>>> 84e6a528
     super({
       code: 'CONFICTING_OPTION',
       meta: { name },
@@ -71,16 +63,8 @@
 /**
  * SetupDomainErrors
  */
-<<<<<<< HEAD
 export class DomainPermissionDenied extends NowError {
   constructor(domain, context) {
-=======
-export class DomainPermissionDenied extends NowError
-
-
-  {
-  constructor(domain        , context        ) {
->>>>>>> 84e6a528
     super({
       code: 'DOMAIN_PERMISSION_DENIED',
       meta: { domain, context },
@@ -102,16 +86,8 @@
   }
 }
 
-<<<<<<< HEAD
 export class DomainAlreadyExists extends NowError {
   constructor(domain) {
-=======
-export class DomainAlreadyExists extends NowError
-
-
-  {
-  constructor(uid        , domain        , context        ) {
->>>>>>> 84e6a528
     super({
       code: 'DOMAIN_ALREADY_EXISTS',
       meta: { domain },
@@ -133,16 +109,8 @@
   }
 }
 
-<<<<<<< HEAD
-export class DomainVerificationFailed extends NowError
-
-
-  {
-  constructor(domain        , subdomain        , token        ) {
-=======
 export class DomainVerificationFailed extends NowError {
   constructor(domain, subdomain, token) {
->>>>>>> 84e6a528
     super({
       code: 'DOMAIN_VERIFICATION_FAILED',
       meta: { domain, subdomain, token },
@@ -151,16 +119,8 @@
   }
 }
 
-<<<<<<< HEAD
-export class SchemaValidationFailed extends NowError
-
-
-  {
-  constructor(message        , keyword        , dataPath        , params     ) {
-=======
 export class SchemaValidationFailed extends NowError {
   constructor(message, keyword, dataPath, params) {
->>>>>>> 84e6a528
     super({
       code: 'SCHEMA_VALIDATION_FAILED',
       meta: { message, keyword, dataPath, params },
@@ -169,16 +129,8 @@
   }
 }
 
-<<<<<<< HEAD
-export class DomainNotVerified extends NowError
-
-
-  {
-  constructor(domain        ) {
-=======
 export class DomainNotVerified extends NowError {
   constructor(domain) {
->>>>>>> 84e6a528
     super({
       code: 'DOMAIN_NOT_VERIFIED',
       meta: { domain },
@@ -187,16 +139,11 @@
   }
 }
 
-<<<<<<< HEAD
-export class DomainNotFound extends NowError {
-  constructor(domain) {
-=======
 export class DomainNotFound extends NowError
 
 
   {
   constructor(domain        ) {
->>>>>>> 84e6a528
     super({
       code: 'DOMAIN_NOT_FOUND',
       meta: { domain },
@@ -218,16 +165,8 @@
 /**
  * Alias configuration errors
  */
-<<<<<<< HEAD
-export class InvalidAliasInConfig extends NowError
-
-
-  {
-  constructor(value     ) {
-=======
 export class InvalidAliasInConfig extends NowError {
   constructor(value) {
->>>>>>> 84e6a528
     super({
       code: 'INVALID_ALIAS_IN_CONFIG',
       meta: { value },
@@ -649,16 +588,8 @@
   }
 }
 
-<<<<<<< HEAD
 export class InvalidDomain extends NowError {
   constructor(domain) {
-=======
-export class InvalidDomain extends NowError
-
-
-  {
-  constructor(domain        ) {
->>>>>>> 84e6a528
     super({
       code: 'INVALID_DOMAIN',
       meta: { domain },
