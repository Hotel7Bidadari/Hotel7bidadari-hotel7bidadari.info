--- conflicted
+++ resolved
@@ -6,15 +6,6 @@
   output: Output,
   config: Config
 ) {
-<<<<<<< HEAD
-  // Read the configuration file from the best guessed location
-  const config = await getConfig(output, localConfigPath);
-  if (config instanceof Error) {
-    return config;
-  }
-
-=======
->>>>>>> 952c3696
   // This field is deprecated, warn about it
   if (config.aliases) {
     output.warn('The `aliases` field has been deprecated in favor of `alias`');
