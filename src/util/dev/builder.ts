--- conflicted
+++ resolved
@@ -400,13 +400,10 @@
     const files = fileList
       .filter(name => name === src || minimatch(name, src))
       .map(name => join(cwd, name));
-<<<<<<< HEAD
-=======
 
     if (files.length === 0) {
       noMatches.push(buildConfig);
     }
->>>>>>> c413cc73
 
     for (const file of files) {
       src = relative(cwd, file);
