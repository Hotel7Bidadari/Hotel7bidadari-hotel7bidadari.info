import chalk from 'chalk';
import execa from 'execa';
import pipe from 'promisepipe';
import npa from 'npm-package-arg';
import { extract } from 'tar-fs';
import { createHash } from 'crypto';
import { createGunzip } from 'zlib';
import { join, resolve } from 'path';
import { funCacheDir } from '@zeit/fun';
import cacheDirectory from 'cache-or-tmp-directory';
import {
  createReadStream,
  mkdirp,
  readFile,
  readJSON,
  writeFile,
  remove
} from 'fs-extra';

import { NoBuilderCacheError, BuilderCacheCleanError } from '../errors-ts';
import wait from '../output/wait';
import { Output } from '../output';
import { devDependencies } from '../../../package.json';

import * as staticBuilder from './static-builder';
import { BuilderWithPackage, Package } from './types';

const registryTypes = new Set(['version', 'tag', 'range']);

const localBuilders: { [key: string]: BuilderWithPackage } = {
  '@now/static': {
    runInProcess: true,
    builder: Object.freeze(staticBuilder),
    package: { version: '' }
  }
};

const bundledBuilders = Object.keys(devDependencies).filter(d =>
  d.startsWith('@now/')
);

export const cacheDirPromise = prepareCacheDir();
export const builderDirPromise = prepareBuilderDir();
export const builderModulePathPromise = prepareBuilderModulePath();

function readFileOrNull(
  filePath: string,
  encoding?: null
): Promise<Buffer | null>;
function readFileOrNull(
  filePath: string,
  encoding: string
): Promise<string | null>;
async function readFileOrNull(
  filePath: string,
  encoding?: string | null
): Promise<Buffer | string | null> {
  try {
    if (encoding) {
      return await readFile(filePath, encoding);
    }
    return await readFile(filePath);
  } catch (err) {
    if (err.code === 'ENOENT') {
      return null;
    }
    throw err;
  }
}

/**
 * Prepare cache directory for installing now-builders
 */
export async function prepareCacheDir() {
  const { NOW_BUILDER_CACHE_DIR } = process.env;
  const designated = NOW_BUILDER_CACHE_DIR
    ? resolve(NOW_BUILDER_CACHE_DIR)
    : cacheDirectory('co.zeit.now');

  if (!designated) {
    throw new NoBuilderCacheError();
  }

  const cacheDir = join(designated, 'dev');
  await mkdirp(cacheDir);
  return cacheDir;
}

export async function prepareBuilderDir() {
  const builderDir = join(await cacheDirPromise, 'builders');
  await mkdirp(builderDir);

  // Extract the bundled `builders.tar.gz` file, if necessary
  const bundledTarballPath = join(__dirname, '../../../assets/builders.tar.gz');

  const existingPackageJson =
    (await readFileOrNull(join(builderDir, 'package.json'), 'utf8')) || '{}';
  const { dependencies = {} } = JSON.parse(existingPackageJson);

  if (!hasBundledBuilders(dependencies)) {
    console.time('extracting builders tarball');
    const extractor = extract(builderDir);
    await pipe(
      createReadStream(bundledTarballPath),
      createGunzip(),
      extractor
    );
    console.timeEnd('extracting builders tarball');
  }

  return builderDir;
}

export async function prepareBuilderModulePath() {
  const [builderDir, builderContents] = await Promise.all([
    builderDirPromise,
    readFile(join(__dirname, 'builder-worker.js'))
  ]);
  let needsWrite = false;
  const builderSha = getSha(builderContents);
  const cachedBuilderPath = join(builderDir, 'builder.js');

  const cachedBuilderContents = await readFileOrNull(cachedBuilderPath);
  if (cachedBuilderContents) {
    const cachedBuilderSha = getSha(cachedBuilderContents);
    if (builderSha !== cachedBuilderSha) {
      needsWrite = true;
    }
  } else {
    needsWrite = true;
  }

  if (needsWrite) {
    await writeFile(cachedBuilderPath, builderContents);
  }

  return cachedBuilderPath;
}

// Is responsible for cleaning the cache
export async function cleanCacheDir(output: Output): Promise<void> {
  const cacheDir = await cacheDirPromise;
  try {
    output.log(chalk`{magenta Deleting} ${cacheDir}`);
    await remove(cacheDir);
  } catch (err) {
    throw new BuilderCacheCleanError(cacheDir, err.message);
  }

  try {
    await remove(funCacheDir);
    output.log(chalk`{magenta Deleting} ${funCacheDir}`);
  } catch (err) {
    throw new BuilderCacheCleanError(funCacheDir, err.message);
  }
}

function getNpmVersion(use = ''): string {
  const parsed = npa(use);
  if (registryTypes.has(parsed.type)) {
    return parsed.fetchSpec || '';
  }
  return '';
}

export function getBuildUtils(packages: string[]): string {
  const version = packages
    .map(getNpmVersion)
    .some(ver => ver.includes('canary'))
    ? 'canary'
    : 'latest';

  return `@now/build-utils@${version}`;
}

/**
 * Install a list of builders to the cache directory.
 */
export async function installBuilders(
  packagesSet: Set<string>,
  yarnDir: string,
  output: Output,
  builderDir?: string
): Promise<void> {
  const packages = Array.from(packagesSet);
  if (
    packages.length === 0 ||
    (packages.length === 1 &&
      Object.hasOwnProperty.call(localBuilders, packages[0]))
  ) {
    // Static deployment, no builders to install
    return;
  }
<<<<<<< HEAD
=======
  if (!builderDir) {
    builderDir = await builderDirPromise;
  }
>>>>>>> a29abc7d
  const yarnPath = join(yarnDir, 'yarn');
  const cacheDir = await builderDirPromise;
  const buildersPkgPath = join(cacheDir, 'package.json');
  const buildersPkg = await readJSON(buildersPkgPath);

  // Filter out any packages that come packaged with `now-cli`
  const packagesToInstall = packages.filter(p => {
    if (p in localBuilders) return false;
    const parsed = npa(p);
    if (!parsed.name) {
      return false;
    }
    if (
      parsed.type === 'tag' &&
      parsed.fetchSpec === 'latest' &&
      bundledBuilders.includes(parsed.name)
    ) {
      const parsedInstalled = npa(
        `${parsed.name}@${buildersPkg.dependencies[parsed.name]}`
      );
      return (
        parsedInstalled.type === 'version' &&
        typeof parsedInstalled.fetchSpec === 'string' &&
        !parsedInstalled.fetchSpec.includes('canary')
      );
    }
    return true;
  });

  if (packagesToInstall.length === 0) {
    output.debug('No builders needs to be installed');
    return;
  }

  const stopSpinner = wait(
    `Installing builders: ${packagesToInstall.sort().join(', ')}`
  );
  try {
    await execa(
      process.execPath,
      [
        yarnPath,
        'add',
        '--exact',
        '--no-lockfile',
        ...packagesToInstall
      ],
      {
        cwd: builderDir
      }
    );
  } finally {
    stopSpinner();
  }
}

/**
 * Get a builder from the cache directory.
 */
export async function getBuilder(
  builderPkg: string,
  yarnDir: string,
  output: Output,
  builderDir?: string
): Promise<BuilderWithPackage> {
  let builderWithPkg: BuilderWithPackage = localBuilders[builderPkg];
  if (!builderWithPkg) {
    if (!builderDir) {
      builderDir = await builderDirPromise;
    }
    const parsed = npa(builderPkg);
    const buildersPkg = await readJSON(join(builderDir, 'package.json'));
    const pkgName = getPackageName(parsed, buildersPkg) || builderPkg;
    const dest = join(builderDir, 'node_modules', pkgName);
    try {
      const mod = require(dest);
      const pkg = require(join(dest, 'package.json'));
      builderWithPkg = Object.freeze({
        builder: mod,
        package: pkg
      });
    } catch (err) {
      if (err.code === 'MODULE_NOT_FOUND') {
        output.debug(
          `Attempted to require ${builderPkg}, but it is not installed`
        );
        const pkgSet = new Set([builderPkg]);
        await installBuilders(pkgSet, yarnDir, output, builderDir);

        // Run `getBuilder()` again now that the builder has been installed
        return getBuilder(builderPkg, yarnDir, output, builderDir);
      }
      throw err;
    }
  }
  return builderWithPkg;
}

function getPackageName(
  parsed: npa.Result,
  buildersPkg: Package
): string | null {
  if (registryTypes.has(parsed.type)) {
    return parsed.name;
  }
  const deps = { ...buildersPkg.devDependencies, ...buildersPkg.dependencies };
  for (const [name, dep] of Object.entries(deps)) {
    if (dep === parsed.raw) {
      return name;
    }
  }
  return null;
}

function getSha(buffer: Buffer): string {
  const hash = createHash('sha256');
  hash.update(buffer);
  return hash.digest('hex');
}

function hasBundledBuilders(dependencies: { [name: string]: string }): boolean {
  for (const name of bundledBuilders) {
    if (!(name in dependencies)) {
      return false;
    }
  }
  return true;
}<|MERGE_RESOLUTION|>--- conflicted
+++ resolved
@@ -191,12 +191,9 @@
     // Static deployment, no builders to install
     return;
   }
-<<<<<<< HEAD
-=======
   if (!builderDir) {
     builderDir = await builderDirPromise;
   }
->>>>>>> a29abc7d
   const yarnPath = join(yarnDir, 'yarn');
   const cacheDir = await builderDirPromise;
   const buildersPkgPath = join(cacheDir, 'package.json');
