import { homedir } from 'os';
import { resolve as resolvePath, join, basename } from 'path';
import EventEmitter from 'events';
import qs from 'querystring';
import { parse as parseUrl } from 'url';
import bytes from 'bytes';
import chalk from 'chalk';
import retry from 'async-retry';
import { parse as parseIni } from 'ini';
import { createReadStream, promises } from 'fs';
import ms from 'ms';
import {
  staticFiles as getFiles,
  npm as getNpmFiles,
  docker as getDockerFiles
} from './get-files';
import Agent from './agent.ts';
import ua from './ua.ts';
import hash from './hash';
import cmd from './output/cmd.ts';
import highlight from './output/highlight';
import createOutput from './output';
import { responseError } from './error';

// How many concurrent HTTP/2 stream uploads
const MAX_CONCURRENT = 50;

// Check if running windows
const IS_WIN = process.platform.startsWith('win');
const SEP = IS_WIN ? '\\' : '/';

export default class Now extends EventEmitter {
  constructor({ apiUrl, token, currentTeam, forceNew = false, debug = false }) {
    super();

    this._token = token;
    this._debug = debug;
    this._forceNew = forceNew;
    this._output = createOutput({ debug });
    this._apiUrl = apiUrl;
    this._agent = new Agent(apiUrl, { debug });
    this._onRetry = this._onRetry.bind(this);
    this.currentTeam = currentTeam;
    const closeAgent = () => {
      this._agent.close();
      process.removeListener('nowExit', closeAgent);
    };
    process.on('nowExit', closeAgent);
  }

  async create(
    paths,
    {
      // Legacy
      forwardNpm = false,
      scale = {},
      description,
      type = 'npm',
      pkg = {},
      nowConfig = {},
      hasNowJson = false,
      sessionAffinity = 'random',
      isFile = false,
      atlas = false,

      // Latest
      name,
      project,
      wantsPublic,
      meta,
      regions,
      quiet = false,
      env,
      build,
      followSymlinks = true,
      forceNew = false
    }
  ) {
    const { log, warn, time } = this._output;
    const isBuilds = type === null;

    let files = [];
    const relatives = {};
    let engines;

    await time('Getting files', async () => {
      const opts = { output: this._output, hasNowJson };

      if (type === 'npm') {
        files = await getNpmFiles(paths[0], pkg, nowConfig, opts);

        // A `start` or `now-start` npm script, or a `server.js` file
        // in the root directory of the deployment are required
        if (
          !isBuilds &&
          !hasNpmStart(pkg) &&
          !hasFile(paths[0], files, 'server.js')
        ) {
          const err = new Error(
            'Missing `start` (or `now-start`) script in `package.json`. ' +
              'See: https://docs.npmjs.com/cli/start'
          );
          throw err;
        }

        engines = nowConfig.engines || pkg.engines;
        forwardNpm = forwardNpm || nowConfig.forwardNpm;
      } else if (type === 'static') {
        if (isFile) {
          files = [resolvePath(paths[0])];
        } else if (paths.length === 1) {
          files = await getFiles(paths[0], nowConfig, opts);
        } else {
          if (!files) {
            files = [];
          }

          for (const path of paths) {
            const list = await getFiles(path, {}, opts);
            files = files.concat(list);

            for (const file of list) {
              relatives[file] = path;
            }
          }
        }
      } else if (type === 'docker') {
        files = await getDockerFiles(paths[0], nowConfig, opts);
      } else if (isBuilds) {
        opts.isBuilds = isBuilds;

        if (isFile) {
          files = [resolvePath(paths[0])];
        } else if (paths.length === 1) {
          files = await getFiles(paths[0], {}, opts);
        } else {
          if (!files) {
            files = [];
          }

          for (const path of paths) {
            const list = await getFiles(path, {}, opts);
            files = files.concat(list);

            for (const file of list) {
              relatives[file] = path;
            }
          }
        }
      }
    });

    // Read `registry.npmjs.org` authToken from .npmrc
    let authToken;

    if (type === 'npm' && forwardNpm) {
      authToken =
        (await readAuthToken(paths[0])) || (await readAuthToken(homedir()));
    }

    const hashes = await time('Computing hashes', () => {
      const pkgDetails = Object.assign({ name }, pkg);
      return hash(files, pkgDetails);
    });

    this._files = hashes;

    const deployment = await this.retry(async bail => {
      // Flatten the array to contain files to sync where each nested input
      // array has a group of files with the same sha but different path
      const files = await time(
        'Get files ready for deployment',
        Promise.all(
          Array.prototype.concat.apply(
            [],
            await Promise.all(
              Array.from(this._files).map(async ([sha, { data, names }]) => {
                const statFn = followSymlinks ? promises.stat : promises.lstat;

                return names.map(async name => {
                  const getMode = async () => {
                    const st = await statFn(name);
                    return st.mode;
                  };

                  const mode = await getMode();
                  const multipleStatic = Object.keys(relatives).length !== 0;

                  let file;

                  if (isFile) {
                    file = basename(paths[0]);
                  } else if (multipleStatic) {
                    file = toRelative(name, join(relatives[name], '..'));
                  } else {
                    file = toRelative(name, paths[0]);
                  }

                  return {
                    sha,
                    size: data.length,
                    file,
                    mode
                  };
                });
              })
            )
          )
        )
      );

      const queryProps = {};

<<<<<<< HEAD
      const requestBody = isBuilds ? {
        version: 2,
        env,
        build,
        public: wantsPublic || nowConfig.public,
        name,
        project,
        files,
        meta,
        regions
      } : {
        env,
        build,
        meta,
        public: wantsPublic || nowConfig.public,
        forceNew,
        name,
        project,
        description,
        deploymentType: type,
        registryAuthToken: authToken,
        files,
        engines,
        scale,
        sessionAffinity,
        limits: nowConfig.limits,
        atlas
      };
=======
      const requestBody = isBuilds
        ? {
            version: 2,
            env,
            build,
            public: wantsPublic || nowConfig.public,
            name,
            files,
            meta,
            regions
          }
        : {
            env,
            build,
            meta,
            public: wantsPublic || nowConfig.public,
            forceNew,
            name,
            description,
            deploymentType: type,
            registryAuthToken: authToken,
            files,
            engines,
            scale,
            sessionAffinity,
            limits: nowConfig.limits,
            atlas
          };
>>>>>>> 0b0fb6bf

      if (Object.keys(nowConfig).length > 0) {
        if (isBuilds) {
          // These properties are only used inside Now CLI and
          // are not supported on the API.
          const exclude = ['alias', 'github'];

          // Request properties that are made of a combination of
          // command flags and config properties were already set
          // earlier. Here, we are setting request properties that
          // are purely made of their equally-named config property.
          for (const key of Object.keys(nowConfig)) {
            const value = nowConfig[key];

            if (!requestBody[key] && !exclude.includes(key)) {
              requestBody[key] = value;
            }
          }
        } else {
          requestBody.config = nowConfig;
        }
      }

      if (isBuilds) {
        if (forceNew) {
          queryProps.forceNew = 1;
        }

        if (isFile) {
          requestBody.routes = [
            {
              src: '/',
              dest: `/${files[0].file}`
            }
          ];
        }
      }

      const query = qs.stringify(queryProps);
      const version = isBuilds ? 'v6' : 'v4';

      const res = await this._fetch(
        `/${version}/now/deployments${query ? `?${query}` : ''}`,
        {
          method: 'POST',
          body: requestBody
        }
      );

      // No retry on 4xx
      let body;

      try {
        body = await res.json();
      } catch (err) {
        throw new Error('Unexpected response');
      }

      if (res.status === 429) {
        let msg = 'You have been creating deployments at a very fast pace. ';

        if (body.error && body.error.limit && body.error.limit.reset) {
          const { reset } = body.error.limit;
          const difference = reset * 1000 - Date.now();

          msg += `Please retry in ${ms(difference, { long: true })}.`;
        } else {
          msg += 'Please slow down.';
        }

        const err = new Error(msg);

        err.status = res.status;
        err.retryAfter = 'never';

        return bail(err);
      }

      // If the deployment domain is missing a cert, bail with the error
      if (
        res.status === 400 &&
        body.error &&
        body.error.code === 'cert_missing'
      ) {
        bail(await responseError(res, null, body));
      }

      if (
        res.status === 400 &&
        body.error &&
        body.error.code === 'missing_files'
      ) {
        return body;
      }

      if (res.status >= 400 && res.status < 500) {
        const err = new Error();

        if (body.error) {
          const { code, unreferencedBuildSpecs } = body.error;

          if (code === 'env_value_invalid_type') {
            const { key } = body.error;
            err.message =
              `The env key ${key} has an invalid type: ${typeof env[key]}. ` +
              'Please supply a String or a Number (https://err.sh/now-cli/env-value-invalid-type)';
          } else if (code === 'unreferenced_build_specifications') {
            const count = unreferencedBuildSpecs.length;
            const prefix = count === 1 ? 'build' : 'builds';

            err.message =
              `You defined ${count} ${prefix} that did not match any source files (please ensure they are NOT defined in ${highlight(
                '.nowignore'
              )}):` +
              `\n- ${unreferencedBuildSpecs
                .map(item => JSON.stringify(item))
                .join('\n- ')}`;
          } else {
            Object.assign(err, body.error);
          }
        } else {
          err.message = 'Not able to create deployment';
        }

        return bail(err);
      }

      if (res.status !== 200) {
        throw new Error(body.error.message);
      }

      return body;
    });

    // We report about files whose sizes are too big
    let missingVersion = false;

    if (deployment.warnings) {
      let sizeExceeded = 0;

      deployment.warnings.forEach(warning => {
        if (warning.reason === 'size_limit_exceeded') {
          const { sha, limit } = warning;
          const n = hashes.get(sha).names.pop();

          warn(`Skipping file ${n} (size exceeded ${bytes(limit)}`);

          hashes.get(sha).names.unshift(n); // Move name (hack, if duplicate matches we report them in order)
          sizeExceeded++;
        } else if (warning.reason === 'node_version_not_found') {
          warn(`Requested node version ${warning.wanted} is not available`);
          missingVersion = true;
        }
      });

      if (sizeExceeded > 0) {
        warn(`${sizeExceeded} of the files exceeded the limit for your plan.`);
        log(`Please run ${cmd('now upgrade')} to upgrade.`);
      }
    }

    if (deployment.error && deployment.error.code === 'missing_files') {
      this._missing = deployment.error.missing || [];
      this._fileCount = files.length;

      return null;
    }

    if (!isBuilds && !quiet && type === 'npm' && deployment.nodeVersion) {
      if (engines && engines.node && !missingVersion) {
        log(
          chalk`Using Node.js {bold ${deployment.nodeVersion}} (requested: {dim \`${engines.node}\`})`
        );
      } else {
        log(chalk`Using Node.js {bold ${deployment.nodeVersion}} (default)`);
      }
    }

    this._id = deployment.deploymentId;
    this._host = deployment.url;
    this._missing = [];
    this._fileCount = files.length;

    return deployment;
  }

  upload({ atlas = false, scale = {} } = {}) {
    const { debug, time } = this._output;
    debug(`Will upload ${this._missing.length} files`);

    this._agent.setConcurrency({
      maxStreams: MAX_CONCURRENT,
      capacity: this._missing.length
    });

    time(
      'Uploading files',
      Promise.all(
        this._missing.map(sha =>
          retry(
            async bail => {
              const file = this._files.get(sha);
              const fPath = file.names[0];
              const stream = createReadStream(fPath);
              const { data } = file;

              const fstreamPush = stream.push;

              let uploadedSoFar = 0;
              stream.push = chunk => {
                // If we're about to push the last chunk, then don't do it here
                // But instead, we'll "hang" the progress bar and do it on 200
                if (chunk && uploadedSoFar + chunk.length < data.length) {
                  this.emit('uploadProgress', chunk.length);
                  uploadedSoFar += chunk.length;
                }
                return fstreamPush.call(stream, chunk);
              };

              const url = atlas ? '/v1/now/images' : '/v2/now/files';
              const additionalHeaders = atlas
                ? {
                    'x-now-dcs': Object.keys(scale).join(',')
                  }
                : {};
              const res = await this._fetch(url, {
                method: 'POST',
                headers: {
                  'Content-Type': 'application/octet-stream',
                  'Content-Length': data.length,
                  'x-now-digest': sha,
                  'x-now-size': data.length,
                  ...additionalHeaders
                },
                body: stream
              });

              if (res.status === 200) {
                // What we want
                this.emit('uploadProgress', file.data.length - uploadedSoFar);
                this.emit('upload', file);
              } else if (res.status > 200 && res.status < 500) {
                // If something is wrong with our request, we don't retry
                return bail(await responseError(res, 'Failed to upload file'));
              } else {
                // If something is wrong with the server, we retry
                throw await responseError(res, 'Failed to upload file');
              }
            },
            {
              retries: 3,
              randomize: true,
              onRetry: this._onRetry
            }
          )
        )
      )
    )
      .then(() => {
        this.emit('complete');
      })
      .catch(err => this.emit('error', err));
  }

  async listSecrets() {
    const { secrets } = await this.retry(async bail => {
      const res = await this._fetch('/now/secrets');

      if (res.status === 200) {
        // What we want
        return res.json();
      }
      if (res.status > 200 && res.status < 500) {
        // If something is wrong with our request, we don't retry
        return bail(await responseError(res, 'Failed to list secrets'));
      }
      // If something is wrong with the server, we retry
      throw await responseError(res, 'Failed to list secrets');
    });

    return secrets;
  }

  async list(app, { version = 2, meta = {} } = {}) {
    const metaQs = Object.keys(meta)
      .map(key => `meta-${key}=${encodeURIComponent(meta[key])}`)
      .join('&');
    const query = app
      ? `?app=${encodeURIComponent(app)}&${metaQs}`
      : `?${metaQs}`;

    const { deployments } = await this.retry(
      async bail => {
        const res = await this._fetch(`/v${version}/now/deployments${query}`);

        if (res.status === 200) {
          // What we want
          return res.json();
        }
        if (res.status > 200 && res.status < 500) {
          // If something is wrong with our request, we don't retry
          return bail(await responseError(res, 'Failed to list deployments'));
        }
        // If something is wrong with the server, we retry
        throw await responseError(res, 'Failed to list deployments');
      },
      {
        retries: 3,
        minTimeout: 2500,
        onRetry: this._onRetry
      }
    );

    return deployments;
  }

  async listInstances(deploymentId) {
    const { instances } = await this.retry(
      async bail => {
        const res = await this._fetch(
          `/now/deployments/${deploymentId}/instances`
        );

        if (res.status === 200) {
          // What we want
          return res.json();
        }
        if (res.status > 200 && res.status < 500) {
          // If something is wrong with our request, we don't retry
          return bail(await responseError(res, 'Failed to list instances'));
        }
        // If something is wrong with the server, we retry
        throw await responseError(res, 'Failed to list instances');
      },
      {
        retries: 3,
        minTimeout: 2500,
        onRetry: this._onRetry
      }
    );

    return instances;
  }

  async findDeployment(hostOrId) {
    const { debug } = this._output;

    let id = hostOrId && !hostOrId.includes('.');
    let isBuilds = null;

    if (!id) {
      let host = hostOrId.replace(/^https:\/\//i, '');

      if (host.slice(-1) === '/') {
        host = host.slice(0, -1);
      }

      const url = `/v3/now/hosts/${encodeURIComponent(
        host
      )}?resolve=1&noState=1`;

      const { deployment } = await this.retry(
        async bail => {
          const res = await this._fetch(url);

          // No retry on 4xx
          if (res.status >= 400 && res.status < 500) {
            debug(`Bailing on getting a deployment due to ${res.status}`);
            return bail(
              await responseError(res, `Failed to resolve deployment "${id}"`)
            );
          }

          if (res.status !== 200) {
            throw new Error('Fetching a deployment failed');
          }

          return res.json();
        },
        { retries: 3, minTimeout: 2500, onRetry: this._onRetry }
      );

      id = deployment.id;
      isBuilds = deployment.type === 'LAMBDAS';
    }

    const url = `/${isBuilds ? 'v6' : 'v5'}/now/deployments/${encodeURIComponent(id)}`;

    return this.retry(
      async bail => {
        const res = await this._fetch(url);

        // No retry on 4xx
        if (res.status >= 400 && res.status < 500) {
          debug(`Bailing on getting a deployment due to ${res.status}`);
          return bail(
            await responseError(res, `Failed to resolve deployment "${id}"`)
          );
        }

        if (res.status !== 200) {
          throw new Error('Fetching a deployment failed');
        }

        return res.json();
      },
      { retries: 3, minTimeout: 2500, onRetry: this._onRetry }
    );
  }

  async remove(deploymentId, { hard }) {
    const url = `/now/deployments/${deploymentId}?hard=${hard ? 1 : 0}`;

    await this.retry(async bail => {
      const res = await this._fetch(url, {
        method: 'DELETE'
      });

      if (res.status === 200) {
        // What we want
      } else if (res.status > 200 && res.status < 500) {
        // If something is wrong with our request, we don't retry
        return bail(await responseError(res, 'Failed to remove deployment'));
      } else {
        // If something is wrong with the server, we retry
        throw await responseError(res, 'Failed to remove deployment');
      }
    });

    return true;
  }

  retry(fn, { retries = 3, maxTimeout = Infinity } = {}) {
    return retry(fn, {
      retries,
      maxTimeout,
      onRetry: this._onRetry
    });
  }

  _onRetry(err) {
    this._output.debug(`Retrying: ${err}\n${err.stack}`);
  }

  close() {
    this._agent.close();
  }

  get id() {
    return this._id;
  }

  get url() {
    return `https://${this._host}`;
  }

  get fileCount() {
    return this._fileCount;
  }

  get host() {
    return this._host;
  }

  get syncAmount() {
    if (!this._syncAmount) {
      this._syncAmount = this._missing
        .map(sha => this._files.get(sha).data.length)
        .reduce((a, b) => a + b, 0);
    }

    return this._syncAmount;
  }

  get syncFileCount() {
    return this._missing.length;
  }

  _fetch(_url, opts = {}) {
    if (opts.useCurrentTeam !== false && this.currentTeam) {
      const parsedUrl = parseUrl(_url, true);
      const query = parsedUrl.query;

      query.teamId = this.currentTeam;
      _url = `${parsedUrl.pathname}?${qs.encode(query)}`;
      delete opts.useCurrentTeam;
    }

    opts.headers = opts.headers || {};
    opts.headers.authorization = `Bearer ${this._token}`;
    opts.headers['user-agent'] = ua;

    return this._output.time(
      `${opts.method || 'GET'} ${this._apiUrl}${_url} ${JSON.stringify(
        opts.body
      ) || ''}`,
      this._agent.fetch(_url, opts)
    );
  }

  // public retry with built-in retrying that can be
  // used from external utilities. it optioanlly
  // receives a `retry` object in the opts that is
  // passed to the retry utility
  // it accepts a `json` option, which defaults to `true`
  // which automatically returns the json response body
  // if the response is ok and content-type json
  // it does the same for JSON` body` in opts
  async fetch(url, opts = {}) {
    return this.retry(async bail => {
      if (opts.json !== false && opts.body && typeof opts.body === 'object') {
        opts = Object.assign({}, opts, {
          body: JSON.stringify(opts.body),
          headers: Object.assign({}, opts.headers, {
            'Content-Type': 'application/json'
          })
        });
      }
      const res = await this._fetch(url, opts);
      if (res.ok) {
        if (opts.json === false) {
          return res;
        }

        if (!res.headers.get('content-type')) {
          return null;
        }

        return res.headers.get('content-type').includes('application/json')
          ? res.json()
          : res;
      }
      const err = await responseError(res);
      if (res.status >= 400 && res.status < 500) {
        return bail(err);
      }
      throw err;
    }, opts.retry);
  }

  async getPlanMax() {
    return 10;
  }
}

function toRelative(path, base) {
  const fullBase = base.endsWith(SEP) ? base : base + SEP;
  let relative = path.substr(fullBase.length);

  if (relative.startsWith(SEP)) {
    relative = relative.substr(1);
  }

  return relative.replace(/\\/g, '/');
}

function hasNpmStart(pkg) {
  return pkg.scripts && (pkg.scripts.start || pkg.scripts['now-start']);
}

function hasFile(base, files, name) {
  const relative = files.map(file => toRelative(file, base));
  return relative.indexOf(name) !== -1;
}

async function readAuthToken(path, name = '.npmrc') {
  try {
    const contents = await promises.readFile(resolvePath(path, name), 'utf8');
    const npmrc = parseIni(contents);
    return npmrc['//registry.npmjs.org/:_authToken'];
  } catch (err) {
    // Do nothing
  }
}<|MERGE_RESOLUTION|>--- conflicted
+++ resolved
@@ -210,37 +210,6 @@
       );
 
       const queryProps = {};
-
-<<<<<<< HEAD
-      const requestBody = isBuilds ? {
-        version: 2,
-        env,
-        build,
-        public: wantsPublic || nowConfig.public,
-        name,
-        project,
-        files,
-        meta,
-        regions
-      } : {
-        env,
-        build,
-        meta,
-        public: wantsPublic || nowConfig.public,
-        forceNew,
-        name,
-        project,
-        description,
-        deploymentType: type,
-        registryAuthToken: authToken,
-        files,
-        engines,
-        scale,
-        sessionAffinity,
-        limits: nowConfig.limits,
-        atlas
-      };
-=======
       const requestBody = isBuilds
         ? {
             version: 2,
@@ -248,6 +217,7 @@
             build,
             public: wantsPublic || nowConfig.public,
             name,
+            project,
             files,
             meta,
             regions
@@ -259,6 +229,7 @@
             public: wantsPublic || nowConfig.public,
             forceNew,
             name,
+            project,
             description,
             deploymentType: type,
             registryAuthToken: authToken,
@@ -269,7 +240,6 @@
             limits: nowConfig.limits,
             atlas
           };
->>>>>>> 0b0fb6bf
 
       if (Object.keys(nowConfig).length > 0) {
         if (isBuilds) {
