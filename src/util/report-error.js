import Client from './client';
import getScope from './get-scope.ts';
import getArgs from './get-args';

export default async (sentry, error, apiUrl, configFiles) => {
  // Do not report errors in development
  if (!process.pkg) {
    return;
  }

  let user = null;
  let team = null;

  try {
    const { token } = configFiles.readAuthConfigFile();
    const { currentTeam } = configFiles.readConfigFile();
    const client = new Client({ apiUrl, token, currentTeam, debug: false });
    ({ user, team } = await getScope(client));
  } catch (err) {
    // We can safely ignore this, as the error
    // reporting works even without this metadata attached.
  }

  sentry.withScope(scope => {
    if (user) {
      const spec = {
        email: user.email,
        id: user.uid
      };

      if (user.username) {
        spec.username = user.username;
      }

      if (user.name) {
        spec.name = user.name;
      }

      scope.setUser(spec);
    }

    if (team) {
      scope.setTag('currentTeam', team.id);
    }

<<<<<<< HEAD
    // Report process.argv without sensitive data
    let args
    try {
      args = getArgs(process.argv.slice(2), {});
    } catch (_) {}

    if (args) {
      const flags = ['--env', '--build-env', '--token']
      for (const flag of flags) {
        if (args[flag]) args[flag] = 'REDACTED';
      }
      if (args._[0].startsWith('secret') && args._[1] === 'add' && args._[3]) {
        args._[3] = 'REDACTED';
=======
      if (args) {
        const flags = ['--env', '--build-env', '--token']
        for (const flag of flags) {
          if (args[flag]) args[flag] = 'REDACTED';
        }
        if (args._.length >= 4 && args._[0].startsWith('secret') && args._[1] === 'add') {
          args._[3] = 'REDACTED';
        }
        scope.setExtra('args', args);
>>>>>>> eb2a7b56
      }
      scope.setExtra('args', args);
    }

    sentry.captureException(error);
  });

  const client = sentry.getCurrentHub().getClient();

  if (client) {
    await client.close();
  }
};<|MERGE_RESOLUTION|>--- conflicted
+++ resolved
@@ -43,7 +43,6 @@
       scope.setTag('currentTeam', team.id);
     }
 
-<<<<<<< HEAD
     // Report process.argv without sensitive data
     let args
     try {
@@ -55,19 +54,8 @@
       for (const flag of flags) {
         if (args[flag]) args[flag] = 'REDACTED';
       }
-      if (args._[0].startsWith('secret') && args._[1] === 'add' && args._[3]) {
+      if (args._.length >= 4 && args._[0].startsWith('secret') && args._[1] === 'add') {
         args._[3] = 'REDACTED';
-=======
-      if (args) {
-        const flags = ['--env', '--build-env', '--token']
-        for (const flag of flags) {
-          if (args[flag]) args[flag] = 'REDACTED';
-        }
-        if (args._.length >= 4 && args._[0].startsWith('secret') && args._[1] === 'add') {
-          args._[3] = 'REDACTED';
-        }
-        scope.setExtra('args', args);
->>>>>>> eb2a7b56
       }
       scope.setExtra('args', args);
     }
