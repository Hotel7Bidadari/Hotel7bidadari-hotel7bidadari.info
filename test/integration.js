--- conflicted
+++ resolved
@@ -1238,7 +1238,6 @@
   t.is(content.trim(), 'bar');
 });
 
-<<<<<<< HEAD
 test('deploy a dockerfile project', async t => {
   const target = fixture('dockerfile');
 
@@ -1289,8 +1288,6 @@
   t.is(content.id, contextName);
 });
 
-=======
->>>>>>> 8e0c1da4
 test('use `--build-env` CLI flag', async t => {
   const directory = fixture('build-env-arg');
   const nonce = Math.random()
