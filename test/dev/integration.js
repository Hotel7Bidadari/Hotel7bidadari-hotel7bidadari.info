--- conflicted
+++ resolved
@@ -495,7 +495,6 @@
   }
 });
 
-<<<<<<< HEAD
 test(
   '[now dev] 00-list-directory',
   testFixtureStdio('00-list-directory', async (t, port) => {
@@ -508,7 +507,7 @@
     t.regex(text, /directory/gm);
   })
 );
-=======
+
 test('[now dev] add a `package.json` to trigger `@now/static-build`', async t => {
   const directory = fixture('trigger-static-build');
   const { dev, port } = testFixture(directory);
@@ -565,5 +564,4 @@
   } finally {
     dev.kill('SIGTERM');
   }
-});
->>>>>>> 9e25d8e1
+});