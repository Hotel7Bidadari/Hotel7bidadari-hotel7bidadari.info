--- conflicted
+++ resolved
@@ -224,44 +224,6 @@
   }
 });
 
-<<<<<<< HEAD
-// test('[now dev] 08-hugo-node', async t => {
-//   const directory = fixture('08-hugo-node');
-//   const { dev, port } = testFixture(directory);
-
-//   try {
-//     // start `now dev` detached in child_process
-//     dev.unref();
-
-//     const result = await fetchWithRetry(`http://localhost:${port}`, 280);
-//     const response = await result;
-
-//     validateResponseHeaders(t, response);
-
-//     const body = await response.text();
-//     t.regex(body, /Hugo \+ Node.js API/gm);
-
-//   } finally {
-//     dev.kill('SIGTERM')
-//   }
-// });
-
-// test('[now dev] 09-jekyll-node', async t => {
-//   const directory = fixture('09-jekyll-node');
-//   const { dev, port } = testFixture(directory);
-
-//   try {
-//     // start `now dev` detached in child_process
-//     dev.unref();
-
-//     const result = await fetchWithRetry(`http://localhost:${port}`, 180);
-//     const response = await result;
-
-//     validateResponseHeaders(t, response);
-
-//     const body = await response.text();
-//     t.regex(body, /Jekyll \+ Node.js API/gm);
-=======
 test(
   '[now dev] 08-hugo',
   testFixtureStdio('08-hugo', async(t, port) => {
@@ -269,7 +231,6 @@
     const response = await result;
 
     validateResponseHeaders(t, response);
->>>>>>> e132d74a
 
     const body = await response.text();
     t.regex(body, /Hugo on ZEIT Now/gm);
