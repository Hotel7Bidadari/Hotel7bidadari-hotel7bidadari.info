// Native
const { join } = require('path')

// Packages
const { send } = require('micro')
const test = require('ava')
const sinon = require('sinon');
const { asc: alpha } = require('alpha-sort')
const loadJSON = require('load-json-file')
const fetch = require('node-fetch')

// Utilities
const createOutput = require('../src/util/output')
const hash = require('../src/providers/sh/util/hash')
const readMetadata = require('../src/providers/sh/util/read-metadata')
const getLocalConfigPath = require('../src/config/local-path')
const toHost = require('../src/providers/sh/util/to-host')
<<<<<<< HEAD
const wait = require('../src/util/output/wait')
=======
const { responseError } = require('../src/providers/sh/util/error')
const getURL = require('./helpers/get-url')
>>>>>>> 3df6f62a

const {
  npm: getNpmFiles_,
  docker: getDockerFiles_,
  staticFiles: getStaticFiles_
} = require('../src/providers/sh/util/get-files')

const output = createOutput({ debug: false })
const prefix = join(__dirname, 'fixtures', 'unit') + '/'
const base = path => path.replace(prefix, '')
const fixture = name => join(prefix, name)

// Overload to force debugging
const getNpmFiles = async dir => {
  const { pkg, nowConfig, hasNowJson } = await readMetadata(dir, {
    quiet: true,
    strict: false
  })

  return getNpmFiles_(dir, pkg, nowConfig, { hasNowJson, output })
}

const getDockerFiles = async dir => {
  const { nowConfig, hasNowJson } = await readMetadata(dir, {
    quiet: true,
    strict: false
  })

  return getDockerFiles_(dir, nowConfig, { hasNowJson, output })
}

const getStaticFiles = async dir => {
  const { nowConfig, hasNowJson } = await readMetadata(dir, {
    quiet: true,
    strict: false
  })

  return getStaticFiles_(dir, nowConfig, { hasNowJson, output })
}

test('`files`', async t => {
  let files = await getNpmFiles(fixture('files-in-package'))
  t.is(files.length, 3)
  files = files.sort(alpha)
  t.is(base(files[0]), 'files-in-package/build/a/b/c/d.js')
  t.is(base(files[1]), 'files-in-package/build/a/e.js')
  t.is(base(files[2]), 'files-in-package/package.json')
})

test('`files` + `.*.swp` + `.npmignore`', async t => {
  let files = await getNpmFiles(fixture('files-in-package-ignore'))
  files = files.sort(alpha)

  t.is(files.length, 4)
  t.is(base(files[0]), 'files-in-package-ignore/build/a/b/c/d.js')
  t.is(base(files[1]), 'files-in-package-ignore/build/a/e.js')
  t.is(base(files[2]), 'files-in-package-ignore/build/a/should-be-included.js')
  t.is(base(files[3]), 'files-in-package-ignore/package.json')
})

test('`files` overrides `.gitignore`', async t => {
  let files = await getNpmFiles(fixture('files-overrides-gitignore'))
  files = files.sort(alpha)

  t.is(files.length, 3)
  t.is(base(files[0]), 'files-overrides-gitignore/package.json')
  t.is(base(files[1]), 'files-overrides-gitignore/test.js')
  t.is(base(files[2]), 'files-overrides-gitignore/test.json')
})

test('`now.files` overrides `.gitignore` in Docker', async t => {
  const path = 'now-json-docker-gitignore-override'
  let files = await getDockerFiles(
    fixture(path),
    await loadJSON(getLocalConfigPath(fixture(path)))
  )
  files = files.sort(alpha)

  t.is(files.length, 5)
  t.is(base(files[0]), `${path}/Dockerfile`)
  t.is(base(files[1]), `${path}/a.js`)
  t.is(base(files[2]), `${path}/b.js`)
  t.is(base(files[3]), `${path}/build/a/c.js`)
  t.is(base(files[4]), `${path}/now.json`)
})

test('`now.files` overrides `.dockerignore` in Docker', async t => {
  const path = 'now-json-docker-dockerignore-override'
  let files = await getDockerFiles(
    fixture(path),
    await loadJSON(getLocalConfigPath(fixture(path)))
  )
  files = files.sort(alpha)

  t.is(files.length, 6)
  t.is(base(files[0]), `${path}/Dockerfile`)
  t.is(base(files[1]), `${path}/a.js`)
  t.is(base(files[2]), `${path}/b.js`)
  t.is(base(files[3]), `${path}/build/a/c.js`)
  t.is(base(files[4]), `${path}/c.js`)
  t.is(base(files[5]), `${path}/now.json`)
})

test('`now.files` overrides `.gitignore` in Node', async t => {
  const path = 'now-json-npm-gitignore-override'
  let files = await getNpmFiles(
    fixture(path),
    await loadJSON(getLocalConfigPath(fixture(path)))
  )
  files = files.sort(alpha)

  t.is(files.length, 5)
  t.is(base(files[0]), `${path}/a.js`)
  t.is(base(files[1]), `${path}/b.js`)
  t.is(base(files[2]), `${path}/build/a/c.js`)
  t.is(base(files[3]), `${path}/now.json`)
  t.is(base(files[4]), `${path}/package.json`)
})

test('`now.files` overrides `.npmignore` in Node', async t => {
  const path = 'now-json-npm-npmignore-override'
  let files = await getNpmFiles(
    fixture(path),
    await loadJSON(getLocalConfigPath(fixture(path)))
  )
  files = files.sort(alpha)

  t.is(files.length, 6)
  t.is(base(files[0]), `${path}/a.js`)
  t.is(base(files[1]), `${path}/b.js`)
  t.is(base(files[2]), `${path}/build/a/c.js`)
  t.is(base(files[3]), `${path}/c.js`)
  t.is(base(files[4]), `${path}/now.json`)
  t.is(base(files[5]), `${path}/package.json`)
})

test('`now.files` overrides `.gitignore` in Static', async t => {
  const path = 'now-json-static-gitignore-override'
  let files = await getStaticFiles(
    fixture(path),
    await loadJSON(getLocalConfigPath(fixture(path)))
  )
  files = files.sort(alpha)

  t.is(files.length, 3)
  t.is(base(files[0]), `${path}/a.js`)
  t.is(base(files[1]), `${path}/b.js`)
  t.is(base(files[2]), `${path}/build/a/c.js`)
})

test('`now.files` overrides `.npmignore`', async t => {
  let files = await getNpmFiles(fixture('now-files-overrides-npmignore'))
  files = files.sort(alpha)

  t.is(files.length, 3)
  t.is(base(files[0]), 'now-files-overrides-npmignore/package.json')
  t.is(base(files[1]), 'now-files-overrides-npmignore/test.js')
  t.is(base(files[2]), 'now-files-overrides-npmignore/test.json')
})

test('simple', async t => {
  let files = await getNpmFiles(fixture('simple'))
  files = files.sort(alpha)

  t.is(files.length, 5)
  t.is(base(files[0]), 'simple/bin/test')
  t.is(base(files[1]), 'simple/index.js')
  t.is(base(files[2]), 'simple/lib/woot')
  t.is(base(files[3]), 'simple/lib/woot.jsx')
  t.is(base(files[4]), 'simple/package.json')
})

test('simple with main', async t => {
  let files = await getNpmFiles(fixture('simple-main'))
  t.is(files.length, 3)
  files = files.sort(alpha)
  t.is(files.length, 3)
  t.is(base(files[0]), 'simple-main/build/a.js')
  t.is(base(files[1]), 'simple-main/index.js')
  t.is(base(files[2]), 'simple-main/package.json')
})

test('directory main', async t => {
  let files = await getNpmFiles(fixture('directory-main'))
  t.is(files.length, 3)
  files = files.sort(alpha)
  t.is(files.length, 3)
  t.is(base(files[0]), 'directory-main/a/index.js')
  t.is(base(files[1]), 'directory-main/build/a.js')
  t.is(base(files[2]), 'directory-main/package.json')
})

test('extensionless main', async t => {
  let files = await getNpmFiles(fixture('extensionless-main'))
  t.is(files.length, 3)
  files = files.sort(alpha)
  t.is(files.length, 3)
  t.is(base(files[0]), 'extensionless-main/build/a.js')
  t.is(base(files[1]), 'extensionless-main/index.js')
  t.is(base(files[2]), 'extensionless-main/package.json')
})

test('hashes', async t => {
  const files = await getNpmFiles(fixture('hashes'))
  const hashes = await hash(files)
  t.is(hashes.size, 3)
  const many = new Set(
    hashes.get('277c55a2042910b9fe706ad00859e008c1b7d172').names
  )
  t.is(many.size, 2)
  t.is(many.has(prefix + 'hashes/dei.png'), true)
  t.is(many.has(prefix + 'hashes/duplicate/dei.png'), true)
  t.is(
    hashes.get('56c00d0466fc6bdd41b13dac5fc920cc30a63b45').names[0],
    prefix + 'hashes/index.js'
  )
  t.is(
    hashes.get('706214f42ae940a01d2aa60c5e32408f4d2127dd').names[0],
    prefix + 'hashes/package.json'
  )
})

test('ignore node_modules', async t => {
  let files = await getNpmFiles(fixture('no-node_modules'))
  files = files.sort(alpha)
  t.is(files.length, 2)
  t.is(base(files[0]), 'no-node_modules/index.js')
  t.is(base(files[1]), 'no-node_modules/package.json')
})

test('ignore nested `node_modules` with .npmignore **', async t => {
  let files = await getNpmFiles(fixture('nested-node_modules'))
  files = files.sort(alpha)
  t.is(files.length, 2)
  t.is(base(files[0]), 'nested-node_modules/index.js')
  t.is(base(files[1]), 'nested-node_modules/package.json')
})

test('support whitelisting with .npmignore and !', async t => {
  let files = await getNpmFiles(fixture('negation'))
  files = files.sort(alpha)
  t.is(files.length, 2)
  t.is(base(files[0]), 'negation/a.js')
  t.is(base(files[1]), 'negation/package.json')
})

test('support `now.files`', async t => {
  let files = await getNpmFiles(fixture('now-files'))
  files = files.sort(alpha)
  t.is(files.length, 2)
  t.is(base(files[0]), 'now-files/b.js')
  t.is(base(files[1]), 'now-files/package.json')
})

test('support docker', async t => {
  let files = await getDockerFiles(fixture('dockerfile'))
  files = files.sort(alpha)
  t.is(files.length, 2)
  t.is(base(files[0]), 'dockerfile/Dockerfile')
  t.is(base(files[1]), 'dockerfile/a.js')
})

test('prefix regression', async t => {
  let files = await getNpmFiles(fixture('prefix-regression'))
  files = files.sort(alpha)
  t.is(files.length, 2)
  t.is(base(files[0]), 'prefix-regression/package.json')
  t.is(base(files[1]), 'prefix-regression/woot.js')
})

test('support `now.json` files with package.json', async t => {
  let files = await getNpmFiles(fixture('now-json'))
  files = files.sort(alpha)
  t.is(files.length, 3)
  t.is(base(files[0]), 'now-json/b.js')
  t.is(base(files[1]), 'now-json/now.json')
  t.is(base(files[2]), 'now-json/package.json')
})

test('support `now.json` files with Dockerfile', async t => {
  const f = fixture('now-json-docker')
  const { deploymentType, nowConfig, hasNowJson } = await readMetadata(f, {
    quiet: true,
    strict: false
  })
  t.is(deploymentType, 'docker')

  let files = await getDockerFiles(f, nowConfig, { hasNowJson })
  files = files.sort(alpha)
  t.is(files.length, 3)
  t.is(base(files[0]), 'now-json-docker/Dockerfile')
  t.is(base(files[1]), 'now-json-docker/b.js')
  t.is(base(files[2]), 'now-json-docker/now.json')
})

test('throws when both `now.json` and `package.json:now` exist', async t => {
  let e
  try {
    await readMetadata(fixture('now-json-throws'), {
      quiet: true,
      strict: false
    })
  } catch (err) {
    e = err
  }
  t.is(e.name, 'Error')
  t.is(e.userError, true)
  t.pass(
    /please ensure there's a single source of configuration/i.test(e.message)
  )
})

test('throws when `package.json` and `Dockerfile` exist', async t => {
  let e
  try {
    await readMetadata(fixture('multiple-manifests-throws'), {
      quiet: true,
      strict: false
    })
  } catch (err) {
    e = err
  }
  t.is(e.userError, true)
  t.is(e.code, 'MULTIPLE_MANIFESTS')
  t.pass(/ambiguous deployment/i.test(e.message))
})

test('support `package.json:now.type` to bypass multiple manifests error', async t => {
  const f = fixture('type-in-package-now-with-dockerfile')
  const { type, nowConfig, hasNowJson } = await readMetadata(f, {
    quiet: true,
    strict: false
  })
  t.is(type, 'npm')
  t.is(nowConfig.type, 'npm')
  t.is(hasNowJson, false)
})

test('friendly error for malformed JSON', async t => {
  const err = await t.throws(
    readMetadata(fixture('json-syntax-error'), {
      quiet: true,
      strict: false
    })
  )
  t.is(err.name, 'JSONError')
  t.is(
    err.message,
    "Unexpected token 'o' at 2:5 in test/fixtures/unit/json-syntax-error/package.json\n    oops\n    ^"
  )
})

test('simple to host', t => {
  t.is(toHost('zeit.co'), 'zeit.co')
})

test('leading // to host', t => {
  t.is(toHost('//zeit-logos-rnemgaicnc.now.sh'), 'zeit-logos-rnemgaicnc.now.sh')
})

test('leading http:// to host', t => {
  t.is(
    toHost('http://zeit-logos-rnemgaicnc.now.sh'),
    'zeit-logos-rnemgaicnc.now.sh'
  )
})

test('leading https:// to host', t => {
  t.is(
    toHost('https://zeit-logos-rnemgaicnc.now.sh'),
    'zeit-logos-rnemgaicnc.now.sh'
  )
})

test('leading https:// and path to host', t => {
  t.is(
    toHost('https://zeit-logos-rnemgaicnc.now.sh/path'),
    'zeit-logos-rnemgaicnc.now.sh'
  )
})

test('simple and path to host', t => {
  t.is(toHost('zeit.co/test'), 'zeit.co')
})

<<<<<<< HEAD


test('`wait` utility does not invoke spinner before n miliseconds', async t => {
  const oraStub = sinon.stub().returns({
    color: '',
    start: () => {},
    stop: () => {}
  })
  const timeOut = 200

  const stop = wait('test', timeOut, oraStub)
  stop();

  t.truthy(oraStub.notCalled);
});

test('`wait` utility invokes spinner after n miliseconds', async t => {
  const oraStub = sinon.stub().returns({
    color: '',
    start: () => {},
    stop: () => {}
  })
  const timeOut = 200

  const delayedWait = () => {
    return new Promise((resolve) => {
      const stop = wait('test', timeOut, oraStub)
      setTimeout(() => {
        resolve()
        stop()
      }, timeOut + 100)
    })
  }

  await delayedWait();

  t.is(oraStub.calledOnce, true)
});

test('`wait` utility does not invoke spinner when stopped before delay', async t => {
  const oraStub = sinon.stub().returns({
    color: '',
    start: () => {},
    stop: () => {}
  })
  const timeOut = 200

  const delayedWait = () => {
    return new Promise((resolve) => {
      const stop = wait('test', timeOut, oraStub)
      stop();
      setTimeout(() => {
        resolve()
      }, timeOut + 100)
    })
  }

  await delayedWait();

  t.is(oraStub.notCalled, true)
});
=======
test('4xx response error with fallback message', async t => {
  const fn = async (req, res) => {
    send(res, 404, {})
  }

  const url = await getURL(fn)
  const res = await fetch(url)
  const formatted = await responseError(res, 'Failed to load data')

  t.is(formatted.message, 'Failed to load data (404)')
})

test('4xx response error without fallback message', async t => {
  const fn = async (req, res) => {
    send(res, 404, {})
  }

  const url = await getURL(fn)
  const res = await fetch(url)
  const formatted = await responseError(res)

  t.is(formatted.message, 'Response Error (404)')
})

test('5xx response error without fallback message', async t => {
  const fn = async (req, res) => {
    send(res, 500, '')
  }

  const url = await getURL(fn)
  const res = await fetch(url)
  const formatted = await responseError(res)

  t.is(formatted.message, 'Response Error (500)')
})

test('4xx response error as correct JSON', async t => {
  const fn = async (req, res) => {
    send(res, 400, {
      error: {
        message: 'The request is not correct'
      }
    })
  }

  const url = await getURL(fn)
  const res = await fetch(url)
  const formatted = await responseError(res)

  t.is(formatted.message, 'The request is not correct (400)')
})

test('5xx response error as HTML', async t => {
  const fn = async (req, res) => {
    send(res, 500, 'This is a malformed error')
  }

  const url = await getURL(fn)
  const res = await fetch(url)
  const formatted = await responseError(res, 'Failed to process data')

  t.is(formatted.message, 'Failed to process data (500)')
})

test('5xx response error with random JSON', async t => {
  const fn = async (req, res) => {
    send(res, 500, {
      wrong: 'property'
    })
  }

  const url = await getURL(fn)
  const res = await fetch(url)
  const formatted = await responseError(res, 'Failed to process data')

  t.is(formatted.message, 'Failed to process data (500)')
})
>>>>>>> 3df6f62a
<|MERGE_RESOLUTION|>--- conflicted
+++ resolved
@@ -15,12 +15,9 @@
 const readMetadata = require('../src/providers/sh/util/read-metadata')
 const getLocalConfigPath = require('../src/config/local-path')
 const toHost = require('../src/providers/sh/util/to-host')
-<<<<<<< HEAD
 const wait = require('../src/util/output/wait')
-=======
 const { responseError } = require('../src/providers/sh/util/error')
 const getURL = require('./helpers/get-url')
->>>>>>> 3df6f62a
 
 const {
   npm: getNpmFiles_,
@@ -406,9 +403,6 @@
   t.is(toHost('zeit.co/test'), 'zeit.co')
 })
 
-<<<<<<< HEAD
-
-
 test('`wait` utility does not invoke spinner before n miliseconds', async t => {
   const oraStub = sinon.stub().returns({
     color: '',
@@ -421,7 +415,7 @@
   stop();
 
   t.truthy(oraStub.notCalled);
-});
+})
 
 test('`wait` utility invokes spinner after n miliseconds', async t => {
   const oraStub = sinon.stub().returns({
@@ -444,7 +438,7 @@
   await delayedWait();
 
   t.is(oraStub.calledOnce, true)
-});
+})
 
 test('`wait` utility does not invoke spinner when stopped before delay', async t => {
   const oraStub = sinon.stub().returns({
@@ -467,8 +461,8 @@
   await delayedWait();
 
   t.is(oraStub.notCalled, true)
-});
-=======
+})
+
 test('4xx response error with fallback message', async t => {
   const fn = async (req, res) => {
     send(res, 404, {})
@@ -545,5 +539,4 @@
   const formatted = await responseError(res, 'Failed to process data')
 
   t.is(formatted.message, 'Failed to process data (500)')
-})
->>>>>>> 3df6f62a
+})