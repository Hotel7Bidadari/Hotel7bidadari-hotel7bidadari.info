import { join } from 'path';
import { send } from 'micro';
import test from 'ava';
import sinon from 'sinon';
import { asc as alpha } from 'alpha-sort';
import loadJSON from 'load-json-file';
import fetch from 'node-fetch';
import createOutput from '../src/util/output';
import hash from '../src/util/hash';
import readMetadata from '../src/util/read-metadata';
import getProjectName from '../src/util/get-project-name';
import getLocalConfigPath from '../src/util/config/local-path';
import toHost from '../src/util/to-host';
import wait from '../src/util/output/wait';
import { responseError, responseErrorMessage } from '../src/util/error';
import getURL from './helpers/get-url';
import {
  npm as getNpmFiles_,
  docker as getDockerFiles_,
  staticFiles as getStaticFiles_
} from '../src/util/get-files';
import didYouMean from '../src/util/init/did-you-mean';

const output = createOutput({ debug: false });
const prefix = `${join(__dirname, 'fixtures', 'unit')}/`;
const base = path => path.replace(prefix, '');
const fixture = name => join(prefix, name);

// Overload to force debugging
const getNpmFiles = async dir => {
  const { pkg, nowConfig, hasNowJson } = await readMetadata(dir, {
    quiet: true,
    strict: false
  });

  return getNpmFiles_(dir, pkg, nowConfig, { hasNowJson, output });
};

const getDockerFiles = async dir => {
  const { nowConfig, hasNowJson } = await readMetadata(dir, {
    quiet: true,
    strict: false
  });

  return getDockerFiles_(dir, nowConfig, { hasNowJson, output });
};

const getStaticFiles = async (dir, isBuilds = false) => {
  const { nowConfig, hasNowJson } = await readMetadata(dir, {
    deploymentType: 'static',
    quiet: true,
    strict: false
  });

  return getStaticFiles_(dir, nowConfig, { hasNowJson, output, isBuilds });
};

test('`files`', async t => {
  let files = await getNpmFiles(fixture('files-in-package'));
  t.is(files.length, 3);
  files = files.sort(alpha);
  t.is(base(files[0]), 'files-in-package/build/a/b/c/d.js');
  t.is(base(files[1]), 'files-in-package/build/a/e.js');
  t.is(base(files[2]), 'files-in-package/package.json');
});

test('`files` + `.*.swp` + `.npmignore`', async t => {
  let files = await getNpmFiles(fixture('files-in-package-ignore'));
  files = files.sort(alpha);

  t.is(files.length, 4);
  t.is(base(files[0]), 'files-in-package-ignore/build/a/b/c/d.js');
  t.is(base(files[1]), 'files-in-package-ignore/build/a/e.js');
  t.is(base(files[2]), 'files-in-package-ignore/build/a/should-be-included.js');
  t.is(base(files[3]), 'files-in-package-ignore/package.json');
});

test('`.dockerignore` files are parsed correctly', async t => {
  const path = 'dockerfile-negation';
  let files = await getDockerFiles(fixture(path));
  files = files.sort(alpha);

  t.is(files.length, 4);
  t.is(base(files[0]), `${path}/Dockerfile`);
  t.is(base(files[1]), `${path}/a.js`);
  t.is(base(files[2]), `${path}/build/a/c.js`);
  t.is(base(files[3]), `${path}/c.js`);
});

test('`files` overrides `.gitignore`', async t => {
  let files = await getNpmFiles(fixture('files-overrides-gitignore'));
  files = files.sort(alpha);

  t.is(files.length, 3);
  t.is(base(files[0]), 'files-overrides-gitignore/package.json');
  t.is(base(files[1]), 'files-overrides-gitignore/test.js');
  t.is(base(files[2]), 'files-overrides-gitignore/test.json');
});

test('`now.files` overrides `.gitignore` in Docker', async t => {
  const path = 'now-json-docker-gitignore-override';
  let files = await getDockerFiles(
    fixture(path),
    await loadJSON(getLocalConfigPath(fixture(path)))
  );
  files = files.sort(alpha);

  t.is(files.length, 5);
  t.is(base(files[0]), `${path}/Dockerfile`);
  t.is(base(files[1]), `${path}/a.js`);
  t.is(base(files[2]), `${path}/b.js`);
  t.is(base(files[3]), `${path}/build/a/c.js`);
  t.is(base(files[4]), `${path}/now.json`);
});

test('`now.files` overrides `.dockerignore` in Docker', async t => {
  const path = 'now-json-docker-dockerignore-override';
  let files = await getDockerFiles(
    fixture(path),
    await loadJSON(getLocalConfigPath(fixture(path)))
  );
  files = files.sort(alpha);

  t.is(files.length, 6);
  t.is(base(files[0]), `${path}/Dockerfile`);
  t.is(base(files[1]), `${path}/a.js`);
  t.is(base(files[2]), `${path}/b.js`);
  t.is(base(files[3]), `${path}/build/a/c.js`);
  t.is(base(files[4]), `${path}/c.js`);
  t.is(base(files[5]), `${path}/now.json`);
});

test('`now.files` overrides `.gitignore` in Node', async t => {
  const path = 'now-json-npm-gitignore-override';
  let files = await getNpmFiles(
    fixture(path),
    await loadJSON(getLocalConfigPath(fixture(path)))
  );
  files = files.sort(alpha);

  t.is(files.length, 5);
  t.is(base(files[0]), `${path}/a.js`);
  t.is(base(files[1]), `${path}/b.js`);
  t.is(base(files[2]), `${path}/build/a/c.js`);
  t.is(base(files[3]), `${path}/now.json`);
  t.is(base(files[4]), `${path}/package.json`);
});

test('`now.files` overrides `.npmignore` in Node', async t => {
  const path = 'now-json-npm-npmignore-override';
  let files = await getNpmFiles(
    fixture(path),
    await loadJSON(getLocalConfigPath(fixture(path)))
  );
  files = files.sort(alpha);

  t.is(files.length, 6);
  t.is(base(files[0]), `${path}/a.js`);
  t.is(base(files[1]), `${path}/b.js`);
  t.is(base(files[2]), `${path}/build/a/c.js`);
  t.is(base(files[3]), `${path}/c.js`);
  t.is(base(files[4]), `${path}/now.json`);
  t.is(base(files[5]), `${path}/package.json`);
});

test('`now.files` overrides `.gitignore` in Static with custom config path', async t => {
  const path = 'now-json-static-gitignore-override';

  // Simulate custom args passed by the user
  process.argv = [...process.argv, '--local-config', './now.json']

  let files = await getStaticFiles(
    fixture(path)
  );

  files = files.sort(alpha);

  t.is(files.length, 3);
  t.is(base(files[0]), `${path}/a.js`);
  t.is(base(files[1]), `${path}/b.js`);
  t.is(base(files[2]), `${path}/build/a/c.js`);
});

test('`now.files` overrides `.gitignore` in Static', async t => {
  const path = 'now-json-static-gitignore-override';
  let files = await getStaticFiles(
    fixture(path)
  );
  files = files.sort(alpha);

  t.is(files.length, 3);
  t.is(base(files[0]), `${path}/a.js`);
  t.is(base(files[1]), `${path}/b.js`);
  t.is(base(files[2]), `${path}/build/a/c.js`);
});

test('discover static files without `now.files`', async t => {
  const path = 'now-json-static-no-files';
  let files = await getStaticFiles(fixture(path));
  files = files.sort(alpha);

  t.is(files.length, 4);

  t.is(base(files[0]), `${path}/a.js`);
  t.is(base(files[1]), `${path}/b.js`);
  t.is(base(files[2]), `${path}/build/a/c.js`);
  t.is(base(files[3]), `${path}/package.json`);
});

test('discover files for builds deployment', async t => {
  const path = 'now-json-static-no-files';
  let files = await getStaticFiles(fixture(path), true);
  files = files.sort(alpha);

  t.is(files.length, 4);

  t.is(base(files[0]), `${path}/a.js`);
  t.is(base(files[1]), `${path}/b.js`);
  t.is(base(files[2]), `${path}/build/a/c.js`);
  t.is(base(files[3]), `${path}/package.json`);
});

test('`now.files` overrides `.npmignore`', async t => {
  let files = await getNpmFiles(fixture('now-files-overrides-npmignore'));
  files = files.sort(alpha);

  t.is(files.length, 3);
  t.is(base(files[0]), 'now-files-overrides-npmignore/package.json');
  t.is(base(files[1]), 'now-files-overrides-npmignore/test.js');
  t.is(base(files[2]), 'now-files-overrides-npmignore/test.json');
});

test('simple', async t => {
  let files = await getNpmFiles(fixture('simple'));
  files = files.sort(alpha);

  t.is(files.length, 5);
  t.is(base(files[0]), 'simple/bin/test');
  t.is(base(files[1]), 'simple/index.js');
  t.is(base(files[2]), 'simple/lib/woot');
  t.is(base(files[3]), 'simple/lib/woot.jsx');
  t.is(base(files[4]), 'simple/package.json');
});

test('simple with main', async t => {
  let files = await getNpmFiles(fixture('simple-main'));
  t.is(files.length, 3);
  files = files.sort(alpha);
  t.is(files.length, 3);
  t.is(base(files[0]), 'simple-main/build/a.js');
  t.is(base(files[1]), 'simple-main/index.js');
  t.is(base(files[2]), 'simple-main/package.json');
});

test('directory main', async t => {
  let files = await getNpmFiles(fixture('directory-main'));
  t.is(files.length, 3);
  files = files.sort(alpha);
  t.is(files.length, 3);
  t.is(base(files[0]), 'directory-main/a/index.js');
  t.is(base(files[1]), 'directory-main/build/a.js');
  t.is(base(files[2]), 'directory-main/package.json');
});

test('extensionless main', async t => {
  let files = await getNpmFiles(fixture('extensionless-main'));
  t.is(files.length, 3);
  files = files.sort(alpha);
  t.is(files.length, 3);
  t.is(base(files[0]), 'extensionless-main/build/a.js');
  t.is(base(files[1]), 'extensionless-main/index.js');
  t.is(base(files[2]), 'extensionless-main/package.json');
});

test('hashes', async t => {
  const files = await getNpmFiles(fixture('hashes'));
  const hashes = await hash(files);
  t.is(hashes.size, 3);
  const many = new Set(
    hashes.get('277c55a2042910b9fe706ad00859e008c1b7d172').names
  );
  t.is(many.size, 2);
  t.is(many.has(`${prefix}hashes/dei.png`), true);
  t.is(many.has(`${prefix}hashes/duplicate/dei.png`), true);
  t.is(
    hashes.get('56c00d0466fc6bdd41b13dac5fc920cc30a63b45').names[0],
    `${prefix}hashes/index.js`
  );
  t.is(
    hashes.get('706214f42ae940a01d2aa60c5e32408f4d2127dd').names[0],
    `${prefix}hashes/package.json`
  );
});

test('ignore node_modules', async t => {
  let files = await getNpmFiles(fixture('no-node_modules'));
  files = files.sort(alpha);
  t.is(files.length, 2);
  t.is(base(files[0]), 'no-node_modules/index.js');
  t.is(base(files[1]), 'no-node_modules/package.json');
});

test('ignore nested `node_modules` with .npmignore **', async t => {
  let files = await getNpmFiles(fixture('nested-node_modules'));
  files = files.sort(alpha);
  t.is(files.length, 2);
  t.is(base(files[0]), 'nested-node_modules/index.js');
  t.is(base(files[1]), 'nested-node_modules/package.json');
});

test('support whitelisting with .npmignore and !', async t => {
  let files = await getNpmFiles(fixture('negation'));
  files = files.sort(alpha);
  t.is(files.length, 2);
  t.is(base(files[0]), 'negation/a.js');
  t.is(base(files[1]), 'negation/package.json');
});

test('support `now.files`', async t => {
  let files = await getNpmFiles(fixture('now-files'));
  files = files.sort(alpha);
  t.is(files.length, 2);
  t.is(base(files[0]), 'now-files/b.js');
  t.is(base(files[1]), 'now-files/package.json');
});

test('support docker', async t => {
  let files = await getDockerFiles(fixture('dockerfile'));
  files = files.sort(alpha);
  t.is(files.length, 2);
  t.is(base(files[0]), 'dockerfile/Dockerfile');
  t.is(base(files[1]), 'dockerfile/a.js');
});

test('gets correct name of docker deployment', async t => {
  const { name, deploymentType } = await readMetadata(fixture('dockerfile'), {
    quiet: true,
    strict: false
  });

  t.is(deploymentType, 'docker');
  t.is(name, 'test');
});

test('prefix regression', async t => {
  let files = await getNpmFiles(fixture('prefix-regression'));
  files = files.sort(alpha);
  t.is(files.length, 2);
  t.is(base(files[0]), 'prefix-regression/package.json');
  t.is(base(files[1]), 'prefix-regression/woot.js');
});

test('support `now.json` files with package.json', async t => {
  let files = await getNpmFiles(fixture('now-json'));
  files = files.sort(alpha);
  t.is(files.length, 3);
  t.is(base(files[0]), 'now-json/b.js');
  t.is(base(files[1]), 'now-json/now.json');
  t.is(base(files[2]), 'now-json/package.json');
});

test('support `now.json` files with no package.json', async t => {
  let files = await getNpmFiles(fixture('now-json-no-package'));
  files = files.sort(alpha);
  t.is(files.length, 3);
  t.is(base(files[0]), 'now-json-no-package/b.js');
  t.is(base(files[1]), 'now-json-no-package/now.json');
});

test('throw for unsupported `now.json` type property', async t => {
  const f = fixture('now-json-unsupported');

  try {
    await readMetadata(f, {
      quiet: true,
      strict: false
    });
  } catch (err) {
    t.is(err.code, 'unsupported_deployment_type');
    t.is(err.message, 'Unsupported "deploymentType": weird-type');
  }
});

test('support `now.json` files with package.json non quiet', async t => {
  const f = fixture('now-json-no-name');
  const { deploymentType } = await readMetadata(f, {
    quiet: false,
    strict: false
  });

  t.is(deploymentType, 'npm');

  let files = await getNpmFiles(f);
  files = files.sort(alpha);

  t.is(files.length, 3);
  t.is(base(files[0]), 'now-json-no-name/b.js');
  t.is(base(files[1]), 'now-json-no-name/now.json');
  t.is(base(files[2]), 'now-json-no-name/package.json');
});

test('support `now.json` files with package.json non quiet not specified', async t => {
  const f = fixture('now-json-no-name');
  const { deploymentType } = await readMetadata(f, {
    strict: false
  });

  t.is(deploymentType, 'npm');

  let files = await getNpmFiles(f);
  files = files.sort(alpha);

  t.is(files.length, 3);
  t.is(base(files[0]), 'now-json-no-name/b.js');
  t.is(base(files[1]), 'now-json-no-name/now.json');
  t.is(base(files[2]), 'now-json-no-name/package.json');
});

test('No commands in Dockerfile with automatic strictness', async t => {
  const f = fixture('dockerfile-empty');

  try {
    await readMetadata(f, {
      quiet: true
    });
  } catch (err) {
    t.is(err.code, 'no_dockerfile_commands');
    t.is(err.message, 'No commands found in `Dockerfile`');
  }
});

test('No commands in Dockerfile', async t => {
  const f = fixture('dockerfile-empty');

  try {
    await readMetadata(f, {
      quiet: true,
      strict: true
    });
  } catch (err) {
    t.is(err.code, 'no_dockerfile_commands');
    t.is(err.message, 'No commands found in `Dockerfile`');
  }
});

test('Missing Dockerfile for `docker` type', async t => {
  const f = fixture('now-json-docker-missing');

  try {
    await readMetadata(f, {
      quiet: true,
      strict: true
    });
  } catch (err) {
    t.is(err.code, 'dockerfile_missing');
    t.is(err.message, '`Dockerfile` missing');
  }
});

test('support `now.json` files with Dockerfile', async t => {
  const f = fixture('now-json-docker');
  const { deploymentType, nowConfig, hasNowJson } = await readMetadata(f, {
    quiet: true,
    strict: false
  });
  t.is(deploymentType, 'docker');

  let files = await getDockerFiles(f, nowConfig, { hasNowJson });
  files = files.sort(alpha);
  t.is(files.length, 3);
  t.is(base(files[0]), 'now-json-docker/Dockerfile');
  t.is(base(files[1]), 'now-json-docker/b.js');
  t.is(base(files[2]), 'now-json-docker/now.json');
});

test('load name from Dockerfile', async t => {
  const f = fixture('now-json-docker-name');
  const { deploymentType, name } = await readMetadata(f, {
    quiet: true,
    strict: false
  });

  t.is(deploymentType, 'docker');
  t.is(name, 'testing');
});

test('support `now.json` files with Dockerfile non quiet', async t => {
  const f = fixture('now-json-docker');
  const { deploymentType, nowConfig, hasNowJson } = await readMetadata(f, {
    quiet: false,
    strict: false
  });
  t.is(deploymentType, 'docker');

  let files = await getDockerFiles(f, nowConfig, { hasNowJson });
  files = files.sort(alpha);
  t.is(files.length, 3);
  t.is(base(files[0]), 'now-json-docker/Dockerfile');
  t.is(base(files[1]), 'now-json-docker/b.js');
  t.is(base(files[2]), 'now-json-docker/now.json');
});

test('throws when both `now.json` and `package.json:now` exist', async t => {
  let e;
  try {
    await readMetadata(fixture('now-json-throws'), {
      quiet: true,
      strict: false
    });
  } catch (err) {
    e = err;
  }
  t.is(e.name, 'Error');
  t.pass(
    /please ensure there's a single source of configuration/i.test(e.message)
  );
});

test('throws when `package.json` and `Dockerfile` exist', async t => {
  let e;
  try {
    await readMetadata(fixture('multiple-manifests-throws'), {
      quiet: true,
      strict: false
    });
  } catch (err) {
    e = err;
  }
  t.is(e.code, 'multiple_manifests');
  t.pass(/ambiguous deployment/i.test(e.message));
});

test('support `package.json:now.type` to bypass multiple manifests error', async t => {
  const f = fixture('type-in-package-now-with-dockerfile');
  const { type, nowConfig, hasNowJson } = await readMetadata(f, {
    quiet: true,
    strict: false
  });
  t.is(type, 'npm');
  t.is(nowConfig.type, 'npm');
  t.is(hasNowJson, false);
});

test('friendly error for malformed JSON', async t => {
  const err = await t.throws(
    readMetadata(fixture('json-syntax-error'), {
      quiet: true,
      strict: false
    })
  );
  t.is(err.name, 'JSONError');
  t.is(
    err.message,
    "Unexpected token 'o' at 2:5 in test/fixtures/unit/json-syntax-error/package.json\n    oops\n    ^"
  );
});

test('simple to host', t => {
  t.is(toHost('zeit.co'), 'zeit.co');
});

test('leading // to host', t => {
  t.is(
    toHost('//zeit-logos-rnemgaicnc.now.sh'),
    'zeit-logos-rnemgaicnc.now.sh'
  );
});

test('leading http:// to host', t => {
  t.is(
    toHost('http://zeit-logos-rnemgaicnc.now.sh'),
    'zeit-logos-rnemgaicnc.now.sh'
  );
});

test('leading https:// to host', t => {
  t.is(
    toHost('https://zeit-logos-rnemgaicnc.now.sh'),
    'zeit-logos-rnemgaicnc.now.sh'
  );
});

test('leading https:// and path to host', t => {
  t.is(
    toHost('https://zeit-logos-rnemgaicnc.now.sh/path'),
    'zeit-logos-rnemgaicnc.now.sh'
  );
});

test('simple and path to host', t => {
  t.is(toHost('zeit.co/test'), 'zeit.co');
});

test('`wait` utility does not invoke spinner before n miliseconds', async t => {
  const oraStub = sinon.stub().returns({
    color: '',
    start: () => {},
    stop: () => {}
  });

  const timeOut = 200;
  const stop = wait('test', timeOut, oraStub);

  stop();

  t.truthy(oraStub.notCalled);
});

test('`wait` utility invokes spinner after n miliseconds', async t => {
  const oraStub = sinon.stub().returns({
    color: '',
    start: () => {},
    stop: () => {}
  });

  const timeOut = 200;

  const delayedWait = () =>
    new Promise(resolve => {
      const stop = wait('test', timeOut, oraStub);

      setTimeout(() => {
        resolve();
        stop();
      }, timeOut + 100);
    });

  await delayedWait();
  t.is(oraStub.calledOnce, true);
});

test('`wait` utility does not invoke spinner when stopped before delay', async t => {
  const oraStub = sinon.stub().returns({
    color: '',
    start: () => {},
    stop: () => {}
  });

  const timeOut = 200;

  const delayedWait = () =>
    new Promise(resolve => {
      const stop = wait('test', timeOut, oraStub);
      stop();

      setTimeout(() => {
        resolve();
      }, timeOut + 100);
    });

  await delayedWait();
  t.is(oraStub.notCalled, true);
});

test('4xx response error with fallback message', async t => {
  const fn = async (req, res) => {
    send(res, 404, {});
  };

  const url = await getURL(fn);
  const res = await fetch(url);
  const formatted = await responseError(res, 'Failed to load data');

  t.is(formatted.message, 'Failed to load data (404)');
});

test('4xx response error without fallback message', async t => {
  const fn = async (req, res) => {
    send(res, 404, {});
  };

  const url = await getURL(fn);
  const res = await fetch(url);
  const formatted = await responseError(res);

  t.is(formatted.message, 'Response Error (404)');
});

test('5xx response error without fallback message', async t => {
  const fn = async (req, res) => {
    send(res, 500, '');
  };

  const url = await getURL(fn);
  const res = await fetch(url);
  const formatted = await responseError(res);

  t.is(formatted.message, 'Response Error (500)');
});

test('4xx response error as correct JSON', async t => {
  const fn = async (req, res) => {
    send(res, 400, {
      error: {
        message: 'The request is not correct'
      }
    });
  };

  const url = await getURL(fn);
  const res = await fetch(url);
  const formatted = await responseError(res);

  t.is(formatted.message, 'The request is not correct (400)');
});

test('5xx response error as HTML', async t => {
  const fn = async (req, res) => {
    send(res, 500, 'This is a malformed error');
  };

  const url = await getURL(fn);
  const res = await fetch(url);
  const formatted = await responseError(res, 'Failed to process data');

  t.is(formatted.message, 'Failed to process data (500)');
});

test('5xx response error with random JSON', async t => {
  const fn = async (req, res) => {
    send(res, 500, {
      wrong: 'property'
    });
  };

  const url = await getURL(fn);
  const res = await fetch(url);
  const formatted = await responseError(res, 'Failed to process data');

  t.is(formatted.message, 'Failed to process data (500)');
});

<<<<<<< HEAD
test('getProjectName with argv - option 1', t => {
  const project = getProjectName({argv: {
    project: 'abc'
  }});
  t.is(project, 'abc');
});

test('getProjectName with argv - option 2', t => {
  const project = getProjectName({argv: {
    '--project': 'abc'
  }});
  t.is(project, 'abc');
});

test('getProjectName with argv - option 2', t => {
  const project = getProjectName({argv: {
    '--project': 'abc'
  }});
  t.is(project, 'abc');
});

test('getProjectName with now.json', t => {
  const project = getProjectName({
    argv: {},
    nowConfig: {project: 'abc'}
  });
  t.is(project, 'abc');
});

test('getProjectName with a file', t => {
  const project = getProjectName({
    argv: {},
    nowConfig: {},
    isFile: true
  });
  t.is(project, 'files');
});

test('getProjectName with a multiple files', t => {
  const project = getProjectName({
    argv: {},
    nowConfig: {},
    paths: ['/tmp/aa/abc.png', '/tmp/aa/bbc.png']
  });
  t.is(project, 'files');
});

test('getProjectName with a directory', t => {
  const project = getProjectName({
    argv: {},
    nowConfig: {},
    paths: ['/tmp/aa']
  });
  t.is(project, 'aa');
=======
test('4xx error message with broken JSON', async t => {
  const fn = async (req, res) => {
    send(res, 403, `32puuuh2332`);
  };

  const url = await getURL(fn);
  const res = await fetch(url);
  const formatted = await responseErrorMessage(res, 'Not authenticated');

  t.is(formatted, 'Not authenticated (403)');
});

test('4xx error message with proper message', async t => {
  const fn = async (req, res) => {
    send(res, 403, {
      error: {
        message: 'This is a test'
      }
    });
  };

  const url = await getURL(fn);
  const res = await fetch(url);
  const formatted = await responseErrorMessage(res);

  t.is(formatted, 'This is a test (403)');
});

test('5xx error message with proper message', async t => {
  const fn = async (req, res) => {
    send(res, 500, {
      error: {
        message: 'This is a test'
      }
    });
  };

  const url = await getURL(fn);
  const res = await fetch(url);
  const formatted = await responseErrorMessage(res);

  t.is(formatted, 'Response Error (500)');
});

test('4xx response error with broken JSON', async t => {
  const fn = async (req, res) => {
    send(res, 403, `122{"sss"`);
  };

  const url = await getURL(fn);
  const res = await fetch(url);
  const formatted = await responseError(res, 'Not authenticated');

  t.is(formatted.message, 'Not authenticated (403)');
});

test('4xx response error as correct JSON with more properties', async t => {
  const fn = async (req, res) => {
    send(res, 403, {
      error: {
        message: 'The request is not correct',
        additionalProperty: 'test'
      }
    });
  };

  const url = await getURL(fn);
  const res = await fetch(url);
  const formatted = await responseError(res);

  t.is(formatted.message, 'The request is not correct (403)');
  t.is(formatted.additionalProperty, 'test');
});

test('429 response error with retry header', async t => {
  const fn = async (req, res) => {
    res.setHeader('Retry-After', '20');

    send(res, 429, {
      error: {
        message: 'You were rate limited'
      }
    });
  };

  const url = await getURL(fn);
  const res = await fetch(url);
  const formatted = await responseError(res);

  t.is(formatted.message, 'You were rate limited (429)');
  t.is(formatted.retryAfter, 20);
});

test('429 response error without retry header', async t => {
  const fn = async (req, res) => {
    send(res, 429, {
      error: {
        message: 'You were rate limited'
      }
    });
  };

  const url = await getURL(fn);
  const res = await fetch(url);
  const formatted = await responseError(res);

  t.is(formatted.message, 'You were rate limited (429)');
  t.is(formatted.retryAfter, undefined);
>>>>>>> 8bde0bc2
});

test('guess user\'s intention with custom didYouMean', async t => {
  const examples = ["apollo","create-react-app","docz","gatsby","go","gridsome","html-minifier","mdx-deck","monorepo","nextjs","nextjs-news","nextjs-static","node-server","nodejs","nodejs-canvas-partyparrot","nodejs-coffee","nodejs-express","nodejs-hapi","nodejs-koa","nodejs-koa-ts","nodejs-pdfkit","nuxt-static","optipng","php-7","puppeteer-screenshot","python","redirect","serverless-ssr-reddit","static","vue","vue-ssr","vuepress"];

  t.is(didYouMean('md', examples, 0.7), 'mdx-deck');
  t.is(didYouMean('koa', examples, 0.7), 'nodejs-koa');
  t.is(didYouMean('node', examples, 0.7), 'nodejs');
  t.is(didYouMean('12345', examples, 0.7), undefined);
});<|MERGE_RESOLUTION|>--- conflicted
+++ resolved
@@ -730,7 +730,6 @@
   t.is(formatted.message, 'Failed to process data (500)');
 });
 
-<<<<<<< HEAD
 test('getProjectName with argv - option 1', t => {
   const project = getProjectName({argv: {
     project: 'abc'
@@ -785,7 +784,8 @@
     paths: ['/tmp/aa']
   });
   t.is(project, 'aa');
-=======
+});
+
 test('4xx error message with broken JSON', async t => {
   const fn = async (req, res) => {
     send(res, 403, `32puuuh2332`);
@@ -894,7 +894,6 @@
 
   t.is(formatted.message, 'You were rate limited (429)');
   t.is(formatted.retryAfter, undefined);
->>>>>>> 8bde0bc2
 });
 
 test('guess user\'s intention with custom didYouMean', async t => {
