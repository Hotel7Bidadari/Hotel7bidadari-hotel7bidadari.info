const assert = require('assert');
const bufferReplace = require('buffer-replace');
const fs = require('fs');
const json5 = require('json5');
const glob = require('util').promisify(require('glob'));
const path = require('path');
const { spawn } = require('child_process');
const fetch = require('./fetch-retry.js');
const { nowDeploy, fileModeSymbol, fetchWithAuth } = require('./now-deploy.js');
const { logWithinTest } = require('./log');

async function packAndDeploy(builderPath, shouldUnlink = true) {
  await spawnAsync('npm', ['--loglevel', 'warn', 'pack'], {
    stdio: 'inherit',
    cwd: builderPath,
  });
  const tarballs = await glob('*.tgz', { cwd: builderPath });
  const tgzPath = path.join(builderPath, tarballs[0]);
  logWithinTest('tgzPath', tgzPath);
  const url = await nowDeployIndexTgz(tgzPath);
  await fetchTgzUrl(`https://${url}`);
  logWithinTest('finished calling the tgz');
  if (shouldUnlink) {
    fs.unlinkSync(tgzPath);
    logWithinTest('finished unlinking tgz');
  } else {
    logWithinTest('leaving tgz in place');
  }
  return url;
}

const RANDOMNESS_PLACEHOLDER_STRING = 'RANDOMNESS_PLACEHOLDER';

async function runProbe(probe, deploymentId, deploymentUrl, ctx) {
  if (probe.delay) {
    await new Promise(resolve => setTimeout(resolve, probe.delay));
    return;
  }

  if (probe.logMustContain || probe.logMustNotContain) {
    const shouldContain = !!probe.logMustContain;
    const toCheck = probe.logMustContain || probe.logMustNotContain;

    if (probe.logMustContain && probe.logMustNotContain) {
      throw new Error(
        `probe can not check logMustContain and logMustNotContain in the same check`
      );
    }

    if (!ctx.deploymentLogs) {
      let lastErr;

      for (let i = 0; i < 5; i++) {
        try {
          const logsRes = await fetchWithAuth(
            `/v1/now/deployments/${deploymentId}/events?limit=-1`
          );

          if (!logsRes.ok) {
            throw new Error(
              `fetching logs failed with status ${logsRes.status}`
            );
          }
          ctx.deploymentLogs = await logsRes.json();

          if (
            Array.isArray(ctx.deploymentLogs) &&
            ctx.deploymentLogs.length > 2
          ) {
            break;
          }
        } catch (err) {
          lastErr = err;
        }
        ctx.deploymentLogs = null;
        logWithinTest(
          'Retrying to fetch logs for',
          deploymentId,
          'in 2 seconds. Read lines:',
          Array.isArray(ctx.deploymentLogs)
            ? ctx.deploymentLogs.length
            : typeof ctx.deploymentLogs
        );
        await new Promise(resolve => setTimeout(resolve, 2000));
      }
      if (
        !Array.isArray(ctx.deploymentLogs) ||
        ctx.deploymentLogs.length === 0
      ) {
        throw new Error(
          `Failed to get deployment logs for probe: ${
            lastErr ? lastErr.message : 'received empty logs'
          }`
        );
      }
    }

    let found = false;
    const deploymentLogs = ctx.deploymentLogs;

    for (const log of deploymentLogs) {
      if (log.text && log.text.includes(toCheck)) {
        if (shouldContain) {
          found = true;
          break;
        } else {
          throw new Error(
            `Expected deployment logs of ${deploymentId} not to contain ${toCheck}, but found ${log.text}`
          );
        }
      }
    }

    if (!found && shouldContain) {
      logWithinTest({
        deploymentId,
        deploymentUrl,
        deploymentLogs,
        logLength: deploymentLogs.length,
      });
      throw new Error(
        `Expected deployment logs of ${deploymentId} to contain ${toCheck}, it was not found`
      );
    } else {
      logWithinTest('finished testing', JSON.stringify(probe));
      return;
    }
  }

  const nextScriptIndex = probe.path.indexOf('__NEXT_SCRIPT__(');

  if (nextScriptIndex > -1) {
    const scriptNameEnd = probe.path.lastIndexOf(')');
    let scriptName = probe.path.substring(
      nextScriptIndex + '__NEXT_SCRIPT__('.length,
      scriptNameEnd
    );
    const scriptArgs = scriptName.split(',');

    scriptName = scriptArgs.shift();
    const manifestPrefix = scriptArgs.shift() || '';

    if (!ctx.nextBuildManifest) {
      const manifestUrl = `https://${deploymentUrl}${manifestPrefix}/_next/static/testing-build-id/_buildManifest.js`;

      logWithinTest('fetching buildManifest at', manifestUrl);
      const { text: manifestContent } = await fetchDeploymentUrl(manifestUrl);

      // we must eval it since we use devalue to stringify it
      global.__BUILD_MANIFEST_CB = null;
      ctx.nextBuildManifest = eval(
        `self = {};` + manifestContent + `;self.__BUILD_MANIFEST`
      );
    }
    let scriptRelativePath = ctx.nextBuildManifest[scriptName];

    if (Array.isArray(scriptRelativePath)) {
      scriptRelativePath = scriptRelativePath[0];
    }

    probe.path =
      probe.path.substring(0, nextScriptIndex) +
      scriptRelativePath +
      probe.path.substring(scriptNameEnd + 1);
  }

  const probeUrl = `https://${deploymentUrl}${probe.path}`;
  const fetchOpts = {
    ...probe.fetchOptions,
    method: probe.method,
    headers: { ...probe.headers },
  };
  if (probe.body) {
    fetchOpts.headers['content-type'] = 'application/json';
    fetchOpts.body = JSON.stringify(probe.body);
  }
  const { text, resp } = await fetchDeploymentUrl(probeUrl, fetchOpts);
  logWithinTest('finished testing', JSON.stringify(probe));

  let hadTest = false;

  if (probe.status) {
    if (probe.status !== resp.status) {
      throw new Error(
        `Fetched page ${probeUrl} does not return the status ${probe.status} Instead it has ${resp.status}`
      );
    }
    hadTest = true;
  }

  if (probe.mustContain) {
    const containsIt = text.includes(probe.mustContain);
    if (!containsIt) {
      fs.writeFileSync(path.join(__dirname, 'failed-page.txt'), text);
      const headers = Array.from(resp.headers.entries())
        .map(([k, v]) => `  ${k}=${v}`)
        .join('\n');
      throw new Error(
        `Fetched page ${probeUrl} does not contain ${probe.mustContain}.` +
          ` Content ${text}` +
          ` Response headers:\n ${headers}`
      );
    }
    hadTest = true;
  }

  if (probe.mustNotContain) {
    const containsIt = text.includes(probe.mustNotContain);
    if (containsIt) {
      fs.writeFileSync(path.join(__dirname, 'failed-page.txt'), text);
      const headers = Array.from(resp.headers.entries())
        .map(([k, v]) => `  ${k}=${v}`)
        .join('\n');
      throw new Error(
        `Fetched page ${probeUrl} does contain ${probe.mustNotContain}.` +
          ` Content ${text}` +
          ` Response headers:\n ${headers}`
      );
    }
    hadTest = true;
  }

  /**
   * @type Record<string, string[]>
   */
  const rawHeaders = resp.headers.raw();
  if (probe.responseHeaders) {
    // eslint-disable-next-line no-loop-func
    const rawHeaders = resp.headers.raw();
    Object.keys(probe.responseHeaders).forEach(header => {
      const actualArr = rawHeaders[header.toLowerCase()];
      let expectedArr = probe.responseHeaders[header];
<<<<<<< HEAD

      // Header should not exist
      if (expectedArr === null) {
        if (actualArr) {
          const headers = Array.from(resp.headers.entries())
            .map(([k, v]) => `  ${k}=${v}`)
            .join('\n');
          throw new Error(
            `Page ${probeUrl} contains response header "${header}", but probe says it should not.\n\nActual: ${headers}`
          );
        }
        return;
      }

      if (!Array.isArray(expectedArr)) {
        expectedArr = [expectedArr];
      }
      console.log({ header, actualArr, expectedArr });
=======

      // Header should not exist
      if (expectedArr === null) {
        if (actualArr) {
          throw new Error(
            `Page ${probeUrl} contains response header "${header}", but probe says it should not.\n\nActual: ${formatHeaders(
              rawHeaders
            )}`
          );
        }
        return;
      }

      if (!Array.isArray(expectedArr)) {
        expectedArr = [expectedArr];
      }
>>>>>>> 48eed753
      for (const expected of expectedArr) {
        let isEqual = false;
        for (const actual of actualArr) {
          isEqual =
            expected.startsWith('/') && expected.endsWith('/')
              ? new RegExp(expected.slice(1, -1)).test(actual)
              : expected === actual;
          if (isEqual) break;
        }
        if (!isEqual) {
<<<<<<< HEAD
          const headers = Array.from(resp.headers.entries())
            .map(([k, v]) => `  ${k}=${v}`)
            .join('\n');

          throw new Error(
            `Page ${probeUrl} does not have expected response header ${header}.\n\nExpected: ${expected}.\n\nActual: ${headers}`
=======
          throw new Error(
            `Page ${probeUrl} does not have expected response header ${header}.\n\nExpected: ${expected}.\n\nActual: ${formatHeaders(
              rawHeaders
            )}`
>>>>>>> 48eed753
          );
        }
      }
    });
    hadTest = true;
  } else if (probe.notResponseHeaders) {
    Object.keys(probe.notResponseHeaders).forEach(header => {
      const headerValue = resp.headers.get(header);
      const expected = probe.notResponseHeaders[header];

      if (headerValue === expected) {
        throw new Error(
          `Page ${probeUrl} has unexpected response header ${header}.\n\nDid not expect: ${header}=${expected}.\n\nAll: ${formatHeaders(
            rawHeaders
          )}`
        );
      }
    });
    hadTest = true;
  }

  assert(hadTest, 'probe must have a test condition');
}

async function testDeployment(fixturePath) {
  const projectName = path
    .basename(fixturePath)
    .toLowerCase()
    .replace(/(_|\.)/g, '-');
  logWithinTest(`testDeployment "${projectName}"`);
  const globResult = await glob(`${fixturePath}/**`, {
    nodir: true,
    dot: true,
  });
  const bodies = globResult.reduce((b, f) => {
    let data;
    const r = path.relative(fixturePath, f);
    const stat = fs.lstatSync(f);
    if (stat.isSymbolicLink()) {
      data = Buffer.from(fs.readlinkSync(f), 'utf8');
    } else {
      data = fs.readFileSync(f);
    }
    data[fileModeSymbol] = stat.mode;
    b[r] = data;
    return b;
  }, {});

  const randomness = Math.floor(Math.random() * 0x7fffffff)
    .toString(16)
    .repeat(6)
    .slice(0, RANDOMNESS_PLACEHOLDER_STRING.length);

  for (const file of Object.keys(bodies)) {
    bodies[file] = bufferReplace(
      bodies[file],
      RANDOMNESS_PLACEHOLDER_STRING,
      randomness
    );
  }

  const configName = 'vercel.json' in bodies ? 'vercel.json' : 'now.json';

  // we use json5 to allow comments for probes
  const nowJson = json5.parse(bodies[configName] || '{}');
  const uploadNowJson = nowJson.uploadNowJson;
  delete nowJson.uploadNowJson;

  const probePath = path.resolve(fixturePath, 'probe.js');
  let probes = [];
  if ('probes' in nowJson) {
    probes = nowJson.probes;
  } else if ('probes.json' in bodies) {
    probes = json5.parse(bodies['probes.json']).probes;
  } else if (fs.existsSync(probePath)) {
    // we'll run probes after we have the deployment url below
  } else {
    console.warn(
      `WARNING: Test fixture "${fixturePath}" does not contain probes.json, probe.js, or vercel.json`
    );
  }
  bodies[configName] = Buffer.from(JSON.stringify(nowJson));
  delete bodies['probe.js'];
  delete bodies['probes.json'];

  const { deploymentId, deploymentUrl } = await nowDeploy(
    projectName,
    bodies,
    randomness,
    uploadNowJson
  );
  const probeCtx = {};

  if (fs.existsSync(probePath)) {
    await require(probePath)({ deploymentUrl, fetch, randomness });
  }

  for (const probe of probes) {
    const stringifiedProbe = JSON.stringify(probe);
    logWithinTest('testing', stringifiedProbe);

    try {
      await runProbe(probe, deploymentId, deploymentUrl, probeCtx);
    } catch (err) {
      if (!probe.retries) {
        throw err;
      }

      for (let i = 0; i < probe.retries; i++) {
        logWithinTest(`re-trying ${i + 1}/${probe.retries}:`, stringifiedProbe);

        try {
          await runProbe(probe, deploymentId, deploymentUrl, probeCtx);
          break;
        } catch (err) {
          if (i === probe.retries - 1) {
            throw err;
          }

          if (probe.retryDelay) {
            logWithinTest(`Waiting ${probe.retryDelay}ms before retrying`);
            await new Promise(resolve => setTimeout(resolve, probe.retryDelay));
          }
        }
      }
    }
  }

  return { deploymentId, deploymentUrl };
}

async function nowDeployIndexTgz(file) {
  const bodies = {
    'index.tgz': fs.readFileSync(file),
    'now.json': Buffer.from(JSON.stringify({ version: 2 })),
  };

  return (await nowDeploy('pack-n-deploy', bodies)).deploymentUrl;
}

async function fetchDeploymentUrl(url, opts) {
  for (let i = 0; i < 50; i += 1) {
    const resp = await fetch(url, opts);
    const text = await resp.text();
    if (typeof text !== 'undefined' && !text.includes('Join Free')) {
      return { resp, text };
    }

    await new Promise(r => setTimeout(r, 1000));
  }

  throw new Error(`Failed to wait for deployment READY. Url is ${url}`);
}

async function fetchTgzUrl(url) {
  for (let i = 0; i < 500; i += 1) {
    const resp = await fetch(url);
    if (resp.status === 200) {
      const buffer = await resp.buffer();
      if (buffer[0] === 0x1f) {
        // tgz beginning
        return;
      }
    }

    await new Promise(r => setTimeout(r, 1000));
  }

  throw new Error(`Failed to wait for builder url READY. Url is ${url}`);
}

async function spawnAsync(...args) {
  return await new Promise((resolve, reject) => {
    const child = spawn(...args);
    let result;
    if (child.stdout) {
      result = '';
      child.stdout.on('data', chunk => {
        result += chunk.toString();
      });
    }

    child.on('error', reject);
    child.on('close', (code, signal) => {
      if (code !== 0) {
        if (result) logWithinTest(result);
        reject(new Error(`Exited with ${code || signal}`));
        return;
      }
      resolve(result);
    });
  });
}

/**
 * @param {Record<string, string[]>} headers
 */
function formatHeaders(headers) {
  return Object.entries(headers)
    .flatMap(([name, values]) => values.map(v => `  ${name}: ${v}`))
    .join('\n');
}

module.exports = {
  packAndDeploy,
  testDeployment,
};<|MERGE_RESOLUTION|>--- conflicted
+++ resolved
@@ -230,26 +230,6 @@
     Object.keys(probe.responseHeaders).forEach(header => {
       const actualArr = rawHeaders[header.toLowerCase()];
       let expectedArr = probe.responseHeaders[header];
-<<<<<<< HEAD
-
-      // Header should not exist
-      if (expectedArr === null) {
-        if (actualArr) {
-          const headers = Array.from(resp.headers.entries())
-            .map(([k, v]) => `  ${k}=${v}`)
-            .join('\n');
-          throw new Error(
-            `Page ${probeUrl} contains response header "${header}", but probe says it should not.\n\nActual: ${headers}`
-          );
-        }
-        return;
-      }
-
-      if (!Array.isArray(expectedArr)) {
-        expectedArr = [expectedArr];
-      }
-      console.log({ header, actualArr, expectedArr });
-=======
 
       // Header should not exist
       if (expectedArr === null) {
@@ -266,7 +246,6 @@
       if (!Array.isArray(expectedArr)) {
         expectedArr = [expectedArr];
       }
->>>>>>> 48eed753
       for (const expected of expectedArr) {
         let isEqual = false;
         for (const actual of actualArr) {
@@ -277,19 +256,10 @@
           if (isEqual) break;
         }
         if (!isEqual) {
-<<<<<<< HEAD
-          const headers = Array.from(resp.headers.entries())
-            .map(([k, v]) => `  ${k}=${v}`)
-            .join('\n');
-
-          throw new Error(
-            `Page ${probeUrl} does not have expected response header ${header}.\n\nExpected: ${expected}.\n\nActual: ${headers}`
-=======
           throw new Error(
             `Page ${probeUrl} does not have expected response header ${header}.\n\nExpected: ${expected}.\n\nActual: ${formatHeaders(
               rawHeaders
             )}`
->>>>>>> 48eed753
           );
         }
       }
