--- conflicted
+++ resolved
@@ -189,21 +189,10 @@
     opts.headers.Authorization = `Bearer ${await fetchCachedToken()}`;
   }
 
-<<<<<<< HEAD
-  if (opts.skipTeam) {
-    delete opts.skipTeam;
-  } else {
-    const { VERCEL_TEAM_ID } = process.env;
-    console.log('Hey, Listen', VERCEL_TEAM_ID);
-    if (VERCEL_TEAM_ID) {
-      url += `${url.includes('?') ? '&' : '?'}teamId=${VERCEL_TEAM_ID}`;
-    }
-=======
   const { VERCEL_TEAM_ID } = process.env;
 
   if (VERCEL_TEAM_ID) {
     url += `${url.includes('?') ? '&' : '?'}teamId=${VERCEL_TEAM_ID}`;
->>>>>>> a26ea7bf
   }
 
   return await fetchApi(url, opts);
