--- conflicted
+++ resolved
@@ -1,10 +1,6 @@
 const os = require('os');
 const path = require('path');
 const fs = require('fs-extra');
-<<<<<<< HEAD
-const path = require('path');
-=======
->>>>>>> 15080364
 const { glob } = require('@vercel/build-utils');
 
 function runAnalyze(wrapper, context) {
@@ -43,12 +39,6 @@
     config: build.config,
   });
 
-<<<<<<< HEAD
-  const tempDir = path.join(require('os').tmpdir(), 'vercel-' + Date.now());
-  await fs.ensureDir(tempDir);
-
-  const workPath = await fs.realpath(tempDir);
-=======
   let workPath = path.join(
     os.tmpdir(),
     `vercel-${Date.now()}-${Math.floor(Math.random() * 100)}`
@@ -58,7 +48,6 @@
   workPath = await fs.realpath(workPath);
   console.log('building in', workPath);
 
->>>>>>> 15080364
   const buildResult = await wrapper.build({
     files: inputFiles,
     entrypoint,
