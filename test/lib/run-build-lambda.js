<<<<<<< HEAD
const { glob, getWriteableDirectory } = require('@now/build-utils');
=======
const { glob, getWriteableDirectory } = require('@vercel/build-utils');
>>>>>>> 406f6901

function runAnalyze(wrapper, context) {
  if (wrapper.analyze) {
    return wrapper.analyze(context);
  }

  return 'this-is-a-fake-analyze-result-from-default-analyze';
}

async function runBuildLambda(inputPath) {
  const inputFiles = await glob('**', inputPath);
  const nowJsonRef = inputFiles['vercel.json'] || inputFiles['now.json'];
  expect(nowJsonRef).toBeDefined();
  const nowJson = require(nowJsonRef.fsPath);
  expect(nowJson.builds.length).toBe(1);
  const build = nowJson.builds[0];
  expect(build.src.includes('*')).toBeFalsy();
  const entrypoint = build.src.replace(/^\//, ''); // strip leftmost slash
  expect(inputFiles[entrypoint]).toBeDefined();
  inputFiles[entrypoint].digest =
    'this-is-a-fake-digest-for-non-default-analyze';
  const wrapper = require(build.use);

  const analyzeResult = runAnalyze(wrapper, {
    files: inputFiles,
    entrypoint,
    config: build.config,
  });

  const workPath = await getWriteableDirectory();
  const buildResult = await wrapper.build({
    files: inputFiles,
    entrypoint,
    config: build.config,
    workPath,
  });
  const { output } = buildResult;

  // Windows support
  if (output) {
    buildResult.output = Object.keys(output).reduce(
      (result, path) => ({
        ...result,
        [path.replace(/\\/g, '/')]: output[path],
      }),
      {}
    );
  }

  return {
    analyzeResult,
    buildResult,
    workPath,
  };
}

module.exports = runBuildLambda;<|MERGE_RESOLUTION|>--- conflicted
+++ resolved
@@ -1,8 +1,4 @@
-<<<<<<< HEAD
-const { glob, getWriteableDirectory } = require('@now/build-utils');
-=======
 const { glob, getWriteableDirectory } = require('@vercel/build-utils');
->>>>>>> 406f6901
 
 function runAnalyze(wrapper, context) {
   if (wrapper.analyze) {
