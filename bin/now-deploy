#!/usr/bin/env node
import Progress from 'progress';
import copy from '../lib/copy';
import { resolve } from 'path';
import login from '../lib/login';
import * as cfg from '../lib/cfg';
import { version } from '../../package';
import Logger from '../lib/build-logger';
import bytes from 'bytes';
import chalk from 'chalk';
import minimist from 'minimist';
import Now from '../lib';
import ms from 'ms';
import { handleError, error } from '../lib/error';

const argv = minimist(process.argv.slice(2), {
  boolean: ['help', 'version', 'debug', 'force', 'login', 'no-clipboard', 'forward-npm'],
  alias: {
    help: 'h',
    debug: 'd',
    version: 'v',
    force: 'f',
    forceSync: 'F',
    login: 'L',
    'no-clipboard': 'C',
    'forward-npm': 'N'
  }
});

const help = () => {
  console.log(`
  ${chalk.bold('𝚫 now')} [options] <command | path>

  ${chalk.dim('Commands:')}

    deploy       [path]       performs a deployment ${chalk.bold('(default)')}
    ls | list    [app]        list deployments
    rm | remove  [id]         remove a deployment
    ln | alias   [id] [url]   configures aliases for deployments
    domains      [name]       manages your domain names
    help         [cmd]        displays complete help for [cmd]

  ${chalk.dim('Options:')}

    -h, --help          output usage information
    -v, --version       output the version number
    -d, --debug         debug mode [off]
    -f, --force         force a new deployment even if nothing has changed
    -L, --login         configure login
    -C, --no-clipboard  do not attempt to copy URL to clipboard
    -N, --forward-npm   Forward login information to install private NPM modules

  ${chalk.dim('Examples:')}

  ${chalk.gray('–')} Deploys the current directory

    ${chalk.cyan('$ now')}

  ${chalk.gray('–')} Deploys a custom path ${chalk.dim('`/usr/src/project`')}

    ${chalk.cyan('$ now /usr/src/project')}

  ${chalk.gray('–')} Lists all deployments with their IDs

    ${chalk.cyan('$ now ls')}

  ${chalk.gray('–')} Associates deployment ${chalk.dim('`deploymentId`')} with ${chalk.dim('`custom-domain.com`')}

    ${chalk.cyan('$ now alias deploymentId custom-domain.com')}

  ${chalk.gray('–')} Displays comprehensive help for the subcommand ${chalk.dim('`list`')}

    ${chalk.cyan('$ now help list')}
`);
};

let path = argv._[0];

if (path) {
  if ('/' !== path[0]) {
    path = resolve(process.cwd(), path);
  }
} else {
  path = process.cwd();
}

const exit = (code) => {
  // we give stdout some time to flush out
  // because there's a node bug where
  // stdout writes are asynchronous
  // https://github.com/nodejs/node/issues/6456
  setTimeout(() => process.exit(code || 0), 100);
};

// options
const debug = argv.debug;
const clipboard = !argv['no-clipboard'];
const forwardNpm = argv['forward-npm'];
const forceNew = argv.force;
const forceSync = argv.forceSync;
const shouldLogin = argv.login;
const apiUrl = argv.url || 'https://api.zeit.co';
const isTTY = process.stdout.isTTY;
const quiet = !isTTY;
const config = cfg.read();
const alwaysForwardNpm = config.forwardNpm;

if (argv.h || argv.help) {
  help();
  exit(0);
} else if (argv.v || argv.version) {
  console.log(chalk.bold('𝚫 now'), version);
  process.exit(0);
} else if (!config.token || shouldLogin) {
  login(apiUrl)
  .then((token) => {
    if (shouldLogin) {
      console.log('> Logged in successfully. Token saved in ~/.now.json');
      process.exit(0);
    } else {
      sync(token).catch((err) => {
        error(`Unknown error: ${err.stack}`);
        process.exit(1);
      });
    }
  })
  .catch((e) => {
    error(`Authentication error – ${e.message}`);
    process.exit(1);
  });
} else {
  sync(config.token).catch((err) => {
    error(`Unknown error: ${err.stack}`);
    process.exit(1);
  });
}

async function sync (token) {
  const start = Date.now();

  if (!quiet) {
    console.log(`> Deploying "${path}"`);
  }

  const now = new Now(apiUrl, token, { debug });

  try {
<<<<<<< HEAD
    await now.create(path, {
      forceNew,
      forceSync,
      forwardNpm,
      quiet
    });
=======
    await now.create(path, { forceNew: force, forceSync: forceSync, forwardNpm: alwaysForwardNpm || forwardNpm });
>>>>>>> 264a1873
  } catch (err) {
    handleError(err);
    process.exit(1);
  }

  const { url } = now;
  const elapsed = ms(new Date() - start);

  if (isTTY) {
    if (clipboard) {
      try {
        await copy(url);
        console.log(`${chalk.cyan('> Ready!')} ${chalk.bold(url)} (copied to clipboard) [${elapsed}]`);
      } catch (err) {
        console.log(`${chalk.cyan('> Ready!')} ${chalk.bold(url)} [${elapsed}]`);
      }
    } else {
      console.log(`> ${url} [${elapsed}]`);
    }
  } else {
    process.stdout.write(url);
  }

  const start_u = new Date();
  const complete = () => {
    if (!quiet) {
      const elapsed_u = ms(new Date() - start_u);
      console.log(`> Sync complete (${bytes(now.syncAmount)}) [${elapsed_u}] `);
      console.log('> Initializing…');
    }

    // close http2 agent
    now.close();

    // show build logs
    printLogs(now.host);
  };

  if (now.syncAmount) {
    const bar = new Progress('> Upload [:bar] :percent :etas', {
      width: 20,
      complete: '=',
      incomplete: '',
      total: now.syncAmount
    });

    now.upload();

    now.on('upload', ({ names, data }) => {
      const amount = data.length;
      if (debug) {
        console.log(`> [debug] Uploaded: ${names.join(' ')} (${bytes(data.length)})`);
      }
      bar.tick(amount);
    });

    now.on('complete', complete);

    now.on('error', (err) => {
      error('Upload failed');
      handleError(err);
      process.exit(1);
    });
  } else {
    if (!quiet) {
      console.log(`> Initializing…`);
    }

    // close http2 agent
    now.close();

    // show build logs
    printLogs(now.host);
  }
}

function printLogs (host) {
  // log build
  const logger = new Logger(host, { debug, quiet });
  logger.on('error', () => {
    process.exit(1);
  });
  logger.on('close', () => {
    if (!quiet) {
      console.log(`${chalk.cyan('> Deployment complete!')}`);
    }
    process.exit(0);
  });
}<|MERGE_RESOLUTION|>--- conflicted
+++ resolved
@@ -145,16 +145,12 @@
   const now = new Now(apiUrl, token, { debug });
 
   try {
-<<<<<<< HEAD
     await now.create(path, {
       forceNew,
       forceSync,
-      forwardNpm,
+      forwardNpm: alwaysForwardNpm || forwardNpm,
       quiet
     });
-=======
-    await now.create(path, { forceNew: force, forceSync: forceSync, forwardNpm: alwaysForwardNpm || forwardNpm });
->>>>>>> 264a1873
   } catch (err) {
     handleError(err);
     process.exit(1);
