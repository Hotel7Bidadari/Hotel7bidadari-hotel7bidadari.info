--- conflicted
+++ resolved
@@ -271,24 +271,14 @@
         let urlSpec = sourceUrlLength
         let aliasSpec = aliasLength
         let ageSpec = 5
-<<<<<<< HEAD
-        const _url = chalk.underline(`https://${_alias.alias}`)
-=======
         const _url = chalk.underline(_alias.alias)
-        const target = _alias.deploymentId
->>>>>>> 1cb7b3c8
         let _sourceUrl
         if (supportsColor) {
           aliasSpec += underlineWidth
           ageSpec += grayWidth
         }
-<<<<<<< HEAD
         if (_alias.deployment) {
-          _sourceUrl = chalk.underline(`https://${_alias.deployment.url}`)
-=======
-        if (urls.get(target)) {
-          _sourceUrl = chalk.underline(urls.get(target))
->>>>>>> 1cb7b3c8
+          _sourceUrl = chalk.underline(_alias.deployment.url)
           if (supportsColor) {
             urlSpec += grayWidth
           }
@@ -455,7 +445,6 @@
 
 async function confirmDeploymentRemoval(alias, _alias) {
   const time = chalk.gray(ms(new Date() - new Date(_alias.created)) + ' ago')
-<<<<<<< HEAD
   const _sourceUrl = _alias.deployment
     ? chalk.underline(`https://${_alias.deployment.url}`)
     : null
@@ -464,17 +453,11 @@
       [
         _alias.uid,
         ...(_sourceUrl ? [_sourceUrl] : []),
-        chalk.underline(`https://${_alias.alias}`),
+        chalk.underline(_alias.alias),
         time
       ]
     ],
     { hsep: ' '.repeat(6) }
-=======
-  const _sourceUrl = chalk.underline(urls.get(_alias.deploymentId))
-  const tbl = table(
-    [[_alias.uid, _sourceUrl, chalk.underline(_alias.alias), time]],
-    { align: ['l', 'r', 'l'], hsep: ' '.repeat(6) }
->>>>>>> 1cb7b3c8
   )
 
   const msg =
