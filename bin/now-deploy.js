--- conflicted
+++ resolved
@@ -309,7 +309,6 @@
     const deployTarget = `${chalk.bold((currentTeam && currentTeam.slug) || (user && (user.username || user.email)) || token)}`
     if (gitRepo.main) {
       const gitRef = gitRepo.ref ? ` at "${chalk.bold(gitRepo.ref)}" ` : ''
-<<<<<<< HEAD
       console.log(
         `> Deploying ${gitRepo.type} repository "${chalk.bold(gitRepo.main)}" ${gitRef} under ${deployTarget}`
       )
@@ -317,11 +316,6 @@
       console.log(
         `> Deploying ${chalk.bold(toHumanPath(path))} under ${deployTarget}`
       )
-=======
-      console.log(`> Deploying ${gitRepo.type} repository "${chalk.bold(gitRepo.main)}" ${gitRef} under ${chalk.bold((currentTeam && currentTeam.slug) || user.username || user.email)}`)
-    } else {
-      console.log(`> Deploying ${chalk.bold(toHumanPath(path))} under ${chalk.bold((currentTeam && currentTeam.slug) || user.username || user.email)}`)
->>>>>>> 9e22ad34
     }
   }
 
