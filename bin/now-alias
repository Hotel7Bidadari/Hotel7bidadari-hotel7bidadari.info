#!/usr/bin/env node

// Packages
import chalk from 'chalk';
import minimist from 'minimist';
import table from 'text-table';
import ms from 'ms';

// Ours
import strlen from '../lib/strlen';
import NowAlias from '../lib/alias';
import login from '../lib/login';
import * as cfg from '../lib/cfg';
import { error } from '../lib/error';
import toHost from '../lib/to-host';
import readMetaData from '../lib/read-metadata';

const argv = minimist(process.argv.slice(2), {
  string: ['config', 'token'],
  boolean: ['help', 'debug'],
  alias: {
    help: 'h',
    config: 'c',
    debug: 'd',
    token: 't'
  }
});
const subcommand = argv._[0];

// options
const help = () => {
  console.log(`
  ${chalk.bold('𝚫 now alias')} <ls | set | rm> <deployment> <alias>

  ${chalk.dim('Options:')}

    -h, --help              Output usage information
    -c ${chalk.bold.underline('FILE')}, --config=${chalk.bold.underline('FILE')}  Config file
    -d, --debug             Debug mode [off]
    -t ${chalk.bold.underline('TOKEN')}, --token=${chalk.bold.underline('TOKEN')} Login token

  ${chalk.dim('Examples:')}

  ${chalk.gray('–')} Lists all your aliases:

      ${chalk.cyan('$ now alias ls')}

  ${chalk.gray('–')} Adds a new alias to ${chalk.underline('my-api.now.sh')}:

      ${chalk.cyan(`$ now alias set ${chalk.underline('api-ownv3nc9f8.now.sh')} ${chalk.underline('my-api.now.sh')}`)}

      The ${chalk.dim('`.now.sh`')} suffix can be ommited:

      ${chalk.cyan('$ now alias set api-ownv3nc9f8 my-api')}

      The deployment id can be used as the source:

      ${chalk.cyan('$ now alias set deploymentId my-alias')}

      Custom domains work as alias targets:

      ${chalk.cyan(`$ now alias set ${chalk.underline('api-ownv3nc9f8.now.sh')} ${chalk.underline('my-api.com')}`)}

      ${chalk.dim('–')} The subcommand ${chalk.dim('`set`')} is the default and can be skipped.
      ${chalk.dim('–')} ${chalk.dim('`http(s)://`')} in the URLs is unneeded / ignored.

  ${chalk.gray('–')} Removing an alias:

      ${chalk.cyan('$ now alias rm aliasId')}

      To get the list of alias ids, use ${chalk.dim('`now alias ls`')}.

  ${chalk.dim('Alias:')} ln
`);
};

// options
const debug = argv.debug;
const apiUrl = argv.url || 'https://api.zeit.co';
if (argv.config) cfg.setConfigFile(argv.config);

const exit = (code) => {
  // we give stdout some time to flush out
  // because there's a node bug where
  // stdout writes are asynchronous
  // https://github.com/nodejs/node/issues/6456
  setTimeout(() => process.exit(code || 0), 100);
};

if (argv.help) {
  help();
  exit(0);
} else {
  const config = cfg.read();

  Promise.resolve(argv.token || config.token || login(apiUrl))
  .then(async (token) => {
    try {
      await run(token);
    } catch (err) {
      if (err.userError) {
        error(err.message);
      } else {
        error(`Unknown error: ${err.stack}`);
      }
      exit(1);
    }
  })
  .catch((e) => {
    error(`Authentication error – ${e.message}`);
    exit(1);
  });
}

async function run (token) {
  const alias = new NowAlias(apiUrl, token, { debug });
  const args = argv._.slice(1);

  switch (subcommand) {
    case 'list':
    case 'ls':
      if (0 !== args.length) {
        error(`Invalid number of arguments. Usage: ${chalk.cyan('`now alias ls`')}`);
        return exit(1);
      }

      const start_ = new Date();
      const list = await alias.list();
      const urls = new Map(list.map(l => [l.uid, l.url]));
      const aliases = await alias.ls();
      aliases.sort((a, b) => new Date(b.created) - new Date(a.created));
      const current = new Date();

      const header = [['', 'id', 'source', 'url', 'created'].map(s => chalk.dim(s))];
      const text = 0 === list.length ? null : table(header.concat(aliases.map((_alias) => {
        const _url = chalk.underline(`https://${_alias.alias}`);
        const target = _alias.deploymentId;
        const _sourceUrl = urls.get(target)
          ? chalk.underline(`https://${urls.get(target)}`)
          : chalk.gray('<null>');

        const time = chalk.gray(ms(current - new Date(_alias.created)) + ' ago');
        return [
          '',
          // we default to `''` because some early aliases didn't
          // have an uid associated
          null == _alias.uid ? '' : _alias.uid,
          _sourceUrl,
          _url,
          time
        ];
      })), { align: ['l', 'r', 'l', 'l'], hsep: ' '.repeat(2), stringLength: strlen });

      const elapsed_ = ms(new Date() - start_);
      console.log(`> ${aliases.length} alias${aliases.length !== 1 ? 'es' : ''} found ${chalk.gray(`[${elapsed_}]`)}`);
      if (text) console.log('\n' + text + '\n');
      break;

    case 'remove':
    case 'rm':
      const _target = String(args[0]);
      if (!_target) {
        const err = new Error('No alias id specified');
        err.userError = true;
        throw err;
      }

      if (1 !== args.length) {
        error(`Invalid number of arguments. Usage: ${chalk.cyan('`now alias rm <id>`')}`);
        return exit(1);
      }

      const _aliases = await alias.ls();
      const _alias = findAlias(_target, _aliases);

      if (!_alias) {
        const err = new Error(`Alias not found by "${_target}". Run ${chalk.dim('`now alias ls`')} to see your aliases.`);
        err.userError = true;
        throw err;
      }

      try {
        const confirmation = (await readConfirmation(alias, _alias, _aliases)).toLowerCase();
        if ('y' !== confirmation && 'yes' !== confirmation) {
          console.log('\n> Aborted');
          process.exit(0);
        }

        const start = new Date();
        await alias.rm(_alias);
        const elapsed = ms(new Date() - start);
        console.log(`${chalk.cyan('> Success!')} Alias ${chalk.bold(_alias.uid)} removed [${elapsed}]`);
      } catch (err) {
        error(err);
        exit(1);
      }

      break;

    case 'add':
    case 'set':
      if (2 !== args.length) {
        error(`Invalid number of arguments. Usage: ${chalk.cyan('`now alias set <id> <domain>`')}`);
        return exit(1);
      }
      await alias.set(String(args[0]), String(args[1]));
      break;

    default:
      if (0 === argv._.length) {
        await realias(alias);
      } else {
        if (2 === argv._.length) {
          await alias.set(String(argv._[0]), String(argv._[1]));
        } else if (argv._.length >= 3) {
          error('Invalid number of arguments');
          help();
          exit(1);
        } else {
          error('Please specify a valid subcommand: ls | set | rm');
          help();
          exit(1);
        }
      }
  }

  alias.close();
}

function indent (text, n) {
  return text.split('\n').map((l) => ' '.repeat(n) + l).join('\n');
}

async function readConfirmation (alias, _alias, list) {
  const deploymentsList = await alias.list();
  const urls = new Map(deploymentsList.map(l => [l.uid, l.url]));

  return new Promise((resolve, reject) => {
    const time = chalk.gray(ms(new Date() - new Date(_alias.created)) + ' ago');
    const _sourceUrl = chalk.underline(`https://${urls.get(_alias.deploymentId)}`);
    const tbl = table(
      [[_alias.uid, _sourceUrl, chalk.underline(`https://${_alias.alias}`), time]],
      { align: ['l', 'r', 'l'], hsep: ' '.repeat(6) }
    );

    process.stdout.write('> The following alias will be removed permanently\n');
    process.stdout.write('  ' + tbl + '\n');
    process.stdout.write(`  ${chalk.bold.red('> Are you sure?')} ${chalk.gray('[yN] ')}`);

    process.stdin.on('data', (d) => {
      process.stdin.pause();
      resolve(d.toString().trim());
    }).resume();
  });
}

function findAlias (alias, list) {
  let key, val;
  if (/\./.test(alias)) {
    val = toHost(alias);
    key = 'alias';
  } else {
    val = alias;
    key = 'uid';
  }

  const _alias = list.find((d) => {
    if (d[key] === val) {
      if (debug) console.log(`> [debug] matched alias ${d.uid} by ${key} ${val}`);
      return true;
    }

    // match prefix
    if (`${val}.now.sh` === d.alias) {
      if (debug) console.log(`> [debug] matched alias ${d.uid} by url ${d.host}`);
      return true;
    }

    return false;
  });

  return _alias;
<<<<<<< HEAD
}

async function realias (alias) {
  const path = process.cwd();
  const { pkg, name, description } = await readMetaData(path, {
    deploymentType: 'npm', // FIXME: hard coding settings…
    quiet: true, // `quiet`
  });

  const pkgConfig = pkg ? pkg.config || {} : {};
  const target = pkgConfig.alias;

  if (!target) {
    help();
    return exit(0);
  }

  // now try to find the last deployment
  const source = await alias.last(name);

  await alias.set(source.url, target);
=======
>>>>>>> f0b0e23c
}<|MERGE_RESOLUTION|>--- conflicted
+++ resolved
@@ -280,7 +280,6 @@
   });
 
   return _alias;
-<<<<<<< HEAD
 }
 
 async function realias (alias) {
@@ -302,6 +301,4 @@
   const source = await alias.last(name);
 
   await alias.set(source.url, target);
-=======
->>>>>>> f0b0e23c
 }