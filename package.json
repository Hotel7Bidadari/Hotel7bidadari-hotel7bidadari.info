--- conflicted
+++ resolved
@@ -116,12 +116,8 @@
     ]
   },
   "devDependencies": {
-<<<<<<< HEAD
     "@now/build-utils": "0.4.31",
-    "@sentry/node": "4.3.0",
-=======
     "@sentry/node": "4.5.3",
->>>>>>> e1a80c30
     "@types/ansi-escapes": "3.0.0",
     "@types/ansi-regex": "4.0.0",
     "@types/async-retry": "1.2.1",
@@ -217,12 +213,7 @@
     "title": "3.4.1",
     "tmp-promise": "1.0.3",
     "ts-node": "7.0.1",
-<<<<<<< HEAD
-    "typescript": "3.2.2",
-=======
     "typescript": "3.2.4",
-    "typescript-eslint-parser": "22.0.0",
->>>>>>> e1a80c30
     "update-check": "1.5.3",
     "utility-types": "2.1.0",
     "which-promise": "1.0.0",
