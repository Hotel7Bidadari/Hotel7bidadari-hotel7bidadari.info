{
  "name": "now",
  "version": "13.0.4-canary.2",
  "preferGlobal": true,
  "license": "Apache-2.0",
  "description": "The command-line interface for Now",
  "repository": "zeit/now-cli",
  "scripts": {
    "test": "yarn test-lint",
    "test-unit": "nyc --reporter=html --reporter=text --all ava test/unit.js --fail-fast",
    "test-integration": "ava test/integration.js --serial --fail-fast",
    "test-lint": "eslint .",
    "prepublishOnly": "yarn build-download && cp /dev/null download/dist/now",
    "coverage": "nyc report --reporter=text-lcov > coverage.lcov && codecov",
    "postinstall": "node download/install.js",
    "gzip": "ls packed/now* | xargs gzip",
    "bundle": "pkg bin/now.js -c package.json -o packed/now --options no-warnings",
    "pack": "rm -rf packed && yarn build && yarn bundle",
    "build-download": "ncc build ./download/src --out ./download/dist",
<<<<<<< HEAD
    "link": "yarn run build && cd link && npm link",
    "build": "ncc build -m -s ./src",
    "dev-build": "ncc build  ./src",
=======
    "link": "yarn run build-dev && cd link && npm link",
    "build": "ncc build -m -s ./src",
    "build-dev": "ncc build ./src",
>>>>>>> 8bde0bc2
    "format-modified": "prettier --parser typescript --write --single-quote `git diff --name-only | grep -e \".*\\.ts$\" -e \".*\\.js$\" | xargs echo`"
  },
  "nyc": {
    "include": [
      "src/**"
    ]
  },
  "git": {
    "pre-commit": [
      "test-lint",
      "format-modified"
    ]
  },
  "bin": {
    "now": "download/dist/now"
  },
  "files": [
    "download/dist",
    "download/install.js"
  ],
  "pkg": {
    "scripts": [
      "dist/*.js"
    ],
    "targets": [
      "node10-alpine-x64",
      "node10-linux-x64",
      "node10-macos-x64",
      "node10-win-x64"
    ]
  },
  "eslintConfig": {
    "extends": [
      "airbnb",
      "prettier"
    ],
    "parser": "typescript-eslint-parser",
    "plugins": [
      "typescript"
    ],
    "settings": {
      "import/resolver": {
        "typescript": {}
      }
    },
    "rules": {
      "camelcase": 0,
      "class-methods-use-this": 0,
      "consistent-return": 0,
      "func-names": 0,
      "global-require": 0,
      "guard-for-in": 0,
      "import/no-duplicates": 0,
      "import/no-dynamic-require": 0,
      "import/no-extraneous-dependencies": 0,
      "import/prefer-default-export": 0,
      "lines-between-class-members": 0,
      "no-await-in-loop": 0,
      "no-bitwise": 0,
      "no-console": 0,
      "no-continue": 0,
      "no-control-regex": 0,
      "no-empty": 0,
      "no-loop-func": 0,
      "no-nested-ternary": 0,
      "no-param-reassign": 0,
      "no-plusplus": 0,
      "no-restricted-globals": 0,
      "no-restricted-syntax": 0,
      "no-shadow": 0,
      "no-underscore-dangle": 0,
      "no-use-before-define": 0,
      "prefer-const": 0,
      "prefer-destructuring": 0,
      "typescript/no-unused-vars": "error"
    }
  },
  "eslintIgnore": [
    "@types",
    "download",
    "dist",
    "test/fixtures",
    "bin",
    "link"
  ],
  "ava": {
    "compileEnhancements": false,
    "extensions": [
      "ts"
    ],
    "require": [
      "ts-node/register/transpile-only",
      "esm"
    ]
  },
  "devDependencies": {
    "@sentry/node": "4.3.0",
    "@types/ansi-escapes": "3.0.0",
    "@types/async-retry": "1.2.1",
    "@types/debug": "0.0.31",
    "@types/ms": "0.7.30",
    "@types/node-fetch": "2.1.4",
    "@types/ora": "1.3.4",
    "@types/pluralize": "0.0.29",
    "@types/tar-fs": "1.16.1",
    "@types/text-table": "0.2.0",
    "@zeit/dockerignore": "0.0.3",
    "@zeit/git-hooks": "0.1.4",
    "@zeit/ncc": "0.8.1",
    "@zeit/source-map-support": "0.6.2",
    "alpha-sort": "2.0.1",
    "ansi-escapes": "3.0.0",
    "ansi-regex": "3.0.0",
    "arg": "2.0.0",
    "arr-flatten": "1.1.0",
    "async-retry": "1.1.3",
    "async-sema": "2.1.4",
    "ava": "0.25.0",
    "bytes": "3.0.0",
    "chalk": "2.3.1",
    "clipboardy": "1.1.4",
    "codecov": "3.1.0",
    "credit-card": "3.0.1",
    "date-fns": "1.29.0",
    "death": "1.1.0",
    "debug": "3.1.0",
    "deployment-type": "1.0.1",
    "docker-file-parser": "1.0.2",
    "dotenv": "4.0.0",
    "download": "6.2.5",
    "email-prompt": "0.3.2",
    "email-validator": "1.1.1",
    "epipebomb": "1.0.0",
    "eslint": "5.3.0",
    "eslint-config-airbnb": "17.1.0",
    "eslint-config-prettier": "3.3.0",
    "eslint-import-resolver-typescript": "1.1.1",
    "eslint-plugin-import": "2.14.0",
    "eslint-plugin-jsx-a11y": "6.1.1",
    "eslint-plugin-react": "7.11.0",
    "eslint-plugin-typescript": "0.14.0",
    "esm": "3.0.84",
    "execa": "0.9.0",
    "fetch-h2": "1.0.2",
    "glob": "7.1.2",
    "ignore": "3.3.5",
    "ini": "1.3.4",
    "inquirer": "3.3.0",
    "is-url": "1.2.2",
    "jaro-winkler": "0.2.8",
    "jsonlines": "0.1.1",
    "load-json-file": "3.0.0",
    "micro": "9.1.2",
    "mkdirp-promise": "5.0.1",
    "mri": "1.1.0",
    "ms": "2.0.0",
    "node-fetch": "1.7.3",
    "nyc": "13.1.0",
    "ora": "1.3.0",
    "pkg": "4.3.6",
    "pluralize": "7.0.0",
    "prettier": "1.7.2",
    "printf": "0.2.5",
    "progress": "2.0.0",
    "psl": "1.1.29",
    "qr-image": "3.2.0",
    "read-pkg": "2.0.0",
    "semver": "5.5.0",
    "sinon": "4.4.2",
    "strip-ansi": "4.0.0",
    "stripe": "5.1.0",
    "tar-fs": "1.16.3",
    "test-listen": "1.1.0",
    "text-table": "0.2.0",
    "through2": "2.0.3",
    "title": "3.4.0",
    "tmp-promise": "1.0.3",
    "ts-node": "7.0.1",
    "typescript": "3.2.2",
    "typescript-eslint-parser": "21.0.2",
    "update-check": "1.5.3",
    "utility-types": "2.1.0",
    "which-promise": "1.0.0",
    "write-json-file": "2.2.0"
  }
}<|MERGE_RESOLUTION|>--- conflicted
+++ resolved
@@ -17,15 +17,9 @@
     "bundle": "pkg bin/now.js -c package.json -o packed/now --options no-warnings",
     "pack": "rm -rf packed && yarn build && yarn bundle",
     "build-download": "ncc build ./download/src --out ./download/dist",
-<<<<<<< HEAD
-    "link": "yarn run build && cd link && npm link",
-    "build": "ncc build -m -s ./src",
-    "dev-build": "ncc build  ./src",
-=======
     "link": "yarn run build-dev && cd link && npm link",
     "build": "ncc build -m -s ./src",
     "build-dev": "ncc build ./src",
->>>>>>> 8bde0bc2
     "format-modified": "prettier --parser typescript --write --single-quote `git diff --name-only | grep -e \".*\\.ts$\" -e \".*\\.js$\" | xargs echo`"
   },
   "nyc": {
