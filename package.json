--- conflicted
+++ resolved
@@ -30,11 +30,7 @@
     "npm-package-arg": "6.1.0",
     "prettier": "2.6.2",
     "ts-eager": "2.0.2",
-<<<<<<< HEAD
-    "ts-jest": "28.0.0-next.2",
-=======
     "ts-jest": "28.0.5",
->>>>>>> 509c8518
     "turbo": "1.2.14"
   },
   "scripts": {
