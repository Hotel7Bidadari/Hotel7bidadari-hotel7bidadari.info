--- conflicted
+++ resolved
@@ -61,13 +61,10 @@
   "resolutions": {
     "signal-exit": "TooTallNate/signal-exit#update/sighub-to-sigint-on-windows"
   },
-<<<<<<< HEAD
   "prettier": {
     "singleQuote": true,
     "trailingComma": "es5"
   },
-=======
->>>>>>> 7e584be2
   "eslintConfig": {
     "root": true,
     "parser": "@typescript-eslint/parser",
