--- conflicted
+++ resolved
@@ -1,10 +1,6 @@
 {
   "name": "now",
-<<<<<<< HEAD
   "version": "9.0.1",
-=======
-  "version": "10.0.0-canary.3",
->>>>>>> 37d0584a
   "license": "Apache-2.0",
   "description": "The command-line interface for Now",
   "repository": "zeit/now-cli",
@@ -138,11 +134,7 @@
     "mkdirp-promise": "5.0.1",
     "mri": "1.1.0",
     "ms": "2.0.0",
-<<<<<<< HEAD
-    "node-fetch": "^1.7.3",
-=======
     "node-fetch": "1.7.3",
->>>>>>> 37d0584a
     "opn": "5.1.0",
     "ora": "1.3.0",
     "pipe-streams-to-promise": "0.2.0",
@@ -155,10 +147,7 @@
     "promisepipe": "2.1.1",
     "psl": "1.1.20",
     "read-pkg": "2.0.0",
-<<<<<<< HEAD
     "resumer": "0.0.0",
-=======
->>>>>>> 37d0584a
     "shebang-loader": "0.0.1",
     "single-line-log": "1.1.2",
     "socket.io-client": "1.7.4",
@@ -175,10 +164,5 @@
     "webpack-node-externals": "1.6.0",
     "which-promise": "1.0.0",
     "write-json-file": "2.2.0"
-<<<<<<< HEAD
-  },
-  "dependencies": {}
-=======
   }
->>>>>>> 37d0584a
 }