{
  "name": "now",
  "version": "4.0.1",
  "description": "The command line interface for Now",
  "repository": "zeit/now-cli",
  "license": "MIT",
  "files": [
    "bin",
    "lib"
  ],
  "scripts": {
    "precommit": "npm run lint",
    "lint": "xo",
    "test": "npm run lint && ava",
    "pack": "pkg . --out-dir packed"
  },
  "pkg": {
    "scripts": [
      "./bin/*",
      "./lib/**/*"
    ]
  },
  "bin": {
    "now": "./bin/now.js"
  },
  "ava": {
    "failFast": true,
    "files": [
      "test/*.js"
    ],
    "require": [
      "async-to-gen/register"
    ]
  },
  "xo": {
    "esnext": true,
    "space": true,
    "semicolon": false,
    "ignores": [
      "packed/**",
      "test/_fixtures/**"
    ],
    "rules": {
      "import/no-unassigned-import": 0,
      "import/no-dynamic-require": 0,
      "import/no-unresolved": 0,
      "max-depth": 0,
      "no-use-before-define": 0,
      "complexity": 0,
      "no-control-regex": 0
    }
  },
  "engines": {
    "node": ">=6.9.0"
  },
  "dependencies": {
    "ansi-escapes": "^1.4.0",
    "arr-flatten": "^1.0.1",
    "array-unique": "^0.3.2",
    "async-retry": "^0.2.1",
    "async-to-gen": "^1.3.2",
    "bytes": "^2.4.0",
    "chalk": "^1.1.3",
    "copy-paste": "^1.3.0",
    "cross-spawn": "^5.0.1",
    "docker-file-parser": "^0.1.0",
    "download": "^5.0.2",
    "email-prompt": "^0.2.0",
    "email-validator": "^1.0.7",
    "fs-promise": "^1.0.0",
    "glob": "^7.1.1",
    "ignore": "^3.2.0",
    "ini": "^1.3.4",
    "is-url": "^1.2.2",
    "minimist": "^1.2.0",
    "ms": "^0.7.2",
    "node-fetch": "^1.6.3",
    "node-version": "^1.0.0",
    "ora": "^1.0.0",
    "progress": "^1.1.8",
    "psl": "^1.1.15",
    "resumer": "^0.0.0",
    "socket.io-client": "^1.7.2",
    "split-array": "^1.0.1",
    "text-table": "^0.2.0",
    "tmp-promise": "^1.0.3",
    "update-notifier": "^1.0.3"
  },
  "devDependencies": {
    "alpha-sort": "^2.0.0",
    "ava": "^0.17.0",
<<<<<<< HEAD
    "del": "^2.2.2",
    "estraverse-fb": "^1.3.1",
    "husky": "^0.13.1",
=======
>>>>>>> cb7fb548
    "pkg": "^3.0.0-beta.22",
    "xo": "^0.17.1"
  }
}<|MERGE_RESOLUTION|>--- conflicted
+++ resolved
@@ -89,12 +89,7 @@
   "devDependencies": {
     "alpha-sort": "^2.0.0",
     "ava": "^0.17.0",
-<<<<<<< HEAD
-    "del": "^2.2.2",
-    "estraverse-fb": "^1.3.1",
     "husky": "^0.13.1",
-=======
->>>>>>> cb7fb548
     "pkg": "^3.0.0-beta.22",
     "xo": "^0.17.1"
   }
