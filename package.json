--- conflicted
+++ resolved
@@ -95,11 +95,8 @@
     "husky": "0.13.3",
     "lint-staged": "3.4.0",
     "pkg": "3.0.0-beta.29",
-<<<<<<< HEAD
     "prettier": "0.22.0",
-=======
     "slackup": "1.2.0",
->>>>>>> 0915a19f
     "xo": "0.19.0"
   }
 }