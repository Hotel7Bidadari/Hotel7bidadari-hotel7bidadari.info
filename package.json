{
  "name": "vercel-monorepo",
  "version": "0.0.0",
  "private": true,
  "license": "Apache-2.0",
  "packageManager": "pnpm@7.31.0",
  "dependencies": {
    "lerna": "5.6.2"
  },
  "devDependencies": {
    "@types/node": "14.18.33",
    "@typescript-eslint/eslint-plugin": "5.21.0",
    "@typescript-eslint/parser": "5.21.0",
    "@vercel/build-utils": "*",
    "@vercel/ncc": "0.24.0",
    "async-retry": "1.2.3",
    "buffer-replace": "1.0.0",
    "create-svelte": "2.0.1",
    "dot": "1.1.3",
    "eslint": "8.14.0",
    "eslint-config-prettier": "8.5.0",
    "eslint-plugin-jest": "26.1.5",
    "execa": "3.2.0",
    "fs-extra": "11.1.0",
    "husky": "7.0.4",
    "jest": "29.5.0",
    "json5": "2.1.1",
    "lint-staged": "9.2.5",
    "node-fetch": "2.6.7",
    "npm-package-arg": "6.1.0",
    "prettier": "2.6.2",
    "source-map-support": "0.5.12",
    "ts-eager": "2.0.2",
<<<<<<< HEAD
    "ts-jest": "29.0.5",
=======
    "ts-jest": "29.1.0",
>>>>>>> 732ac207
    "turbo": "1.8.5"
  },
  "scripts": {
    "lerna": "lerna",
    "version": "pnpm install && git add pnpm-lock.yaml",
    "bootstrap": "lerna bootstrap",
    "publish-stable": "echo 'Run `pnpm changelog` for instructions'",
    "publish-canary": "git checkout main && git pull && lerna version prerelease --preid canary --message \"Publish Canary\" --exact",
    "publish-from-github": "./utils/publish.sh",
    "changelog": "node utils/changelog.js",
    "build": "node utils/gen.js && turbo --no-update-notifier run build",
    "vercel-build": "pnpm build && pnpm run pack && cd api && node -r ts-eager/register ./_lib/script/build.ts",
    "pre-commit": "lint-staged",
    "test": "jest --rootDir=\"test\" --testPathPattern=\"\\.test.js\"",
    "test-unit": "pnpm test && node utils/gen.js && turbo --no-update-notifier run test-unit",
    "test-cli": "node utils/gen.js && turbo --no-update-notifier run test-cli",
    "test-e2e": "node utils/gen.js && turbo --no-update-notifier run test-e2e",
    "test-dev": "node utils/gen.js && turbo --no-update-notifier run test-dev",
    "lint": "eslint . --cache --ext .ts,.js",
    "prettier-check": "prettier --check .",
    "prepare": "husky install",
    "pack": "cd utils && node -r ts-eager/register ./pack.ts"
  },
  "lint-staged": {
    "./{*,{api,packages,test,utils}/**/*}.{js,ts}": [
      "prettier --write",
      "eslint",
      "git add"
    ],
    "*.{json,md}": [
      "prettier --write",
      "git add"
    ]
  },
  "prettier": {
    "trailingComma": "es5",
    "singleQuote": true,
    "arrowParens": "avoid"
  },
  "eslintConfig": {
    "root": true,
    "parser": "@typescript-eslint/parser",
    "parserOptions": {
      "ecmaVersion": 2018,
      "sourceType": "module",
      "modules": true
    },
    "plugins": [
      "jest"
    ],
    "extends": [
      "eslint:recommended",
      "plugin:@typescript-eslint/eslint-recommended",
      "plugin:@typescript-eslint/recommended",
      "prettier"
    ],
    "env": {
      "node": true,
      "jest": true,
      "es6": true
    },
    "rules": {
      "no-restricted-syntax": [
        "warn",
        "WithStatement",
        {
          "message": "substr() is deprecated, use slice() or substring() instead",
          "selector": "MemberExpression > Identifier[name='substr']"
        }
      ],
      "no-dupe-keys": 2,
      "require-atomic-updates": 0,
      "@typescript-eslint/ban-ts-comment": 0,
      "@typescript-eslint/camelcase": 0,
      "@typescript-eslint/explicit-module-boundary-types": 0,
      "@typescript-eslint/no-empty-function": 0,
      "@typescript-eslint/no-explicit-any": 0,
      "@typescript-eslint/no-non-null-assertion": 0,
      "@typescript-eslint/no-unused-vars": 2,
      "@typescript-eslint/no-use-before-define": 0,
      "@typescript-eslint/no-var-requires": 0,
      "jest/no-disabled-tests": 2,
      "jest/no-focused-tests": 2
    },
    "overrides": [
      {
        "files": [
          "packages/cli/**/*"
        ],
        "rules": {
          "lines-between-class-members": 0,
          "no-async-promise-executor": 0,
          "no-control-regex": 0,
          "no-empty": 0,
          "prefer-const": 0,
          "prefer-destructuring": 0,
          "@typescript-eslint/ban-types": 0,
          "@typescript-eslint/consistent-type-assertions": 0,
          "@typescript-eslint/member-delimiter-style": 0,
          "@typescript-eslint/no-empty-function": 0,
          "@typescript-eslint/no-explicit-any": 0,
          "@typescript-eslint/no-inferrable-types": 0
        }
      },
      {
        "files": [
          "packages/client/**/*"
        ],
        "rules": {
          "prefer-const": 0,
          "require-atomic-updates": 0,
          "@typescript-eslint/ban-ts-ignore": 0,
          "@typescript-eslint/no-explicit-any": 0
        }
      }
    ]
  }
}<|MERGE_RESOLUTION|>--- conflicted
+++ resolved
@@ -31,11 +31,7 @@
     "prettier": "2.6.2",
     "source-map-support": "0.5.12",
     "ts-eager": "2.0.2",
-<<<<<<< HEAD
-    "ts-jest": "29.0.5",
-=======
     "ts-jest": "29.1.0",
->>>>>>> 732ac207
     "turbo": "1.8.5"
   },
   "scripts": {
