{
  "name": "now",
  "version": "13.1.2-canary.2",
  "preferGlobal": true,
  "license": "Apache-2.0",
  "description": "The command-line interface for Now",
  "repository": "zeit/now-cli",
  "scripts": {
    "test": "yarn test-lint",
    "test-unit": "nyc --reporter=html --reporter=text --all ava test/unit.js --fail-fast",
    "test-integration": "ava test/integration.js --serial --fail-fast",
    "test-lint": "eslint .",
    "prepublishOnly": "yarn build-download && cp download/default.js download/dist/now",
    "coverage": "nyc report --reporter=text-lcov > coverage.lcov && codecov",
    "postinstall": "node download/install.js",
    "gzip": "ls packed/now* | xargs gzip",
    "bundle": "pkg bin/now.js -c package.json -o packed/now --options no-warnings",
    "pack": "rm -rf packed && yarn build && yarn bundle",
    "build-download": "ncc build ./download/src --out ./download/dist",
    "link": "yarn run build-dev && cd link && npm link",
    "build": "ncc build -m -s ./src",
    "build-dev": "ncc build ./src",
    "format-modified": "prettier --parser typescript --write --single-quote `git diff --name-only | grep -e \".*\\.ts$\" -e \".*\\.js$\" | xargs echo`"
  },
  "nyc": {
    "include": [
      "src/**"
    ]
  },
  "git": {
    "pre-commit": [
      "test-lint",
      "format-modified"
    ]
  },
  "bin": {
    "now": "download/dist/now"
  },
  "files": [
    "download/dist",
    "download/install.js"
  ],
  "pkg": {
    "scripts": [
      "dist/*.js"
    ],
    "targets": [
      "node10-alpine-x64",
      "node10-linux-x64",
      "node10-macos-x64",
      "node10-win-x64"
    ]
  },
  "eslintConfig": {
    "extends": [
      "airbnb",
      "prettier"
    ],
    "parser": "typescript-eslint-parser",
    "plugins": [
      "typescript"
    ],
    "settings": {
      "import/resolver": {
        "typescript": {}
      }
    },
    "rules": {
      "camelcase": 0,
      "class-methods-use-this": 0,
      "consistent-return": 0,
      "func-names": 0,
      "global-require": 0,
      "guard-for-in": 0,
      "import/no-duplicates": 0,
      "import/no-dynamic-require": 0,
      "import/no-extraneous-dependencies": 0,
      "import/prefer-default-export": 0,
      "lines-between-class-members": 0,
      "no-await-in-loop": 0,
      "no-bitwise": 0,
      "no-console": 0,
      "no-continue": 0,
      "no-control-regex": 0,
      "no-empty": 0,
      "no-loop-func": 0,
      "no-nested-ternary": 0,
      "no-param-reassign": 0,
      "no-plusplus": 0,
      "no-restricted-globals": 0,
      "no-restricted-syntax": 0,
      "no-shadow": 0,
      "no-underscore-dangle": 0,
      "no-use-before-define": 0,
      "prefer-const": 0,
      "prefer-destructuring": 0,
      "typescript/no-unused-vars": "error"
    }
  },
  "eslintIgnore": [
    "@types",
    "download",
    "dist",
    "test/fixtures",
    "bin",
    "link"
  ],
  "ava": {
    "compileEnhancements": false,
    "extensions": [
      "ts"
    ],
    "require": [
      "ts-node/register/transpile-only",
      "esm"
    ]
  },
  "devDependencies": {
    "@sentry/node": "4.3.0",
    "@types/ansi-escapes": "3.0.0",
    "@types/ansi-regex": "^3.0.0",
    "@types/async-retry": "1.2.1",
    "@types/debug": "0.0.31",
    "@types/ms": "0.7.30",
    "@types/node-fetch": "2.1.4",
    "@types/ora": "1.3.4",
    "@types/pluralize": "0.0.29",
<<<<<<< HEAD
    "@types/strip-ansi": "3.0.0",
=======
    "@types/tar-fs": "1.16.1",
>>>>>>> b24182df
    "@types/text-table": "0.2.0",
    "@zeit/dockerignore": "0.0.3",
    "@zeit/git-hooks": "0.1.4",
    "@zeit/ncc": "0.8.1",
    "@zeit/source-map-support": "0.6.2",
    "alpha-sort": "2.0.1",
    "ansi-escapes": "3.0.0",
    "ansi-regex": "3.0.0",
    "arg": "2.0.0",
    "arr-flatten": "1.1.0",
    "async-retry": "1.1.3",
    "async-sema": "2.1.4",
    "ava": "0.25.0",
    "bytes": "3.0.0",
    "chalk": "2.3.1",
    "clipboardy": "1.1.4",
    "codecov": "3.1.0",
    "credit-card": "3.0.1",
    "date-fns": "1.29.0",
    "death": "1.1.0",
    "debug": "3.1.0",
    "deployment-type": "1.0.1",
    "docker-file-parser": "1.0.2",
    "dotenv": "4.0.0",
    "download": "6.2.5",
    "email-prompt": "0.3.2",
    "email-validator": "1.1.1",
    "epipebomb": "1.0.0",
    "eslint": "5.3.0",
    "eslint-config-airbnb": "17.1.0",
    "eslint-config-prettier": "3.3.0",
    "eslint-import-resolver-typescript": "1.1.1",
    "eslint-plugin-import": "2.14.0",
    "eslint-plugin-jsx-a11y": "6.1.1",
    "eslint-plugin-react": "7.11.0",
    "eslint-plugin-typescript": "0.14.0",
    "esm": "3.0.84",
    "execa": "0.9.0",
    "fetch-h2": "1.0.2",
    "glob": "7.1.2",
    "ignore": "3.3.5",
    "ini": "1.3.4",
    "inquirer": "3.3.0",
    "is-url": "1.2.2",
    "jaro-winkler": "0.2.8",
    "jsonlines": "0.1.1",
    "load-json-file": "3.0.0",
    "micro": "9.1.2",
    "mkdirp-promise": "5.0.1",
    "mri": "1.1.0",
    "ms": "2.0.0",
    "node-fetch": "1.7.3",
    "nyc": "13.1.0",
    "ora": "1.3.0",
    "pkg": "4.3.6",
    "pluralize": "7.0.0",
    "prettier": "1.7.2",
    "printf": "0.2.5",
    "progress": "2.0.0",
    "psl": "1.1.29",
    "qr-image": "3.2.0",
    "read-pkg": "2.0.0",
    "semver": "5.5.0",
    "sinon": "4.4.2",
    "strip-ansi": "4.0.0",
    "stripe": "5.1.0",
    "tar-fs": "1.16.3",
    "test-listen": "1.1.0",
    "text-table": "0.2.0",
    "through2": "2.0.3",
    "title": "3.4.0",
    "tmp-promise": "1.0.3",
    "ts-node": "7.0.1",
    "typescript": "3.2.2",
    "typescript-eslint-parser": "21.0.2",
    "update-check": "1.5.3",
    "utility-types": "2.1.0",
    "which-promise": "1.0.0",
    "write-json-file": "2.2.0"
  }
}<|MERGE_RESOLUTION|>--- conflicted
+++ resolved
@@ -125,11 +125,8 @@
     "@types/node-fetch": "2.1.4",
     "@types/ora": "1.3.4",
     "@types/pluralize": "0.0.29",
-<<<<<<< HEAD
     "@types/strip-ansi": "3.0.0",
-=======
     "@types/tar-fs": "1.16.1",
->>>>>>> b24182df
     "@types/text-table": "0.2.0",
     "@zeit/dockerignore": "0.0.3",
     "@zeit/git-hooks": "0.1.4",
