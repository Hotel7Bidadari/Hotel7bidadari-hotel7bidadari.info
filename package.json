--- conflicted
+++ resolved
@@ -46,17 +46,10 @@
     "vercel-build": "pnpm build && pnpm run pack && cd api && node -r ts-eager/register ./_lib/script/build.ts",
     "pre-commit": "lint-staged",
     "test": "jest --rootDir=\"test\" --testPathPattern=\"\\.test.js\"",
-<<<<<<< HEAD
-    "test-unit": "pnpm test && node utils/gen.js && NO_UPDATE_NOTIFIER=1 turbo run test-unit",
-    "test-integration-cli": "node utils/gen.js && NO_UPDATE_NOTIFIER=1 turbo run test-integration-cli",
-    "test-integration-once": "node utils/gen.js && NO_UPDATE_NOTIFIER=1 turbo run test-integration-once",
-    "test-integration-dev": "node utils/gen.js && NO_UPDATE_NOTIFIER=1 turbo run test-integration-dev",
-=======
-    "test-unit": "pnpm test && node utils/gen.js && turbo run test-unit",
-    "test-cli": "node utils/gen.js && turbo run test-cli",
-    "test-e2e": "node utils/gen.js && turbo run test-e2e",
-    "test-dev": "node utils/gen.js && turbo run test-dev",
->>>>>>> 347c2de3
+    "test-unit": "pnpm test && node utils/gen.js && turbo --no-update-notifier run test-unit",
+    "test-cli": "node utils/gen.js && turbo --no-update-notifier run test-cli",
+    "test-e2e": "node utils/gen.js && turbo --no-update-notifier run test-e2e",
+    "test-dev": "node utils/gen.js && turbo --no-update-notifier run test-dev",
     "lint": "eslint . --cache --ext .ts,.js",
     "prepare": "husky install",
     "pack": "cd utils && node -r ts-eager/register ./pack.ts"
