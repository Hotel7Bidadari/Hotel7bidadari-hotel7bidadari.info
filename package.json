--- conflicted
+++ resolved
@@ -1,10 +1,6 @@
 {
   "name": "now",
-<<<<<<< HEAD
-  "version": "8.3.9",
-=======
   "version": "9.0.0-canary.1",
->>>>>>> 4338c6a2
   "license": "Apache-2.0",
   "description": "The command line interface for Now",
   "repository": "zeit/now-cli",
@@ -128,12 +124,8 @@
     "ini": "1.3.4",
     "inquirer": "3.3.0",
     "is-url": "1.2.2",
-<<<<<<< HEAD
-    "lint-staged": "4.0.4",
     "load-json-file": "3.0.0",
-=======
     "lint-staged": "4.2.3",
->>>>>>> 4338c6a2
     "lodash.range": "3.2.0",
     "mkdirp-promise": "5.0.1",
     "mri": "1.1.0",
