--- conflicted
+++ resolved
@@ -7,14 +7,7 @@
   "scripts": {
     "build": "tsc -p tsconfig.json"
   },
-<<<<<<< HEAD
   "dependencies": {},
-=======
-  "dependencies": {
-    "@vercel/build-utils": "6.8.0",
-    "@vercel/routing-utils": "2.2.1"
-  },
->>>>>>> acc10e47
   "devDependencies": {
     "@vercel-internals/tsconfig": "1.0.0",
     "@vercel/style-guide": "4.0.2",
