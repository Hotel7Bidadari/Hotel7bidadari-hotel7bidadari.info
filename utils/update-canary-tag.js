const fs = require('fs');
const path = require('path');
const { execSync } = require('child_process');

const changedFiles = execSync('git diff HEAD~ --name-only')
  .toString()
  .split('\n')
  .map(file => file.trim());

const changedPackageVersions = new Map();

for (const file of changedFiles) {
<<<<<<< HEAD
  if (file.match(/packages\/.*+\/package.json/)) {
=======
  if (file.match(/packages\/.+\/package.json/)) {
>>>>>>> 24e6a58b
    const packageData = JSON.parse(
      fs.readFileSync(path.join(__dirname, '..', file), 'utf8')
    );
    changedPackageVersions.set(packageData.name, packageData.version);
  }
}

for (const [package, version] of changedPackageVersions) {

  if (version.includes('canary')) {
    console.log(
      `skipping ${package}@${version} as it is already a canary version`
    );
  } else {
    console.log(execSync(`npm dist-tag add ${package}@${version} canary`));
    console.log(`updated canary dist-tag for ${package}@${version}`);
  }
}<|MERGE_RESOLUTION|>--- conflicted
+++ resolved
@@ -10,11 +10,7 @@
 const changedPackageVersions = new Map();
 
 for (const file of changedFiles) {
-<<<<<<< HEAD
-  if (file.match(/packages\/.*+\/package.json/)) {
-=======
   if (file.match(/packages\/.+\/package.json/)) {
->>>>>>> 24e6a58b
     const packageData = JSON.parse(
       fs.readFileSync(path.join(__dirname, '..', file), 'utf8')
     );
@@ -23,7 +19,6 @@
 }
 
 for (const [package, version] of changedPackageVersions) {
-
   if (version.includes('canary')) {
     console.log(
       `skipping ${package}@${version} as it is already a canary version`
