// @ts-check
const child_process = require('child_process');
const path = require('path');

const runnersMap = new Map([
  [
    'vitest-unit',
    {
      min: 1,
      max: 1,
      testScript: 'vitest-unit-run',
      runners: ['ubuntu-latest', 'macos-latest', 'windows-latest'],
    },
  ],
  [
    'test-unit',
    {
      min: 1,
      max: 1,
<<<<<<< HEAD
      runners: ['ubuntu-latest', 'macos-14', 'windows-latest'],
=======
      testScript: 'test',
      runners: ['ubuntu-latest', 'macos-latest', 'windows-latest'],
>>>>>>> fd188a39
    },
  ],
  [
    'test-e2e',
    { min: 1, max: 7, testScript: 'test', runners: ['ubuntu-latest'] },
  ],
  [
    'test-next-local',
    {
      min: 1,
      max: 5,
      runners: ['ubuntu-latest'],
      testScript: 'test',
      nodeVersion: '18',
    },
  ],
  [
    'test-next-local-legacy',
    {
      min: 1,
      max: 5,
      runners: ['ubuntu-latest'],

      testScript: 'test',
      nodeVersion: '16',
    },
  ],
  [
    'test-dev',
    {
      min: 1,
      max: 7,
      testScript: 'test',
      runners: ['ubuntu-latest', 'macos-latest'],
    },
  ],
<<<<<<< HEAD
  ['test-dev', { min: 1, max: 7, runners: ['ubuntu-latest', 'macos-14'] }],
=======
>>>>>>> fd188a39
]);

const packageOptionsOverrides = {
  // 'some-package': { min: 1, max: 1 },
};

function getRunnerOptions(scriptName, packageName) {
  let runnerOptions = runnersMap.get(scriptName);
  if (packageOptionsOverrides[packageName]) {
    runnerOptions = Object.assign(
      {},
      runnerOptions,
      packageOptionsOverrides[packageName]
    );
  }
  if (!runnerOptions) {
    throw new Error(
      `Unable to find runner options for package "${packageName}" and script ${scriptName}`
    );
  }
  return runnerOptions;
}

async function getChunkedTests() {
  const scripts = [...runnersMap.keys()];
  const rootPath = path.resolve(__dirname, '..');

  const dryRunText = (
    await turbo([
      `run`,
      ...scripts,
      `--cache-dir=.turbo`,
      '--output-logs=full',
      '--log-order=stream',
      '--',
      '--', // need two of these due to pnpm arg parsing
      '--listTests',
    ])
  ).toString('utf8');

  /**
   * @typedef {string} TestPath
   * @type {{ [package: string]: { [script: string]: TestPath[] } }}
   */
  const testsToRun = {};

  dryRunText
    .split('\n')
    .flatMap(line => {
      const [packageAndScriptName, possiblyPath] = line.split(' ');
      const [packageName, scriptName] = packageAndScriptName.split(':');

      if (!packageName || !scriptName || !possiblyPath?.includes(rootPath)) {
        return [];
      }

      return { testPath: possiblyPath, scriptName, packageName };
    })
    .forEach(({ testPath, scriptName, packageName }) => {
      const [, packageDir, shortPackageName] = testPath
        .replace(rootPath, '')
        .split(path.sep);

      const packagePath =
        path.join(packageDir, shortPackageName) + ',' + packageName;
      testsToRun[packagePath] = testsToRun[packagePath] || {};
      testsToRun[packagePath][scriptName] =
        testsToRun[packagePath][scriptName] || [];
      testsToRun[packagePath][scriptName].push(testPath);
    });

  const chunkedTests = Object.entries(testsToRun).flatMap(
    ([packagePathAndName, scriptNames]) => {
      const [packagePath, packageName] = packagePathAndName.split(',');
      return Object.entries(scriptNames).flatMap(([scriptName, testPaths]) => {
        const runnerOptions = getRunnerOptions(scriptName, packageName);
        const { runners, min, max, testScript, nodeVersion } = runnerOptions;

        const sortedTestPaths = testPaths.sort((a, b) => a.localeCompare(b));
        return intoChunks(min, max, sortedTestPaths).flatMap(
          (chunk, chunkNumber, allChunks) => {
            return runners.map(runner => {
              return {
                runner,
                packagePath,
                packageName,
                scriptName,
                testScript,
                nodeVersion,
                testPaths: chunk.map(testFile =>
                  path.relative(
                    path.join(__dirname, '../', packagePath),
                    testFile
                  )
                ),
                chunkNumber: chunkNumber + 1,
                allChunksLength: allChunks.length,
              };
            });
          }
        );
      });
    }
  );

  return chunkedTests;
}

/**
 * Run turbo cli
 * @param {string[]} args
 */
async function turbo(args) {
  const chunks = [];
  try {
    await new Promise((resolve, reject) => {
      const root = path.resolve(__dirname, '..');
      const turbo = path.join(root, 'node_modules', '.bin', 'turbo');
      const spawned = child_process.spawn(turbo, args, {
        cwd: root,
        env: process.env,
      });
      spawned.stdout.on('data', data => {
        chunks.push(data);
        process.stderr.write(data);
      });
      spawned.stderr.on('data', data => {
        process.stderr.write(data);
      });
      spawned.on('close', code => {
        if (code !== 0) {
          reject(new Error(`Turbo exited with code ${code}`));
        } else {
          resolve(code);
        }
      });
    });
    return Buffer.concat(chunks);
  } catch (e) {
    console.error(e.message);
    process.exit(1);
  }
}

/**
 * @template T
 * @param {number} minChunks minimum number of chunks
 * @param {number} maxChunks maximum number of chunks
 * @param {T[]} arr
 * @returns {T[][]}
 */
function intoChunks(minChunks, maxChunks, arr) {
  const chunkSize = Math.max(minChunks, Math.ceil(arr.length / maxChunks));
  const chunks = [];
  for (let i = 0; i < maxChunks; i++) {
    chunks.push(arr.slice(i * chunkSize, (i + 1) * chunkSize));
  }
  return chunks.filter(x => x.length > 0);
}

async function main() {
  try {
    const chunks = await getChunkedTests();
    // TODO: pack and build the runtimes for each package and cache it so we only deploy it once
    console.log(JSON.stringify(chunks));
  } catch (e) {
    console.error(e);
    process.exitCode = 1;
  }
}

// @ts-ignore
if (module === require.main || !module.parent) {
  main();
}

module.exports = {
  intoChunks,
};<|MERGE_RESOLUTION|>--- conflicted
+++ resolved
@@ -9,7 +9,7 @@
       min: 1,
       max: 1,
       testScript: 'vitest-unit-run',
-      runners: ['ubuntu-latest', 'macos-latest', 'windows-latest'],
+      runners: ['ubuntu-latest', 'macos-14', 'windows-latest'],
     },
   ],
   [
@@ -17,12 +17,8 @@
     {
       min: 1,
       max: 1,
-<<<<<<< HEAD
+      testScript: 'test',
       runners: ['ubuntu-latest', 'macos-14', 'windows-latest'],
-=======
-      testScript: 'test',
-      runners: ['ubuntu-latest', 'macos-latest', 'windows-latest'],
->>>>>>> fd188a39
     },
   ],
   [
@@ -56,13 +52,9 @@
       min: 1,
       max: 7,
       testScript: 'test',
-      runners: ['ubuntu-latest', 'macos-latest'],
-    },
-  ],
-<<<<<<< HEAD
-  ['test-dev', { min: 1, max: 7, runners: ['ubuntu-latest', 'macos-14'] }],
-=======
->>>>>>> fd188a39
+      runners: ['ubuntu-latest', 'macos-14'],
+    },
+  ],
 ]);
 
 const packageOptionsOverrides = {
