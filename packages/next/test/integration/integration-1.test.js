--- conflicted
+++ resolved
@@ -65,15 +65,6 @@
       }
     }
 
-<<<<<<< HEAD
-    expect(lambdas.size).toBe(2);
-    // RSC, root-level page.js
-    expect(buildResult.output['index']).toBeDefined();
-    expect(buildResult.output['index'].type).toBe('Prerender');
-    expect(buildResult.output['index'].lambda.memory).toBe(512);
-    expect(buildResult.output['index'].lambda.maxDuration).toBe(5);
-
-=======
     expect(
       buildResult.routes.some(
         route =>
@@ -81,8 +72,14 @@
       )
     ).toBeFalsy();
 
-    expect(lambdas.size).toBe(3);
->>>>>>> 67e556bc
+    expect(lambdas.size).toBe(2);
+    
+    // RSC, root-level page.js
+    expect(buildResult.output['index']).toBeDefined();
+    expect(buildResult.output['index'].type).toBe('Prerender');
+    expect(buildResult.output['index'].lambda.memory).toBe(512);
+    expect(buildResult.output['index'].lambda.maxDuration).toBe(5);
+
     expect(buildResult.output['dashboard']).toBeDefined();
     expect(buildResult.output['dashboard/another']).toBeDefined();
     expect(buildResult.output['dashboard/changelog']).toBeDefined();
