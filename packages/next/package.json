--- conflicted
+++ resolved
@@ -45,11 +45,7 @@
     "@types/semver": "6.0.0",
     "@types/text-table": "0.2.1",
     "@types/webpack-sources": "3.2.0",
-<<<<<<< HEAD
-    "@vercel/build-utils": "workspace:5.7.4",
-=======
-    "@vercel/build-utils": "5.7.5",
->>>>>>> 4c3bc053
+    "@vercel/build-utils": "workspace:5.7.5",
     "@vercel/nft": "0.22.5",
     "@vercel/routing-utils": "workspace:2.1.3",
     "async-sema": "3.0.1",
