--- conflicted
+++ resolved
@@ -9,12 +9,6 @@
 
 export const DEFAULT_MAX_UNCOMPRESSED_LAMBDA_SIZE = 250 * MIB;
 
-<<<<<<< HEAD
 // we need to leave wiggle room as other files are added
 // post build so we don't want to completely pack the function
-export const LAMBDA_RESERVED_UNCOMPRESSED_SIZE = 25 * MIB;
-
-export const LAMBDA_RESERVED_COMPRESSED_SIZE = 5 * MIB;
-=======
-export const LAMBDA_RESERVED_UNCOMPRESSED_SIZE = 2.5 * MIB;
->>>>>>> fd803187
+export const LAMBDA_RESERVED_UNCOMPRESSED_SIZE = 25 * MIB;