--- conflicted
+++ resolved
@@ -256,7 +256,7 @@
         // PPR should match .prefetch.rsc, .rsc, and .action
         // non-PPR should match .rsc and .action
         // we only add `.action` handling to the regex if flagged on in the build
-        const rscSuffix = experimental.ppr
+        const rscSuffix = isAppPPREnabled
           ? `(\\.prefetch)?\\.rsc${hasActionOutputSupport ? '|\\.action' : ''}`
           : hasActionOutputSupport
           ? '(\\.action|\\.rsc)'
@@ -264,11 +264,7 @@
 
         rewrite.src = rewrite.src.replace(
           /\/?\(\?:\/\)\?/,
-<<<<<<< HEAD
           `(?<rscsuff>${rscSuffix})?(?:/)?`
-=======
-          `(?<rscsuff>${isAppPPREnabled ? '(\\.prefetch)?' : ''}\\.rsc)?(?:/)?`
->>>>>>> 6529a9ab
         );
         let destQueryIndex = rewrite.dest.indexOf('?');
 
