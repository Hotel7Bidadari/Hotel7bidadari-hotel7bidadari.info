--- conflicted
+++ resolved
@@ -873,11 +873,7 @@
         runtime: nodeVersion.runtime,
         maxDuration: group.maxDuration,
         isStreaming: group.isStreaming,
-<<<<<<< HEAD
-=======
-        cron: group.cron,
         nextVersion,
->>>>>>> 1bb7b37e
       });
 
       for (const page of group.pages) {
