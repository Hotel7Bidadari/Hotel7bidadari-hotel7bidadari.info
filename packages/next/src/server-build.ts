--- conflicted
+++ resolved
@@ -51,11 +51,8 @@
   normalizePrefetches,
   CreateLambdaFromPseudoLayersOptions,
   getPostponeResumePathname,
-<<<<<<< HEAD
   LambdaGroup,
-=======
   MAX_UNCOMPRESSED_LAMBDA_SIZE,
->>>>>>> 02715013
 } from './utils';
 import {
   nodeFileTrace,
