--- conflicted
+++ resolved
@@ -1139,14 +1139,9 @@
     const canUsePreviewMode = Object.keys(pages).some(page =>
       isApiPage(pages[page].fsPath)
     );
-<<<<<<< HEAD
+    const originalStaticPages = await glob('**/*.html', pagesDir);
     staticPages = filterStaticPages(
-      await glob('**/*.html', pagesDir),
-=======
-    const originalStaticPages = await glob('**/*.html', pagesDir);
-    staticPages = await filterStaticPages(
       originalStaticPages,
->>>>>>> 6469ef1b
       dynamicPages,
       entryDirectory,
       htmlContentType,
