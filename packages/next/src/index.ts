import {
  FileBlob,
  FileFsRef,
  Files,
  Lambda,
  NowBuildError,
  PackageJson,
  Prerender,
  debug,
  download,
  getLambdaOptionsFromFunction,
  getNodeVersion,
  getPrefixedEnvVars,
  getSpawnOptions,
  getScriptName,
  glob,
  runNpmInstall,
  runPackageJsonScript,
  execCommand,
  getEnvForPackageManager,
  getNodeBinPath,
  scanParentDirs,
  BuildV2,
  PrepareCache,
  NodejsLambda,
  BuildResultV2Typical as BuildResult,
  BuildResultBuildOutput,
} from '@vercel/build-utils';
import { Route, RouteWithHandle, RouteWithSrc } from '@vercel/routing-utils';
import {
  convertHeaders,
  convertRedirects,
  convertRewrites,
} from '@vercel/routing-utils/dist/superstatic';
import { nodeFileTrace } from '@vercel/nft';
import { Sema } from 'async-sema';
// escape-string-regexp version must match Next.js version
import escapeStringRegexp from 'escape-string-regexp';
import findUp from 'find-up';
import {
  lstat,
  pathExists,
  readFile,
  readJSON,
  remove,
  writeFile,
} from 'fs-extra';
import path from 'path';
import resolveFrom from 'resolve-from';
import semver from 'semver';
import url from 'url';
import createServerlessConfig from './create-serverless-config';
import nextLegacyVersions from './legacy-versions';
import { serverBuild } from './server-build';
import {
  MIB,
  collectTracedFiles,
  createLambdaFromPseudoLayers,
  createPseudoLayer,
  detectLambdaLimitExceeding,
  excludeFiles,
  ExperimentalTraceVersion,
  filterStaticPages,
  getDynamicRoutes,
  getExportIntent,
  getExportStatus,
  getFilesMapFromReasons,
  getImagesConfig,
  getImagesManifest,
  getMiddlewareManifest,
  getNextConfig,
  getPageLambdaGroups,
  getPrerenderManifest,
  getPrivateOutputs,
  getRequiredServerFilesManifest,
  getRoutesManifest,
  getSourceFilePathFromPage,
  getStaticFiles,
  isDynamicRoute,
  localizeDynamicRoutes,
  normalizeIndexOutput,
  normalizePackageJson,
  normalizePage,
  onPrerenderRoute,
  onPrerenderRouteInitial,
  PseudoFile,
  PseudoLayer,
  PseudoLayerResult,
  updateRouteSrc,
  validateEntrypoint,
  getCronManifest,
} from './utils';

export const version = 2;
export const htmlContentType = 'text/html; charset=utf-8';
const SERVER_BUILD_MINIMUM_NEXT_VERSION = 'v10.0.9-canary.4';
// related PR: https://github.com/vercel/next.js/pull/25418
const BEFORE_FILES_CONTINUE_NEXT_VERSION = 'v10.2.3-canary.1';
// related PR: https://github.com/vercel/next.js/pull/27143
const REDIRECTS_NO_STATIC_NEXT_VERSION = 'v11.0.2-canary.15';

export const MAX_AGE_ONE_YEAR = 31536000;

/**
 * Read package.json from files
 */
async function readPackageJson(entryPath: string): Promise<PackageJson> {
  const packagePath = path.join(entryPath, 'package.json');

  try {
    return JSON.parse(await readFile(packagePath, 'utf8'));
  } catch (err) {
    debug('package.json not found in entry');
    return {};
  }
}

/**
 * Write package.json
 */
async function writePackageJson(workPath: string, packageJson: PackageJson) {
  await writeFile(
    path.join(workPath, 'package.json'),
    JSON.stringify(packageJson, null, 2)
  );
}

/**
 * Write .npmrc with npm auth token
 */
async function writeNpmRc(workPath: string, token: string) {
  await writeFile(
    path.join(workPath, '.npmrc'),
    `//registry.npmjs.org/:_authToken=${token}`
  );
}

/**
 * Get the installed Next version.
 */
function getRealNextVersion(entryPath: string): string | false {
  try {
    // First try to resolve the `next` dependency and get the real version from its
    // package.json. This allows the builder to be used with frameworks like Blitz that
    // bundle Next but where Next isn't in the project root's package.json

    // NOTE: `eval('require')` is necessary to avoid bad transpilation to `__webpack_require__`
    const nextVersion: string = eval('require')(
      resolveFrom(entryPath, 'next/package.json')
    ).version;
    console.log(`Detected Next.js version: ${nextVersion}`);
    return nextVersion;
  } catch (_ignored) {
    console.log(
      `Warning: Could not identify Next.js version, ensure it is defined as a project dependency.`
    );
    return false;
  }
}

/**
 * Get the package.json Next version.
 */
async function getNextVersionRange(entryPath: string): Promise<string | false> {
  let nextVersion: string | false = false;
  const pkg = await readPackageJson(entryPath);
  if (pkg.dependencies && pkg.dependencies.next) {
    nextVersion = pkg.dependencies.next;
  } else if (pkg.devDependencies && pkg.devDependencies.next) {
    nextVersion = pkg.devDependencies.next;
  }
  return nextVersion;
}

function isLegacyNext(nextVersion: string) {
  // If version is using the dist-tag instead of a version range
  if (nextVersion === 'canary' || nextVersion === 'latest') {
    return false;
  }

  // If the version is an exact match with the legacy versions
  if (nextLegacyVersions.indexOf(nextVersion) !== -1) {
    return true;
  }

  const maxSatisfying = semver.maxSatisfying(nextLegacyVersions, nextVersion);
  // When the version can't be matched with legacy versions, so it must be a newer version
  if (maxSatisfying === null) {
    return false;
  }

  return true;
}

export const build: BuildV2 = async ({
  files,
  workPath,
  repoRootPath,
  entrypoint,
  config = {},
  meta = {},
}) => {
  validateEntrypoint(entrypoint);

  // Limit for max size each lambda can be, 50 MB if no custom limit
  const lambdaCompressedByteLimit = (config.maxLambdaSize ||
    50 * MIB) as number;

  let entryDirectory = path.dirname(entrypoint);
  let entryPath = path.join(workPath, entryDirectory);

  // allow testing root directory setting with vercel.json
  if (config.rootDirectory) {
    repoRootPath = entryPath;
    entryPath = path.join(entryPath, config.rootDirectory as string);
  }
  const outputDirectory = path.join('./', config.outputDirectory || '.next');
  const dotNextStatic = path.join(entryPath, outputDirectory, 'static');
  // TODO: remove after testing used for simulating root directory monorepo
  // setting that can't be triggered with vercel.json
  const baseDir = repoRootPath || workPath;

  debug(
    JSON.stringify(
      {
        repoRootPath,
        baseDir,
        workPath,
        entryPath,
        entryDirectory,
        outputDirectory,
      },
      null,
      2
    )
  );

  const prefixedEnvs = getPrefixedEnvVars({
    envPrefix: 'NEXT_PUBLIC_',
    envs: process.env,
  });

  for (const [key, value] of Object.entries(prefixedEnvs)) {
    process.env[key] = value;
  }

  await download(files, workPath, meta);

  if (config.rootDirectory) {
    // this must come after the download step since files outside
    // the root directory will be excluded if we update workPath first.
    // This should not be used when the actual root directory setting
    // is being used since this is meant to simulate it while testing
    workPath = path.join(workPath, config.rootDirectory as string);
  }

  let pkg = await readPackageJson(entryPath);
  const nextVersionRange = await getNextVersionRange(entryPath);
  const nodeVersion = await getNodeVersion(entryPath, undefined, config, meta);
  const spawnOpts = getSpawnOptions(meta, nodeVersion);
  const { cliType, lockfileVersion } = await scanParentDirs(entryPath);
  spawnOpts.env = getEnvForPackageManager({
    cliType,
    lockfileVersion,
    nodeVersion,
    env: spawnOpts.env || {},
  });

  const nowJsonPath = await findUp(['now.json', 'vercel.json'], {
    cwd: entryPath,
  });

  let hasLegacyRoutes = false;
  const hasFunctionsConfig = !!config.functions;

  if (await pathExists(dotNextStatic)) {
    console.warn('WARNING: You should not upload the `.next` directory.');
  }

  const isLegacy = nextVersionRange && isLegacyNext(nextVersionRange);
  debug(`MODE: ${isLegacy ? 'legacy' : 'server(less)'}`);

  if (isLegacy) {
    console.warn(
      "WARNING: your application is being deployed in @vercel/next's legacy mode. http://err.sh/vercel/vercel/now-next-legacy-mode"
    );

    await Promise.all([
      remove(path.join(entryPath, 'yarn.lock')),
      remove(path.join(entryPath, 'package-lock.json')),
    ]);

    debug('Normalizing package.json');
    pkg = normalizePackageJson(pkg);
    debug('Normalized package.json result: ', pkg);
    await writePackageJson(entryPath, pkg);
  }

  let buildScriptName = getScriptName(pkg, [
    'vercel-build',
    'now-build',
    'build',
  ]);
  const { installCommand, buildCommand } = config;

  if (!buildScriptName && !buildCommand) {
    console.log(
      'Your application is being built using `next build`. ' +
        'If you need to define a different build step, please create a `vercel-build` script in your `package.json` ' +
        '(e.g. `{ "scripts": { "vercel-build": "npm run prepare && next build" } }`).'
    );

    await writePackageJson(entryPath, {
      ...pkg,
      scripts: {
        'vercel-build': 'next build',
        ...pkg.scripts,
      },
    });
    buildScriptName = 'vercel-build';
  }

  if (process.env.NPM_AUTH_TOKEN) {
    debug('Found NPM_AUTH_TOKEN in environment, creating .npmrc');
    await writeNpmRc(entryPath, process.env.NPM_AUTH_TOKEN);
  }

  if (typeof installCommand === 'string') {
    if (installCommand.trim()) {
      console.log(`Running "install" command: \`${installCommand}\`...`);

      await execCommand(installCommand, {
        ...spawnOpts,
        cwd: entryPath,
      });
    } else {
      console.log(`Skipping "install" command...`);
    }
  } else {
    await runNpmInstall(entryPath, [], spawnOpts, meta, nodeVersion);
  }

  // Refetch Next version now that dependencies are installed.
  // This will now resolve the actual installed Next version,
  // even if Next isn't in the project package.json
  const nextVersion = getRealNextVersion(entryPath);
  if (!nextVersion) {
    throw new NowBuildError({
      code: 'NEXT_NO_VERSION',
      message:
        'No Next.js version could be detected in your project. Make sure `"next"` is installed in "dependencies" or "devDependencies"',
    });
  }

  let isServerMode =
    !(config.framework === 'blitzjs') &&
    semver.gte(nextVersion, SERVER_BUILD_MINIMUM_NEXT_VERSION);

  const beforeFilesShouldContinue = semver.gte(
    nextVersion,
    BEFORE_FILES_CONTINUE_NEXT_VERSION
  );
  const isCorrectLocaleAPIRoutes = semver.gte(nextVersion, 'v11.0.2-canary.3');

  if (isServerMode) {
    debug(
      `Application is being built in server mode since ${nextVersion} meets minimum version of ${SERVER_BUILD_MINIMUM_NEXT_VERSION}`
    );
  } else {
    if (nowJsonPath) {
      const nowJsonData = JSON.parse(await readFile(nowJsonPath, 'utf8'));

      if (Array.isArray(nowJsonData.routes) && nowJsonData.routes.length > 0) {
        hasLegacyRoutes = true;
        console.warn(
          `WARNING: your application is being opted out of @vercel/next's optimized lambdas mode due to legacy routes in ${path.basename(
            nowJsonPath
          )}. http://err.sh/vercel/vercel/next-legacy-routes-optimized-lambdas`
        );
      }
    }

    if (hasFunctionsConfig) {
      console.warn(
        `WARNING: Your application is being opted out of "@vercel/next" optimized lambdas mode due to \`functions\` config.\nMore info: http://err.sh/vercel/vercel/next-functions-config-optimized-lambdas`
      );
    }
  }

  // default to true but still allow opting out with the config
  const isSharedLambdas =
    !isServerMode &&
    !hasLegacyRoutes &&
    !hasFunctionsConfig &&
    typeof config.sharedLambdas === 'undefined'
      ? true
      : !!config.sharedLambdas;

  let target: undefined | string;

  if (isServerMode) {
    // server mode eligible Next.js apps do not need
    // the target forced via next.config.js wrapping since
    // we can leverage the NEXT_PRIVATE_TARGET env variable
    target = 'server';
  } else if (!isLegacy) {
    target = await createServerlessConfig(workPath, entryPath, nextVersion);
  }

  const env: typeof process.env = { ...spawnOpts.env };
  env.NEXT_EDGE_RUNTIME_PROVIDER = 'vercel';

  if (target) {
    // Since version v10.0.8-canary.15 of Next.js the NEXT_PRIVATE_TARGET env
    // value can be used to override the target set in next.config.js
    // this helps us catch cases where we can't locate the next.config.js
    // correctly
    env.NEXT_PRIVATE_TARGET = target;
  }
  env.NEXT_PRIVATE_OUTPUT_TRACE_ROOT = baseDir;

  if (isServerMode) {
    // when testing with jest NODE_ENV will be set to test so ensure
    // it is production when running the build command
    env.NODE_ENV = 'production';
  }

  if (buildCommand) {
    // Add `node_modules/.bin` to PATH
    const nodeBinPath = await getNodeBinPath({ cwd: entryPath });
    env.PATH = `${nodeBinPath}${path.delimiter}${env.PATH}`;

    // Yarn v2 PnP mode may be activated, so force "node-modules" linker style
    if (!env.YARN_NODE_LINKER) {
      env.YARN_NODE_LINKER = 'node-modules';
    }

    debug(
      `Added "${nodeBinPath}" to PATH env because a build command was used.`
    );

    console.log(`Running "${buildCommand}"`);
    await execCommand(buildCommand, {
      ...spawnOpts,
      cwd: entryPath,
      env,
    });
  } else if (buildScriptName) {
    await runPackageJsonScript(entryPath, buildScriptName, {
      ...spawnOpts,
      env,
    });
  }
  debug('build command exited');

  let buildOutputVersion: undefined | number;

  try {
    const data = await readJSON(
      path.join(outputDirectory, 'output/config.json')
    );
    buildOutputVersion = data.version;
  } catch (_) {
    // tolerate for older versions
  }

  if (buildOutputVersion) {
    return {
      buildOutputPath: path.join(outputDirectory, 'output'),
      buildOutputVersion,
    } as BuildResultBuildOutput;
  }

  let appMountPrefixNoTrailingSlash = path.posix
    .join('/', entryDirectory)
    .replace(/\/+$/, '');

  const requiredServerFilesManifest = isServerMode
    ? await getRequiredServerFilesManifest(entryPath, outputDirectory)
    : false;

  isServerMode = !!requiredServerFilesManifest;

  const cronManifest = await getCronManifest(entryPath, outputDirectory);
  const routesManifest = await getRoutesManifest(
    entryPath,
    outputDirectory,
    nextVersion
  );
  const imagesManifest = await getImagesManifest(entryPath, outputDirectory);
  const prerenderManifest = await getPrerenderManifest(
    entryPath,
    outputDirectory
  );
  const omittedPrerenderRoutes = new Set(
    Object.keys(prerenderManifest.omittedRoutes)
  );

  const hasIsr404Page =
    typeof prerenderManifest.staticRoutes[
      routesManifest?.i18n
        ? // eslint-disable-next-line @typescript-eslint/no-non-null-asserted-optional-chain
          path.join('/', routesManifest?.i18n!.defaultLocale!, '/404')
        : '/404'
    ]?.initialRevalidate === 'number';

  const hasIsr500Page =
    typeof prerenderManifest.staticRoutes[
      routesManifest?.i18n
        ? // eslint-disable-next-line @typescript-eslint/no-non-null-asserted-optional-chain
          path.join('/', routesManifest?.i18n!.defaultLocale!, '/500')
        : '/500'
    ]?.initialRevalidate === 'number';

  const wildcardConfig: BuildResult['wildcard'] =
    routesManifest?.i18n?.domains && routesManifest.i18n.domains.length > 0
      ? routesManifest.i18n.domains.map(item => {
          return {
            domain: item.domain,
            value:
              item.defaultLocale === routesManifest.i18n?.defaultLocale
                ? ''
                : `/${item.defaultLocale}`,
          };
        })
      : undefined;

  const privateOutputs = await getPrivateOutputs(
    path.join(entryPath, outputDirectory),
    {
      'next-stats.json': '_next/__private/stats.json',
      trace: '_next/__private/trace',
    }
  );

  const headers: Route[] = [];
  const beforeFilesRewrites: Route[] = [];
  const afterFilesRewrites: Route[] = [];
  const fallbackRewrites: Route[] = [];
  let redirects: Route[] = [];
  const dataRoutes: Route[] = [];
  let dynamicRoutes: Route[] = [];
  // whether they have enabled pages/404.js as the custom 404 page
  let hasPages404 = false;
  let buildId = '';
  let escapedBuildId = '';

  if (isLegacy || isSharedLambdas || isServerMode) {
    try {
      buildId = await readFile(
        path.join(entryPath, outputDirectory, 'BUILD_ID'),
        'utf8'
      );
      escapedBuildId = escapeStringRegexp(buildId);
    } catch (err) {
      throw new NowBuildError({
        code: 'NOW_NEXT_NO_BUILD_ID',
        message:
          'The BUILD_ID file was not found in the Output Directory. Did you forget to run "next build" in your Build Command?',
      });
    }
  }

  if (routesManifest) {
    switch (routesManifest.version) {
      case 1:
      case 2:
      case 3:
      case 4: {
        redirects.push(...convertRedirects(routesManifest.redirects));

        if (Array.isArray(routesManifest.rewrites)) {
          afterFilesRewrites.push(
            ...convertRewrites(
              routesManifest.rewrites,
              routesManifest.i18n ? ['nextInternalLocale'] : undefined
            )
          );
        } else {
          beforeFilesRewrites.push(
            ...convertRewrites(routesManifest.rewrites.beforeFiles).map(r => {
              if ('check' in r) {
                if (beforeFilesShouldContinue) {
                  delete r.check;
                  r.continue = true;
                }
                // override: true helps maintain order so that redirects don't
                // come after beforeFiles rewrites
                r.override = true;
              }
              return r;
            })
          );
          afterFilesRewrites.push(
            ...convertRewrites(routesManifest.rewrites.afterFiles)
          );
          fallbackRewrites.push(
            ...convertRewrites(routesManifest.rewrites.fallback)
          );
        }

        if (routesManifest.headers) {
          headers.push(...convertHeaders(routesManifest.headers));
        }

        // This applies the _next match prevention for redirects and
        // also allows matching the trailingSlash setting automatically
        // for all custom routes
        if (semver.gte(nextVersion, REDIRECTS_NO_STATIC_NEXT_VERSION)) {
          redirects.forEach((r, i) =>
            updateRouteSrc(r, i, routesManifest.redirects)
          );
          afterFilesRewrites.forEach((r, i) =>
            updateRouteSrc(
              r,
              i,
              Array.isArray(routesManifest.rewrites)
                ? routesManifest.rewrites
                : routesManifest.rewrites.afterFiles
            )
          );
          beforeFilesRewrites.forEach((r, i) =>
            updateRouteSrc(
              r,
              i,
              Array.isArray(routesManifest.rewrites)
                ? []
                : routesManifest.rewrites.beforeFiles
            )
          );
          fallbackRewrites.forEach((r, i) =>
            updateRouteSrc(
              r,
              i,
              Array.isArray(routesManifest.rewrites)
                ? []
                : routesManifest.rewrites.fallback
            )
          );
          headers.forEach((r, i) =>
            updateRouteSrc(r, i, routesManifest.headers || [])
          );
        }

        if (routesManifest.basePath && routesManifest.basePath !== '/') {
          const nextBasePath = routesManifest.basePath;

          if (!nextBasePath.startsWith('/')) {
            throw new NowBuildError({
              code: 'NEXT_BASEPATH_STARTING_SLASH',
              message:
                'basePath must start with `/`. Please upgrade your `@vercel/next` builder and try again. Contact support if this continues to happen.',
            });
          }
          if (nextBasePath.endsWith('/')) {
            throw new NowBuildError({
              code: 'NEXT_BASEPATH_TRAILING_SLASH',
              message:
                'basePath must not end with `/`. Please upgrade your `@vercel/next` builder and try again. Contact support if this continues to happen.',
            });
          }

          // if legacy builds are being used then it can cause conflict with
          // basePath so we show an error
          if (entryDirectory.length > 1) {
            throw new NowBuildError({
              code: 'NEXT_BASEPATH_LEGACY_BUILDS',
              message:
                'basePath can not be used with `builds` in vercel.json, use Project Settings to configure your monorepo instead',
              link: 'https://vercel.com/docs/platform/projects#project-settings',
            });
          }

          entryDirectory = path.join(entryDirectory, nextBasePath);
          appMountPrefixNoTrailingSlash = path.posix
            .join('/', entryDirectory)
            .replace(/\/+$/, '');
        }

        if (routesManifest.pages404) {
          hasPages404 = true;
        }

        break;
      }
      default: {
        // update MIN_ROUTES_MANIFEST_VERSION in ./utils.ts
        throw new NowBuildError({
          code: 'NEXT_VERSION_OUTDATED',
          message:
            'This version of `@vercel/next` does not support the version of Next.js you are trying to deploy.\n' +
            'Please upgrade your `@vercel/next` builder and try again. Contact support if this continues to happen.',
        });
      }
    }
  }

  let dynamicPrefix = path.posix.join('/', entryDirectory);
  dynamicPrefix = dynamicPrefix === '/' ? '' : dynamicPrefix;

  if (imagesManifest) {
    switch (imagesManifest.version) {
      case 1: {
        if (!imagesManifest.images) {
          throw new NowBuildError({
            code: 'NEXT_IMAGES_MISSING',
            message:
              'image-manifest.json "images" is required. Contact support if this continues to happen.',
          });
        }
        const { images } = imagesManifest;
        if (!Array.isArray(images.domains)) {
          throw new NowBuildError({
            code: 'NEXT_IMAGES_DOMAINS',
            message:
              'image-manifest.json "images.domains" must be an array. Contact support if this continues to happen.',
          });
        }
        if (!Array.isArray(images.sizes)) {
          throw new NowBuildError({
            code: 'NEXT_IMAGES_SIZES',
            message:
              'image-manifest.json "images.sizes" must be an array. Contact support if this continues to happen.',
          });
        }
        if (images.remotePatterns && !Array.isArray(images.remotePatterns)) {
          throw new NowBuildError({
            code: 'NEXT_IMAGES_REMOTEPATTERNS',
            message:
              'image-manifest.json "images.remotePatterns" must be an array. Contact support if this continues to happen',
          });
        }
        if (
          images.minimumCacheTTL &&
          !Number.isInteger(images.minimumCacheTTL)
        ) {
          throw new NowBuildError({
            code: 'NEXT_IMAGES_MINIMUMCACHETTL',
            message:
              'image-manifest.json "images.minimumCacheTTL" must be an integer. Contact support if this continues to happen.',
          });
        }
        if (
          typeof images.dangerouslyAllowSVG !== 'undefined' &&
          typeof images.dangerouslyAllowSVG !== 'boolean'
        ) {
          throw new NowBuildError({
            code: 'NEXT_IMAGES_DANGEROUSLYALLOWSVG',
            message:
              'image-manifest.json "images.dangerouslyAllowSVG" must be a boolean. Contact support if this continues to happen.',
          });
        }
        if (
          typeof images.contentSecurityPolicy !== 'undefined' &&
          typeof images.contentSecurityPolicy !== 'string'
        ) {
          throw new NowBuildError({
            code: 'NEXT_IMAGES_CONTENTSECURITYPOLICY',
            message:
              'image-manifest.json "images.contentSecurityPolicy" must be a string. Contact support if this continues to happen.',
          });
        }
        break;
      }
      default: {
        throw new NowBuildError({
          code: 'NEXT_IMAGES_VERSION_UNKNOWN',
          message:
            'This version of `@vercel/next` does not support the version of Next.js you are trying to deploy.\n' +
            'Please upgrade your `@vercel/next` builder and try again. Contact support if this continues to happen.',
        });
      }
    }
  }

  const userExport = await getExportStatus(entryPath);

  if (userExport) {
    const exportIntent = await getExportIntent(entryPath);
    const { trailingSlash = false } = exportIntent || {};

    const resultingExport = await getExportStatus(entryPath);
    if (!resultingExport) {
      throw new NowBuildError({
        code: 'NEXT_EXPORT_FAILED',
        message:
          'Exporting Next.js app failed. Please check your build logs and contact us if this continues.',
      });
    }

    if (resultingExport.success !== true) {
      throw new NowBuildError({
        code: 'NEXT_EXPORT_FAILED',
        message: 'Export of Next.js app failed. Please check your build logs.',
      });
    }

    const outDirectory = resultingExport.outDirectory;

    debug(`next export should use trailing slash: ${trailingSlash}`);

    // This handles pages, `public/`, and `static/`.
    const filesAfterBuild = await glob('**', outDirectory);

    const output: Files = {
      ...filesAfterBuild,
      ...privateOutputs.files,
    };

    // Strip `.html` extensions from build output
    Object.entries(output)
      .filter(([name]) => name.endsWith('.html'))
      .forEach(([name, value]) => {
        const cleanName = name.slice(0, -5);
        delete output[name];
        output[cleanName] = value;
        if (value.type === 'FileBlob' || value.type === 'FileFsRef') {
          value.contentType = value.contentType || 'text/html; charset=utf-8';
        }
      });

    console.log(
      'Notice: detected `next export`, this de-opts some Next.js features\nSee more info: https://nextjs.org/docs/advanced-features/static-html-export'
    );

    return {
      output,
<<<<<<< HEAD
      crons: cronManifest,
      images:
        imagesManifest?.images?.loader === 'default'
          ? {
              domains: imagesManifest.images.domains,
              sizes: imagesManifest.images.sizes,
              remotePatterns: imagesManifest.images.remotePatterns,
              minimumCacheTTL: imagesManifest.images.minimumCacheTTL,
              dangerouslyAllowSVG: imagesManifest.images.dangerouslyAllowSVG,
              contentSecurityPolicy:
                imagesManifest.images.contentSecurityPolicy,
            }
          : undefined,
=======
      images: getImagesConfig(imagesManifest),
>>>>>>> e8385566
      routes: [
        ...privateOutputs.routes,

        ...headers,

        ...redirects,

        ...beforeFilesRewrites,

        // Make sure to 404 for the /404 path itself
        {
          src: path.posix.join('/', entryDirectory, '404/?'),
          status: 404,
          continue: true,
        },

        // Next.js pages, `static/` folder, reserved assets, and `public/`
        // folder
        { handle: 'filesystem' },

        // ensure the basePath prefixed _next/image is rewritten to the root
        // _next/image path
        ...(routesManifest?.basePath
          ? [
              {
                src: path.posix.join('/', entryDirectory, '_next/image/?'),
                dest: '/_next/image',
                check: true,
              },
            ]
          : []),

        // No-op _next/data rewrite to trigger handle: 'rewrites' and then 404
        // if no match to prevent rewriting _next/data unexpectedly
        {
          src: path.posix.join('/', entryDirectory, '_next/data/(.*)'),
          dest: path.posix.join('/', entryDirectory, '_next/data/$1'),
          check: true,
        },
        {
          src: path.posix.join('/', entryDirectory, '_next/data/(.*)'),
          status: 404,
        },

        // These need to come before handle: miss or else they are grouped
        // with that routing section
        ...afterFilesRewrites,

        // make sure 404 page is used when a directory is matched without
        // an index page
        { handle: 'resource' },

        ...fallbackRewrites,

        { src: path.posix.join('/', entryDirectory, '.*'), status: 404 },

        // We need to make sure to 404 for /_next after handle: miss since
        // handle: miss is called before rewrites and to prevent rewriting
        // /_next
        { handle: 'miss' },
        {
          src: path.posix.join(
            '/',
            entryDirectory,
            '_next/static/(?:[^/]+/pages|pages|chunks|runtime|css|image|media)/.+'
          ),
          status: 404,
          check: true,
          dest: '$0',
        },

        // Dynamic routes
        // TODO: do we want to do this?: ...dynamicRoutes,
        // (if so make sure to add any dynamic routes after handle: 'rewrite' )

        // routes to call after a file has been matched
        { handle: 'hit' },
        // Before we handle static files we need to set proper caching headers
        {
          // This ensures we only match known emitted-by-Next.js files and not
          // user-emitted files which may be missing a hash in their filename.
          src: path.posix.join(
            '/',
            entryDirectory,
            `_next/static/(?:[^/]+/pages|pages|chunks|runtime|css|image|media|${escapedBuildId})/.+`
          ),
          // Next.js assets contain a hash or entropy in their filenames, so they
          // are guaranteed to be unique and cacheable indefinitely.
          headers: {
            'cache-control': `public,max-age=${MAX_AGE_ONE_YEAR},immutable`,
          },
          continue: true,
          important: true,
        },

        // error handling
        ...(output[path.posix.join('./', entryDirectory, '404')] ||
        output[path.posix.join('./', entryDirectory, '404/index')]
          ? [
              { handle: 'error' } as RouteWithHandle,

              {
                status: 404,
                src: path.posix.join(entryDirectory, '.*'),
                dest: path.posix.join('/', entryDirectory, '404'),
              },
            ]
          : []),
      ],
      framework: { version: nextVersion },
    };
  }

  if (isLegacy) {
    debug('Running npm install --production...');
    await runNpmInstall(
      entryPath,
      ['--production'],
      spawnOpts,
      meta,
      nodeVersion
    );
  }

  if (process.env.NPM_AUTH_TOKEN) {
    await remove(path.join(entryPath, '.npmrc'));
  }

  const trailingSlashRedirects: Route[] = [];
  let trailingSlash = false;

  redirects = redirects.filter(_redir => {
    const redir = _redir as RouteWithSrc;
    // detect the trailing slash redirect and make sure it's
    // kept above the wildcard mapping to prevent erroneous redirects
    // since non-continue routes come after continue the $wildcard
    // route will come before the redirect otherwise and if the
    // redirect is triggered it breaks locale mapping

    const location =
      redir.headers && (redir.headers.location || redir.headers.Location);

    if (redir.status === 308 && (location === '/$1' || location === '/$1/')) {
      // we set continue here to prevent the redirect from
      // moving underneath i18n routes
      redir.continue = true;
      trailingSlashRedirects.push(redir);

      if (location === '/$1/') {
        trailingSlash = true;
      }
      return false;
    }
    return true;
  });

  const pageLambdaRoutes: Route[] = [];
  const dynamicPageLambdaRoutes: Route[] = [];
  const dynamicPageLambdaRoutesMap: { [page: string]: Route } = {};
  const pageLambdaMap: { [page: string]: string } = {};

  const lambdas: { [key: string]: Lambda } = {};
  const prerenders: { [key: string]: Prerender | FileFsRef } = {};
  let staticPages: { [key: string]: FileFsRef } = {};
  const dynamicPages: string[] = [];
  let static404Page: string | undefined;
  let page404Path = '';
  let hasStatic500: undefined | boolean;

  if (isLegacy) {
    const filesAfterBuild = await glob('**', entryPath);

    debug('Preparing serverless function files...');

    const dotNextRootFiles = await glob(`${outputDirectory}/*`, entryPath);
    const dotNextServerRootFiles = await glob(
      `${outputDirectory}/server/*`,
      entryPath
    );
    const nodeModules = excludeFiles(
      await glob('node_modules/**', entryPath),
      file => file.startsWith('node_modules/.cache')
    );
    const nextFiles = {
      ...nodeModules,
      ...dotNextRootFiles,
      ...dotNextServerRootFiles,
    };
    if (filesAfterBuild['next.config.js']) {
      nextFiles['next.config.js'] = filesAfterBuild['next.config.js'];
    }
    const pagesDir = path.join(
      entryPath,
      outputDirectory,
      'server',
      'static',
      buildId,
      'pages'
    );
    const { pages } = await getServerlessPages({
      pagesDir,
      entryPath,
      outputDirectory,
    });
    const launcherPath = path.join(__dirname, 'legacy-launcher.js');
    const launcherData = await readFile(launcherPath, 'utf8');

    await Promise.all(
      Object.keys(pages).map(async page => {
        // These default pages don't have to be handled as they'd always 404
        if (['_app.js', '_error.js', '_document.js'].includes(page)) {
          return;
        }

        const pathname = page.replace(/\.js$/, '');
        const launcher = launcherData.replace(
          'PATHNAME_PLACEHOLDER',
          `/${pathname.replace(/(^|\/)index$/, '')}`
        );

        const pageFiles = {
          [`${outputDirectory}/server/static/${buildId}/pages/_document.js`]:
            filesAfterBuild[
              `${outputDirectory}/server/static/${buildId}/pages/_document.js`
            ],
          [`${outputDirectory}/server/static/${buildId}/pages/_app.js`]:
            filesAfterBuild[
              `${outputDirectory}/server/static/${buildId}/pages/_app.js`
            ],
          [`${outputDirectory}/server/static/${buildId}/pages/_error.js`]:
            filesAfterBuild[
              `${outputDirectory}/server/static/${buildId}/pages/_error.js`
            ],
          [`${outputDirectory}/server/static/${buildId}/pages/${page}`]:
            filesAfterBuild[
              `${outputDirectory}/server/static/${buildId}/pages/${page}`
            ],
        };

        let lambdaOptions = {};
        if (config && config.functions) {
          lambdaOptions = await getLambdaOptionsFromFunction({
            sourceFile: await getSourceFilePathFromPage({
              workPath: entryPath,
              page,
            }),
            config,
          });
        }

        debug(`Creating serverless function for page: "${page}"...`);
        lambdas[path.posix.join(entryDirectory, pathname)] = new NodejsLambda({
          files: {
            ...nextFiles,
            ...pageFiles,
            '___next_launcher.cjs': new FileBlob({ data: launcher }),
          },
          handler: '___next_launcher.cjs',
          runtime: nodeVersion.runtime,
          ...lambdaOptions,
          operationType: 'SSR',
          shouldAddHelpers: false,
          shouldAddSourcemapSupport: false,
          supportsMultiPayloads: !!process.env.NEXT_PRIVATE_MULTI_PAYLOAD,
        });
        debug(`Created serverless function for page: "${page}"`);
      })
    );
  } else {
    debug('Preparing serverless function files...');
    const pagesDir = path.join(
      entryPath,
      outputDirectory,
      isServerMode ? 'server' : 'serverless',
      'pages'
    );

    let appDir: string | null = null;
    const appPathRoutesManifest = await readJSON(
      path.join(entryPath, outputDirectory, 'app-path-routes-manifest.json')
    ).catch(() => null);

    if (appPathRoutesManifest) {
      appDir = path.join(pagesDir, '../app');
    }

    const { pages, appPaths: lambdaAppPaths } = await getServerlessPages({
      pagesDir,
      entryPath,
      outputDirectory,
      appPathRoutesManifest,
    });
    const isApiPage = (page: string) =>
      page
        .replace(/\\/g, '/')
        .match(/(serverless|server)\/pages\/api(\/|\.js$)/);

    const canUsePreviewMode = Object.keys(pages).some(page =>
      isApiPage(pages[page].fsPath)
    );
    staticPages = await filterStaticPages(
      await glob('**/*.html', pagesDir),
      dynamicPages,
      entryDirectory,
      htmlContentType,
      prerenderManifest,
      routesManifest
    );
    hasStatic500 = !!staticPages[path.posix.join(entryDirectory, '500')];

    // this can be either 404.html in latest versions
    // or _errors/404.html versions while this was experimental
    static404Page =
      staticPages[path.posix.join(entryDirectory, '404')] && hasPages404
        ? path.posix.join(entryDirectory, '404')
        : staticPages[path.posix.join(entryDirectory, '_errors/404')]
        ? path.posix.join(entryDirectory, '_errors/404')
        : undefined;

    const { i18n } = routesManifest || {};

    if (!static404Page && i18n) {
      static404Page = staticPages[
        path.posix.join(entryDirectory, i18n.defaultLocale, '404')
      ]
        ? path.posix.join(entryDirectory, i18n.defaultLocale, '404')
        : undefined;
    }

    if (!hasStatic500 && i18n) {
      hasStatic500 =
        !!staticPages[
          path.posix.join(entryDirectory, i18n.defaultLocale, '500')
        ];
    }

    if (routesManifest) {
      switch (routesManifest.version) {
        case 1:
        case 2:
        case 3:
        case 4: {
          if (routesManifest.dataRoutes) {
            // Load the /_next/data routes for both dynamic SSG and SSP pages.
            // These must be combined and sorted to prevent conflicts
            for (const dataRoute of routesManifest.dataRoutes) {
              const isOmittedRoute =
                prerenderManifest.omittedRoutes[dataRoute.page];

              const ssgDataRoute =
                isOmittedRoute ||
                prerenderManifest.fallbackRoutes[dataRoute.page] ||
                prerenderManifest.blockingFallbackRoutes[dataRoute.page];

              // we don't need to add routes for non-lazy SSG routes since
              // they have outputs which would override the routes anyways
              if (
                prerenderManifest.staticRoutes[dataRoute.page] ||
                (!(static404Page && canUsePreviewMode) && isOmittedRoute)
              ) {
                continue;
              }

              const route: RouteWithSrc & { dest: string } = {
                src: (
                  dataRoute.namedDataRouteRegex || dataRoute.dataRouteRegex
                ).replace(/^\^/, `^${appMountPrefixNoTrailingSlash}`),
                dest: path.posix.join(
                  '/',
                  entryDirectory,
                  // make sure to route SSG data route to the data prerender
                  // output, we don't do this for SSP routes since they don't
                  // have a separate data output
                  `${
                    (ssgDataRoute && ssgDataRoute.dataRoute) || dataRoute.page
                  }${
                    dataRoute.routeKeys
                      ? `?${Object.keys(dataRoute.routeKeys)
                          .map(key => `${dataRoute.routeKeys![key]}=$${key}`)
                          .join('&')}`
                      : ''
                  }`
                ),
              };

              if (!isServerMode) {
                route.check = true;
              }

              if (isOmittedRoute && isServerMode) {
                // only match this route when in preview mode so
                // preview works for non-prerender fallback: false pages
                (route as RouteWithSrc).has = [
                  {
                    type: 'cookie',
                    key: '__prerender_bypass',
                    value: prerenderManifest.bypassToken || undefined,
                  },
                  {
                    type: 'cookie',
                    key: '__next_preview_data',
                  },
                ];
              }

              const { i18n } = routesManifest;

              if (i18n) {
                const origSrc = route.src;
                route.src = route.src.replace(
                  // we need to double escape the build ID here
                  // to replace it properly
                  `/${escapedBuildId}/`,
                  `/${escapedBuildId}/(?${
                    ssgDataRoute || isServerMode ? '<nextLocale>' : ':'
                  }${i18n.locales
                    .map(locale => escapeStringRegexp(locale))
                    .join('|')})/`
                );

                // optional-catchall routes don't have slash between
                // build-id and the regex
                if (route.src === origSrc) {
                  route.src = route.src.replace(
                    // we need to double escape the build ID here
                    // to replace it properly
                    `/${escapedBuildId}`,
                    `/${escapedBuildId}/(?${
                      ssgDataRoute || isServerMode ? '<nextLocale>' : ':'
                    }${i18n.locales
                      .map(locale => escapeStringRegexp(locale))
                      .join('|')})[/]?`
                  );
                }

                // ensure root-most index data route doesn't end in index.json
                if (dataRoute.page === '/') {
                  route.src = route.src.replace(/\/index\.json/, '.json');
                }

                // make sure to route to the correct prerender output
                if (ssgDataRoute) {
                  route.dest = route.dest.replace(
                    `/${buildId}/`,
                    `/${buildId}/$nextLocale/`
                  );
                } else if (isServerMode) {
                  route.dest = route.dest.replace(
                    dataRoute.page,
                    `/$nextLocale${dataRoute.page}`
                  );
                }
              }
              dataRoutes.push(route);
            }
          }
          break;
        }
        default: {
          // update MIN_ROUTES_MANIFEST_VERSION in ./utils.ts
          throw new NowBuildError({
            code: 'NEXT_VERSION_OUTDATED',
            message:
              'This version of `@vercel/next` does not support the version of Next.js you are trying to deploy.\n' +
              'Please upgrade your `@vercel/next` builder and try again. Contact support if this continues to happen.',
          });
        }
      }
    }

    if (requiredServerFilesManifest) {
      if (!routesManifest) {
        throw new Error(
          `A routes-manifest could not be located, please check your outputDirectory and try again.`
        );
      }

      return serverBuild({
        config,
        nextVersion,
        trailingSlash,
        appPathRoutesManifest,
        dynamicPages,
        canUsePreviewMode,
        staticPages,
        lambdaPages: pages,
        lambdaAppPaths,
        omittedPrerenderRoutes,
        isCorrectLocaleAPIRoutes,
        pagesDir,
        headers,
        beforeFilesRewrites,
        afterFilesRewrites,
        fallbackRewrites,
        workPath,
        redirects,
        nodeVersion,
        dynamicPrefix,
        routesManifest,
        imagesManifest,
        wildcardConfig,
        prerenderManifest,
        entryDirectory,
        entryPath,
        baseDir,
        dataRoutes,
        buildId,
        escapedBuildId,
        outputDirectory,
        trailingSlashRedirects,
        lambdaCompressedByteLimit,
        requiredServerFilesManifest,
        privateOutputs,
        hasIsr404Page,
        hasIsr500Page,
        cronManifest,
      });
    }

    // > 1 because _error is a lambda but isn't used if a static 404 is available
    const pageKeys = Object.keys(pages);
    let hasLambdas = !static404Page || pageKeys.length > 1;

    if (pageKeys.length === 0) {
      const nextConfig = await getNextConfig(workPath, entryPath);

      if (nextConfig != null) {
        console.info('Found next.config.js:');
        console.info(nextConfig);
        console.info();
      }

      throw new NowBuildError({
        code: 'NEXT_NO_SERVERLESS_PAGES',
        message: 'No serverless pages were built',
        link: 'https://err.sh/vercel/vercel/now-next-no-serverless-pages-built',
      });
    }

    // Assume tracing to be safe, bail if we know we don't need it.
    let requiresTracing = hasLambdas;
    try {
      if (nextVersion && semver.lt(nextVersion, ExperimentalTraceVersion)) {
        debug(
          'Next.js version is too old for us to trace the required dependencies.\n' +
            'Assuming Next.js has handled it!'
        );
        requiresTracing = false;
      }
    } catch (err) {
      console.log(
        'Failed to check Next.js version for tracing compatibility: ' + err
      );
    }

    let assets:
      | undefined
      | {
          [filePath: string]: FileFsRef;
        };

    const nonLambdaSsgPages = new Set<string>();

    Object.keys(prerenderManifest.staticRoutes).forEach(route => {
      const result = onPrerenderRouteInitial(
        prerenderManifest,
        canUsePreviewMode,
        entryDirectory,
        nonLambdaSsgPages,
        route,
        hasPages404,
        routesManifest
      );

      if (result && result.static404Page) {
        static404Page = result.static404Page;
      }

      if (result && result.static500Page) {
        hasStatic500 = true;
      }
    });
    const pageTraces: {
      [page: string]: {
        [key: string]: FileFsRef;
      };
    } = {};
    const compressedPages: {
      [page: string]: PseudoFile;
    } = {};
    let tracedPseudoLayer: PseudoLayerResult | undefined;
    const apiPages: string[] = [];
    const nonApiPages: string[] = [];

    for (const page of pageKeys) {
      const pagePath = pages[page].fsPath;
      const route = `/${page.replace(/\.js$/, '')}`;

      if (route === '/_error' && static404Page) continue;

      if (isApiPage(pagePath)) {
        apiPages.push(page);
      } else if (!nonLambdaSsgPages.has(route)) {
        nonApiPages.push(page);
      }

      compressedPages[page] = (
        await createPseudoLayer({
          [page]: pages[page],
        })
      ).pseudoLayer[page] as PseudoFile;
    }
    const mergedPageKeys: string[] = [...nonApiPages, ...apiPages];

    if (requiresTracing) {
      hasLambdas =
        !static404Page || apiPages.length > 0 || nonApiPages.length > 0;

      const tracingLabel =
        'Traced Next.js serverless functions for external files in';

      if (hasLambdas) {
        console.time(tracingLabel);
      }

      const nftCache = Object.create(null);
      const lstatSema = new Sema(25);
      const lstatResults: { [key: string]: ReturnType<typeof lstat> } = {};
      const pathsToTrace = mergedPageKeys.map(page => pages[page].fsPath);

      const result = await nodeFileTrace(pathsToTrace, {
        base: baseDir,
        cache: nftCache,
        processCwd: entryPath,
      });
      result.esmFileList.forEach(file => result.fileList.add(file));

      const parentFilesMap = getFilesMapFromReasons(
        result.fileList,
        result.reasons
      );

      for (const page of mergedPageKeys) {
        const tracedFiles: { [key: string]: FileFsRef } = {};
        const fileList = parentFilesMap.get(
          path.relative(baseDir, pages[page].fsPath)
        );

        if (!fileList) {
          throw new Error(
            `Invariant: Failed to trace ${page}, missing fileList`
          );
        }
        const reasons = result.reasons;

        await Promise.all(
          Array.from(fileList).map(
            collectTracedFiles(
              baseDir,
              lstatResults,
              lstatSema,
              reasons,
              tracedFiles
            )
          )
        );
        pageTraces[page] = tracedFiles;
      }

      // debug(`node-file-trace result:`, pageTraces);

      if (hasLambdas) {
        console.timeEnd(tracingLabel);
      }

      const zippingLabel = 'Compressed shared serverless function files';

      if (hasLambdas) {
        console.time(zippingLabel);
      }
      tracedPseudoLayer = await createPseudoLayer(
        mergedPageKeys.reduce((prev, page) => {
          Object.assign(prev, pageTraces[page]);
          return prev;
        }, {})
      );

      if (hasLambdas) {
        console.timeEnd(zippingLabel);
      }
    } else {
      // An optional assets folder that is placed alongside every page
      // entrypoint.
      // This is a legacy feature that was needed before we began tracing
      // lambdas.
      assets = await glob(
        'assets/**',
        path.join(entryPath, outputDirectory, 'serverless')
      );

      const assetKeys = Object.keys(assets);
      if (assetKeys.length > 0) {
        debug(
          'detected (legacy) assets to be bundled with serverless function:'
        );
        assetKeys.forEach(assetFile => debug(`\t${assetFile}`));
        debug(
          '\nPlease upgrade to Next.js 9.1 to leverage modern asset handling.'
        );
      }
    }

    const launcherPath = path.join(__dirname, 'templated-launcher.js');
    const launcherData = await readFile(launcherPath, 'utf8');
    const allLambdasLabel = `All serverless functions created in`;

    if (hasLambdas) {
      console.time(allLambdasLabel);
    }
    type LambdaGroup = {
      pages: {
        [outputName: string]: {
          pageName: string;
          pageFileName: string;
        };
      };
      pseudoLayer: PseudoLayer;
      isApiLambda: boolean;
      lambdaIdentifier: string;
      lambdaCombinedBytes: number;
    };
    const apiLambdaGroups: Array<LambdaGroup> = [];
    const pageLambdaGroups: Array<LambdaGroup> = [];

    if (isSharedLambdas) {
      const initialPageLambdaGroups = await getPageLambdaGroups({
        entryPath,
        config,
        pages: nonApiPages,
        prerenderRoutes: new Set(),
        pageTraces,
        compressedPages,
        tracedPseudoLayer: tracedPseudoLayer?.pseudoLayer || {},
        initialPseudoLayer: { pseudoLayer: {}, pseudoLayerBytes: 0 },
        initialPseudoLayerUncompressed: 0,
        lambdaCompressedByteLimit,
        // internal pages are already referenced in traces for serverless
        // like builds
        internalPages: [],
      });

      const initialApiLambdaGroups = await getPageLambdaGroups({
        entryPath,
        config,
        pages: apiPages,
        prerenderRoutes: new Set(),
        pageTraces,
        compressedPages,
        tracedPseudoLayer: tracedPseudoLayer?.pseudoLayer || {},
        initialPseudoLayer: { pseudoLayer: {}, pseudoLayerBytes: 0 },
        initialPseudoLayerUncompressed: 0,
        lambdaCompressedByteLimit,
        internalPages: [],
      });

      debug(
        JSON.stringify(
          {
            apiLambdaGroups: initialApiLambdaGroups.map(group => ({
              pages: group.pages,
              isPrerender: group.isPrerenders,
              pseudoLayerBytes: group.pseudoLayerBytes,
            })),
            pageLambdaGroups: initialPageLambdaGroups.map(group => ({
              pages: group.pages,
              isPrerender: group.isPrerenders,
              pseudoLayerBytes: group.pseudoLayerBytes,
            })),
          },
          null,
          2
        )
      );

      const combinedInitialLambdaGroups = [
        ...initialApiLambdaGroups,
        ...initialPageLambdaGroups,
      ];
      await detectLambdaLimitExceeding(
        combinedInitialLambdaGroups,
        lambdaCompressedByteLimit,
        compressedPages
      );

      let apiLambdaGroupIndex = 0;
      let nonApiLambdaGroupIndex = 0;

      for (const group of combinedInitialLambdaGroups) {
        let routeIsApi;

        for (const page of group.pages) {
          // These default pages don't have to be handled as they'd always 404
          if (['_app.js', '_document.js'].includes(page)) {
            continue;
          }

          // Don't add _error to lambda if we have a static 404 page or
          // pages404 is enabled and 404.js is present
          if (
            page === '_error.js' &&
            ((static404Page && staticPages[static404Page]) ||
              (hasPages404 && pages['404.js']))
          ) {
            continue;
          }

          const pageFileName = path.normalize(
            path.relative(workPath, pages[page].fsPath)
          );
          const pathname = page.replace(/\.js$/, '');
          const routeIsDynamic = isDynamicRoute(pathname);
          routeIsApi = isApiPage(pageFileName);

          if (routeIsDynamic) {
            dynamicPages.push(normalizePage(pathname));
          }

          if (nonLambdaSsgPages.has(`/${pathname}`)) {
            continue;
          }

          const outputName = path.join('/', entryDirectory, pathname);

          const lambdaGroupIndex = routeIsApi
            ? apiLambdaGroupIndex
            : nonApiLambdaGroupIndex;

          const lambdaGroups = routeIsApi ? apiLambdaGroups : pageLambdaGroups;
          const lastLambdaGroup = lambdaGroups[lambdaGroupIndex];
          let currentLambdaGroup = lastLambdaGroup;

          if (!currentLambdaGroup) {
            currentLambdaGroup = {
              pages: {},
              isApiLambda: !!routeIsApi,
              pseudoLayer: group.pseudoLayer,
              lambdaCombinedBytes: group.pseudoLayerBytes,
              lambdaIdentifier: path.join(
                entryDirectory,
                `__NEXT_${
                  routeIsApi ? 'API' : 'PAGE'
                }_LAMBDA_${lambdaGroupIndex}`
              ),
            };
          }

          const addPageLambdaRoute = (escapedOutputPath: string) => {
            const pageLambdaRoute: Route = {
              src: `^${escapedOutputPath.replace(
                /\/index$/,
                '(/|/index|)'
              )}/?$`,
              dest: `${path.join('/', currentLambdaGroup.lambdaIdentifier)}`,
              headers: {
                'x-nextjs-page': outputName,
              },
              check: true,
            };

            // we only need to add the additional routes if shared lambdas
            // is enabled
            if (routeIsDynamic) {
              dynamicPageLambdaRoutes.push(pageLambdaRoute);
              dynamicPageLambdaRoutesMap[outputName] = pageLambdaRoute;
            } else {
              pageLambdaRoutes.push(pageLambdaRoute);
            }
          };

          const { i18n } = routesManifest || {};

          if (i18n) {
            addPageLambdaRoute(
              `[/]?(?:${i18n.locales
                .map(locale => escapeStringRegexp(locale))
                .join('|')})?${escapeStringRegexp(outputName)}`
            );
          } else {
            addPageLambdaRoute(escapeStringRegexp(outputName));
          }

          if (page === '_error.js' || (hasPages404 && page === '404.js')) {
            page404Path = path.join('/', entryDirectory, pathname);
          }

          currentLambdaGroup.pages[outputName] = {
            pageFileName,
            pageName: page,
          };

          currentLambdaGroup.pseudoLayer[
            path.join(path.relative(baseDir, entryPath), pageFileName)
          ] = compressedPages[page];

          lambdaGroups[lambdaGroupIndex] = currentLambdaGroup;
        }

        if (routeIsApi) {
          apiLambdaGroupIndex++;
        } else {
          nonApiLambdaGroupIndex++;
        }
      }
    } else {
      await Promise.all(
        pageKeys.map(async page => {
          // These default pages don't have to be handled as they'd always 404
          if (['_app.js', '_document.js'].includes(page)) {
            return;
          }

          // Don't create _error lambda if we have a static 404 page or
          // pages404 is enabled and 404.js is present
          if (
            page === '_error.js' &&
            ((static404Page && staticPages[static404Page]) ||
              (hasPages404 && pages['404.js']))
          ) {
            return;
          }

          const pathname = page.replace(/\.js$/, '');

          if (isDynamicRoute(pathname)) {
            dynamicPages.push(normalizePage(pathname));
          }

          const pageFileName = path.normalize(
            path.relative(entryPath, pages[page].fsPath)
          );

          const launcher = launcherData.replace(
            /__LAUNCHER_PAGE_PATH__/g,
            JSON.stringify(requiresTracing ? `./${pageFileName}` : './page')
          );
          const launcherFiles: { [name: string]: FileFsRef | FileBlob } = {
            [path.join(
              path.relative(baseDir, entryPath),
              '___next_launcher.cjs'
            )]: new FileBlob({ data: launcher }),
          };
          let lambdaOptions: { memory?: number; maxDuration?: number } = {};

          if (config && config.functions) {
            lambdaOptions = await getLambdaOptionsFromFunction({
              sourceFile: await getSourceFilePathFromPage({
                workPath: entryPath,
                page,
              }),
              config,
            });
          }

          const outputName = normalizeIndexOutput(
            path.join(entryDirectory, pathname),
            isServerMode
          );

          if (requiresTracing) {
            lambdas[outputName] = await createLambdaFromPseudoLayers({
              files: launcherFiles,
              layers: [
                Object.keys(pageTraces[page] || {}).reduce((prev, cur) => {
                  // eslint-disable-next-line @typescript-eslint/no-non-null-asserted-optional-chain
                  prev[cur] = tracedPseudoLayer?.pseudoLayer[cur]!;
                  return prev;
                }, {} as PseudoLayer),
                {
                  [path.join(path.relative(baseDir, entryPath), pageFileName)]:
                    compressedPages[page],
                } as PseudoLayer,
              ],
              handler: path.join(
                path.relative(baseDir, entryPath),
                '___next_launcher.cjs'
              ),
              runtime: nodeVersion.runtime,
              ...lambdaOptions,
            });
          } else {
            lambdas[outputName] = await createLambdaFromPseudoLayers({
              files: {
                ...launcherFiles,
                ...assets,
              },
              layers: [
                {
                  [path.join(path.relative(baseDir, entryPath), 'page.js')]:
                    compressedPages[page],
                } as PseudoLayer,
              ],
              handler: path.join(
                path.relative(baseDir, entryPath),
                '___next_launcher.cjs'
              ),
              runtime: nodeVersion.runtime,
              ...lambdaOptions,
            });
          }
        })
      );
    }

    dynamicRoutes = await getDynamicRoutes(
      entryPath,
      entryDirectory,
      dynamicPages,
      false,
      routesManifest,
      omittedPrerenderRoutes,
      canUsePreviewMode,
      prerenderManifest.bypassToken || '',
      isServerMode
    ).then(arr =>
      localizeDynamicRoutes(
        arr,
        dynamicPrefix,
        entryDirectory,
        staticPages,
        prerenderManifest,
        routesManifest,
        isServerMode,
        isCorrectLocaleAPIRoutes
      )
    );

    if (isSharedLambdas) {
      const launcherPath = path.join(__dirname, 'templated-launcher-shared.js');
      const launcherData = await readFile(launcherPath, 'utf8');

      // we need to include the prerenderManifest.omittedRoutes here
      // for the page to be able to be matched in the lambda for preview mode
      const completeDynamicRoutes = await getDynamicRoutes(
        entryPath,
        entryDirectory,
        dynamicPages,
        false,
        routesManifest,
        undefined,
        canUsePreviewMode,
        prerenderManifest.bypassToken || '',
        isServerMode
      ).then(arr =>
        arr.map(route => {
          route.src = route.src.replace('^', `^${dynamicPrefix}`);
          return route;
        })
      );

      await Promise.all(
        [...apiLambdaGroups, ...pageLambdaGroups].map(
          async function buildLambdaGroup(group) {
            const groupPageKeys = Object.keys(group.pages);

            const launcher = launcherData.replace(
              /\/\/ __LAUNCHER_PAGE_HANDLER__/g,
              `
              const url = require('url');

              ${
                routesManifest?.i18n
                  ? `
                  function stripLocalePath(pathname) {
                  // first item will be empty string from splitting at first char
                  const pathnameParts = pathname.split('/')

                  ;(${JSON.stringify(
                    routesManifest.i18n.locales
                  )}).some((locale) => {
                    if (pathnameParts[1].toLowerCase() === locale.toLowerCase()) {
                      pathnameParts.splice(1, 1)
                      pathname = pathnameParts.join('/') || '/index'
                      return true
                    }
                    return false
                  })

                  return pathname
                }
                `
                  : `function stripLocalePath(pathname) { return pathname }`
              }

              page = function(req, res) {
                try {
                  const pages = {
                    ${groupPageKeys
                      .map(
                        page =>
                          `'${page}': () => require('./${path.join(
                            './',
                            group.pages[page].pageFileName
                          )}')`
                      )
                      .join(',\n')}
                    ${
                      '' /*
                      creates a mapping of the page and the page's module e.g.
                      '/about': () => require('./.next/serverless/pages/about.js')
                    */
                    }
                  }
                  let toRender = req.headers['x-nextjs-page']

                  if (!toRender) {
                    try {
                      const { pathname } = url.parse(req.url)
                      toRender = stripLocalePath(pathname).replace(/\\/$/, '') || '/index'
                    } catch (_) {
                      // handle failing to parse url
                      res.statusCode = 400
                      return res.end('Bad Request')
                    }
                  }

                  let currentPage = pages[toRender]

                  if (
                    toRender &&
                    !currentPage
                  ) {
                    if (toRender.includes('/_next/data')) {
                      toRender = toRender
                        .replace(new RegExp('/_next/data/${escapedBuildId}/'), '/')
                        .replace(/\\.json$/, '')

                      toRender = stripLocalePath(toRender) || '/index'
                      currentPage = pages[toRender]
                    }

                    if (!currentPage) {
                      // for prerendered dynamic routes (/blog/post-1) we need to
                      // find the match since it won't match the page directly
                      const dynamicRoutes = ${JSON.stringify(
                        completeDynamicRoutes.map(route => ({
                          src: route.src,
                          dest: route.dest,
                        }))
                      )}

                      for (const route of dynamicRoutes) {
                        const matcher = new RegExp(route.src)

                        if (matcher.test(toRender)) {
                          toRender = url.parse(route.dest).pathname
                          currentPage = pages[toRender]
                          break
                        }
                      }
                    }
                  }

                  if (!currentPage) {
                    console.error(
                      "pages in lambda:",
                      Object.keys(pages),
                      "page header received:",
                      req.headers["x-nextjs-page"]
                    );
                    throw new Error(
                      "Failed to find matching page in lambda for: " +
                        JSON.stringify(
                          {
                            toRender,
                            url: req.url,
                            header: req.headers["x-nextjs-page"],
                          },
                          null,
                          2
                        )
                    );
                  }

                  const mod = currentPage()
                  const method = mod.render || mod.default || mod

                  return method(req, res)
                } catch (err) {
                  console.error('Unhandled error during request:', err)
                  throw err
                }
              }
              `
            );
            const launcherFiles: { [name: string]: FileFsRef | FileBlob } = {
              [path.join(
                path.relative(baseDir, entryPath),
                '___next_launcher.cjs'
              )]: new FileBlob({ data: launcher }),
            };

            for (const page of groupPageKeys) {
              pageLambdaMap[page] = group.lambdaIdentifier;
            }

            lambdas[group.lambdaIdentifier] =
              await createLambdaFromPseudoLayers({
                files: {
                  ...launcherFiles,
                  ...assets,
                },
                layers: [group.pseudoLayer],
                handler: path.join(
                  path.relative(baseDir, entryPath),
                  '___next_launcher.cjs'
                ),
                runtime: nodeVersion.runtime,
              });
          }
        )
      );
    }

    if (hasLambdas) {
      console.timeEnd(allLambdasLabel);
    }
    const prerenderRoute = onPrerenderRoute({
      appDir,
      pagesDir,
      hasPages404,
      static404Page,
      pageLambdaMap,
      lambdas,
      isServerMode,
      prerenders,
      entryDirectory,
      routesManifest,
      prerenderManifest,
      appPathRoutesManifest,
      isSharedLambdas,
      canUsePreviewMode,
    });

    Object.keys(prerenderManifest.staticRoutes).forEach(route =>
      prerenderRoute(route, { isBlocking: false, isFallback: false })
    );
    Object.keys(prerenderManifest.fallbackRoutes).forEach(route =>
      prerenderRoute(route, { isBlocking: false, isFallback: true })
    );
    Object.keys(prerenderManifest.blockingFallbackRoutes).forEach(route =>
      prerenderRoute(route, { isBlocking: true, isFallback: false })
    );

    if (static404Page && canUsePreviewMode) {
      omittedPrerenderRoutes.forEach(route => {
        prerenderRoute(route, { isOmitted: true });
      });
    }

    // We still need to use lazyRoutes if the dataRoutes field
    // isn't available for backwards compatibility
    if (!(routesManifest && routesManifest.dataRoutes)) {
      // Dynamic pages for lazy routes should be handled by the lambda flow.
      [
        ...Object.entries(prerenderManifest.fallbackRoutes),
        ...Object.entries(prerenderManifest.blockingFallbackRoutes),
      ].forEach(([, { dataRouteRegex, dataRoute }]) => {
        dataRoutes.push({
          // Next.js provided data route regex
          src: dataRouteRegex.replace(
            /^\^/,
            `^${appMountPrefixNoTrailingSlash}`
          ),
          // Location of lambda in builder output
          dest: path.posix.join(entryDirectory, dataRoute),
          check: true,
        });
      });
    }
  }

  if (!isSharedLambdas) {
    // We need to delete lambdas from output instead of omitting them from the
    // start since we rely on them for powering Preview Mode (read above in
    // onPrerenderRoute).
    omittedPrerenderRoutes.forEach(routeKey => {
      // Get the route file as it'd be mounted in the builder output
      const routeFileNoExt = path.posix.join(
        entryDirectory,
        routeKey === '/' ? '/index' : routeKey
      );
      if (typeof lambdas[routeFileNoExt] === undefined) {
        throw new NowBuildError({
          code: 'NEXT__UNKNOWN_ROUTE_KEY',
          message: `invariant: unknown lambda ${routeKey} (lookup: ${routeFileNoExt}) | please report this immediately`,
        });
      }
      delete lambdas[routeFileNoExt];
    });
  }
  const mergedDataRoutesLambdaRoutes = [];
  const mergedDynamicRoutesLambdaRoutes = [];

  if (isSharedLambdas) {
    // we need to define the page lambda route immediately after
    // the dynamic route in handle: 'rewrite' so that a matching
    // dynamic route doesn't catch it before the page lambda route
    // e.g. /teams/[team]/[inviteCode] -> page lambda
    // but we also have /[teamSlug]/[project]/[id] which could match it first

    for (let i = 0; i < dynamicRoutes.length; i++) {
      const route = dynamicRoutes[i];

      mergedDynamicRoutesLambdaRoutes.push(route);

      const { pathname } = url.parse(route.dest!);

      if (pathname && pageLambdaMap[pathname]) {
        mergedDynamicRoutesLambdaRoutes.push(
          dynamicPageLambdaRoutesMap[pathname]
        );
      }
    }

    for (let i = 0; i < dataRoutes.length; i++) {
      const route = dataRoutes[i];

      mergedDataRoutesLambdaRoutes.push(route);

      const { pathname } = url.parse(route.dest!);

      if (
        pathname &&
        pageLambdaMap[pathname] &&
        dynamicPageLambdaRoutesMap[pathname]
      ) {
        mergedDataRoutesLambdaRoutes.push(dynamicPageLambdaRoutesMap[pathname]);
      }
    }
  }

  const { staticFiles, publicDirectoryFiles, staticDirectoryFiles } =
    await getStaticFiles(entryPath, entryDirectory, outputDirectory);

  const { i18n } = routesManifest || {};

  return {
    output: {
      ...publicDirectoryFiles,
      ...lambdas,
      // Prerenders may override Lambdas -- this is an intentional behavior.
      ...prerenders,
      ...staticPages,
      ...staticFiles,
      ...staticDirectoryFiles,
      ...privateOutputs.files,
    },
    crons: cronManifest,
    wildcard: wildcardConfig,
    images: getImagesConfig(imagesManifest),
    /*
      Desired routes order
      - Runtime headers
      - User headers and redirects
      - Runtime redirects
      - Runtime routes
      - Check filesystem, if nothing found continue
      - User rewrites
      - Builder rewrites
    */
    routes: [
      // force trailingSlashRedirect to the very top so it doesn't
      // conflict with i18n routes that don't have or don't have the
      // trailing slash
      ...trailingSlashRedirects,

      ...privateOutputs.routes,

      ...(i18n
        ? [
            // Handle auto-adding current default locale to path based on
            // $wildcard
            {
              src: `^${path.join(
                '/',
                entryDirectory,
                '/'
              )}(?!(?:_next/.*|${i18n.locales
                .map(locale => escapeStringRegexp(locale))
                .join('|')})(?:/.*|$))(.*)$`,
              // we aren't able to ensure trailing slash mode here
              // so ensure this comes after the trailing slash redirect
              dest: `${
                entryDirectory !== '.' ? path.join('/', entryDirectory) : ''
              }$wildcard/$1`,
              continue: true,
            },

            // Handle redirecting to locale specific domains
            ...(i18n.domains &&
            i18n.domains.length > 0 &&
            i18n.localeDetection !== false
              ? [
                  {
                    src: `^${path.join('/', entryDirectory)}/?(?:${i18n.locales
                      .map(locale => escapeStringRegexp(locale))
                      .join('|')})?/?$`,
                    locale: {
                      redirect: i18n.domains.reduce(
                        (prev: Record<string, string>, item) => {
                          prev[item.defaultLocale] = `http${
                            item.http ? '' : 's'
                          }://${item.domain}/`;

                          if (item.locales) {
                            item.locales.map(locale => {
                              prev[locale] = `http${item.http ? '' : 's'}://${
                                item.domain
                              }/${locale}`;
                            });
                          }
                          return prev;
                        },
                        {}
                      ),
                      cookie: 'NEXT_LOCALE',
                    },
                    continue: true,
                  },
                ]
              : []),

            // Handle redirecting to locale paths
            ...(i18n.localeDetection !== false
              ? [
                  {
                    // TODO: if default locale is included in this src it won't
                    // be visitable by users who prefer another language since a
                    // cookie isn't set signaling the default locale is
                    // preferred on redirect currently, investigate adding this
                    src: '/',
                    locale: {
                      redirect: i18n.locales.reduce(
                        (prev: Record<string, string>, locale) => {
                          prev[locale] =
                            locale === i18n.defaultLocale ? `/` : `/${locale}`;
                          return prev;
                        },
                        {}
                      ),
                      cookie: 'NEXT_LOCALE',
                    },
                    continue: true,
                  },
                ]
              : []),

            {
              src: `^${path.join('/', entryDirectory)}$`,
              dest: `${path.join('/', entryDirectory, i18n.defaultLocale)}`,
              continue: true,
            },

            // Auto-prefix non-locale path with default locale
            // note for prerendered pages this will cause
            // x-now-route-matches to contain the path minus the locale
            // e.g. for /de/posts/[slug] x-now-route-matches would have
            // 1=posts%2Fpost-1
            {
              src: `^${path.join(
                '/',
                entryDirectory,
                '/'
              )}(?!(?:_next/.*|${i18n.locales
                .map(locale => escapeStringRegexp(locale))
                .join('|')})(?:/.*|$))(.*)$`,
              dest: `${path.join('/', entryDirectory, i18n.defaultLocale)}/$1`,
              continue: true,
            },
          ]
        : []),

      ...headers,

      ...redirects,

      ...beforeFilesRewrites,

      // Make sure to 404 for the /404 path itself
      ...(i18n
        ? [
            {
              src: `${path.join('/', entryDirectory, '/')}(?:${i18n.locales
                .map(locale => escapeStringRegexp(locale))
                .join('|')})?[/]?404/?`,
              status: 404,
              continue: true,
            },
          ]
        : [
            {
              src: path.join('/', entryDirectory, '404/?'),
              status: 404,
              continue: true,
            },
          ]),

      // Make sure to 500 when visiting /500 directly for static 500
      ...(!hasStatic500
        ? []
        : i18n
        ? [
            {
              src: `${path.join('/', entryDirectory, '/')}(?:${i18n.locales
                .map(locale => escapeStringRegexp(locale))
                .join('|')})?[/]?500`,
              status: 500,
              continue: true,
            },
          ]
        : [
            {
              src: path.join('/', entryDirectory, '500'),
              status: 500,
              continue: true,
            },
          ]),

      // Next.js page lambdas, `static/` folder, reserved assets, and `public/`
      // folder
      { handle: 'filesystem' },

      // map pages to their lambda
      ...pageLambdaRoutes.filter(route => {
        // filter out any SSG pages as they are already present in output
        if ('headers' in route) {
          // eslint-disable-next-line @typescript-eslint/no-non-null-asserted-optional-chain
          let page = route.headers?.['x-nextjs-page']!;
          page = page === '/index' ? '/' : page;

          if (prerenders[page]) {
            return false;
          }
        }
        return true;
      }),

      // ensure the basePath prefixed _next/image is rewritten to the root
      // _next/image path
      ...(routesManifest?.basePath
        ? [
            {
              src: path.join('/', entryDirectory, '_next/image/?'),
              dest: '/_next/image',
              check: true,
            },
          ]
        : []),

      // No-op _next/data rewrite to trigger handle: 'rewrites' and then 404
      // if no match to prevent rewriting _next/data unexpectedly
      {
        src: path.join('/', entryDirectory, '_next/data/(.*)'),
        dest: path.join('/', entryDirectory, '_next/data/$1'),
        check: true,
      },

      // These need to come before handle: miss or else they are grouped
      // with that routing section
      ...afterFilesRewrites,

      // make sure 404 page is used when a directory is matched without
      // an index page
      { handle: 'resource' },

      ...fallbackRewrites,

      { src: path.join('/', entryDirectory, '.*'), status: 404 },

      // We need to make sure to 404 for /_next after handle: miss since
      // handle: miss is called before rewrites and to prevent rewriting /_next
      { handle: 'miss' },
      {
        src: path.join(
          '/',
          entryDirectory,
          '_next/static/(?:[^/]+/pages|pages|chunks|runtime|css|image|media)/.+'
        ),
        status: 404,
        check: true,
        dest: '$0',
      },

      // remove locale prefixes to check public files
      ...(i18n
        ? [
            {
              src: `^${path.join('/', entryDirectory)}/?(?:${i18n.locales
                .map(locale => escapeStringRegexp(locale))
                .join('|')})/(.*)`,
              dest: `${path.join('/', entryDirectory, '/')}$1`,
              check: true,
            },
          ]
        : []),

      // for non-shared lambdas remove locale prefix if present
      // to allow checking for lambda
      ...(isSharedLambdas || !i18n
        ? []
        : [
            {
              src: `${path.join('/', entryDirectory, '/')}(?:${i18n?.locales
                .map(locale => escapeStringRegexp(locale))
                .join('|')})/(.*)`,
              dest: '/$1',
              check: true,
            },
          ]),

      // routes that are called after each rewrite or after routes
      // if there no rewrites
      { handle: 'rewrite' },

      // /_next/data routes for getServerProps/getStaticProps pages
      ...(isSharedLambdas ? mergedDataRoutesLambdaRoutes : dataRoutes),

      // ensure we 404 for non-existent _next/data routes before
      // trying page dynamic routes
      {
        src: path.join('/', entryDirectory, '_next/data/(.*)'),
        dest: path.join('/', entryDirectory, '404'),
        status: 404,
        check: true,
      },

      // re-check page routes to map them to the lambda
      ...pageLambdaRoutes,

      // Dynamic routes (must come after dataRoutes as dataRoutes are more
      // specific)
      ...(isSharedLambdas ? mergedDynamicRoutesLambdaRoutes : dynamicRoutes),

      // routes to call after a file has been matched
      { handle: 'hit' },
      // Before we handle static files we need to set proper caching headers
      {
        // This ensures we only match known emitted-by-Next.js files and not
        // user-emitted files which may be missing a hash in their filename.
        src: path.join(
          '/',
          entryDirectory,
          `_next/static/(?:[^/]+/pages|pages|chunks|runtime|css|image|media|${escapedBuildId})/.+`
        ),
        // Next.js assets contain a hash or entropy in their filenames, so they
        // are guaranteed to be unique and cacheable indefinitely.
        headers: {
          'cache-control': `public,max-age=${MAX_AGE_ONE_YEAR},immutable`,
        },
        continue: true,
        important: true,
      },

      // error handling
      ...(isLegacy
        ? []
        : [
            // Custom Next.js 404 page
            { handle: 'error' } as RouteWithHandle,

            ...(i18n && (static404Page || hasIsr404Page)
              ? [
                  {
                    src: `${path.join(
                      '/',
                      entryDirectory,
                      '/'
                    )}(?<nextLocale>${i18n.locales
                      .map(locale => escapeStringRegexp(locale))
                      .join('|')})(/.*|$)`,
                    dest: '/$nextLocale/404',
                    status: 404,
                    caseSensitive: true,
                  },
                  {
                    src: path.join('/', entryDirectory, '.*'),
                    dest: `/${i18n.defaultLocale}/404`,
                    status: 404,
                  },
                ]
              : [
                  isSharedLambdas
                    ? {
                        src: path.join('/', entryDirectory, '.*'),
                        // if static 404 is not present but we have pages/404.js
                        // it is a lambda due to _app getInitialProps
                        dest: path.join(
                          '/',
                          (static404Page
                            ? static404Page
                            : pageLambdaMap[page404Path]) as string
                        ),

                        status: 404,
                        ...(static404Page
                          ? {}
                          : {
                              headers: {
                                'x-nextjs-page': page404Path,
                              },
                            }),
                      }
                    : {
                        src: path.join('/', entryDirectory, '.*'),
                        // if static 404 is not present but we have pages/404.js
                        // it is a lambda due to _app getInitialProps
                        dest: static404Page
                          ? path.join('/', static404Page)
                          : path.join(
                              '/',
                              entryDirectory,
                              hasPages404 &&
                                lambdas[path.join('./', entryDirectory, '404')]
                                ? '404'
                                : '_error'
                            ),
                        status: 404,
                      },
                ]),

            // static 500 page if present
            ...(!hasStatic500
              ? []
              : i18n
              ? [
                  {
                    src: `${path.join(
                      '/',
                      entryDirectory,
                      '/'
                    )}(?<nextLocale>${i18n.locales
                      .map(locale => escapeStringRegexp(locale))
                      .join('|')})(/.*|$)`,
                    dest: '/$nextLocale/500',
                    status: 500,
                  },
                  {
                    src: path.join('/', entryDirectory, '.*'),
                    dest: `/${i18n.defaultLocale}/500`,
                    status: 500,
                  },
                ]
              : [
                  {
                    src: path.join('/', entryDirectory, '.*'),
                    dest: path.join('/', entryDirectory, '/500'),
                    status: 500,
                  },
                ]),
          ]),
    ],
    framework: { version: nextVersion },
  };
};

export const prepareCache: PrepareCache = async ({
  workPath,
  repoRootPath,
  entrypoint,
  config = {},
}) => {
  debug('Preparing cache...');
  const entryDirectory = path.dirname(entrypoint);
  const entryPath = path.join(workPath, entryDirectory);
  const outputDirectory = path.join('./', config.outputDirectory || '.next');

  const nextVersionRange = await getNextVersionRange(entryPath);
  const isLegacy = nextVersionRange && isLegacyNext(nextVersionRange);

  if (isLegacy) {
    // skip caching legacy mode (swapping deps between all and production can get bug-prone)
    return {};
  }

  debug('Producing cache file manifest...');

  // for monorepos we want to cache all node_modules
  const isMonorepo = repoRootPath && repoRootPath !== workPath;
  const cacheBasePath = repoRootPath || workPath;
  const cacheEntrypoint = path.relative(cacheBasePath, entryPath);
  const cache = {
    ...(await glob(
      isMonorepo
        ? '**/node_modules/**'
        : path.join(cacheEntrypoint, 'node_modules/**'),
      cacheBasePath
    )),
    ...(await glob(
      path.join(cacheEntrypoint, outputDirectory, 'cache/**'),
      cacheBasePath
    )),
  };

  debug('Cache file manifest produced');
  return cache;
};

async function getServerlessPages(params: {
  pagesDir: string;
  entryPath: string;
  outputDirectory: string;
  appPathRoutesManifest?: Record<string, string>;
}) {
  const [pages, appPaths, middlewareManifest] = await Promise.all([
    glob('**/!(_middleware).js', params.pagesDir),
    params.appPathRoutesManifest
      ? glob('**/page.js', path.join(params.pagesDir, '../app'))
      : Promise.resolve({}),
    getMiddlewareManifest(params.entryPath, params.outputDirectory),
  ]);

  const normalizedAppPaths: typeof appPaths = {};

  if (params.appPathRoutesManifest) {
    for (const [entry, normalizedEntry] of Object.entries(
      params.appPathRoutesManifest
    )) {
      const normalizedPath = `${path.join(
        '.',
        normalizedEntry === '/' ? '/index' : normalizedEntry
      )}.js`;
      const globPath = `${path.join('.', entry)}.js`;

      if (appPaths[globPath]) {
        normalizedAppPaths[normalizedPath] = appPaths[globPath];
      }
    }
  }

  // Edge Functions do not consider as Serverless Functions
  for (const edgeFunctionFile of Object.keys(
    middlewareManifest?.functions ?? {}
  )) {
    const edgePath = (edgeFunctionFile.slice(1) || 'index') + '.js';
    delete normalizedAppPaths[edgePath];
    delete pages[edgePath];
  }

  return { pages, appPaths: normalizedAppPaths };
}<|MERGE_RESOLUTION|>--- conflicted
+++ resolved
@@ -825,23 +825,8 @@
 
     return {
       output,
-<<<<<<< HEAD
       crons: cronManifest,
-      images:
-        imagesManifest?.images?.loader === 'default'
-          ? {
-              domains: imagesManifest.images.domains,
-              sizes: imagesManifest.images.sizes,
-              remotePatterns: imagesManifest.images.remotePatterns,
-              minimumCacheTTL: imagesManifest.images.minimumCacheTTL,
-              dangerouslyAllowSVG: imagesManifest.images.dangerouslyAllowSVG,
-              contentSecurityPolicy:
-                imagesManifest.images.contentSecurityPolicy,
-            }
-          : undefined,
-=======
       images: getImagesConfig(imagesManifest),
->>>>>>> e8385566
       routes: [
         ...privateOutputs.routes,
 
