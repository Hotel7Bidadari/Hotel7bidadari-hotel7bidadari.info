import {
  FileFsRef,
  Files,
  Config,
  debug,
  FileBlob,
  glob,
  Lambda,
  Prerender,
  getLambdaOptionsFromFunction,
  getPlatformEnv,
  streamToBuffer,
  NowBuildError,
  isSymbolicLink,
  NodejsLambda,
  EdgeFunction,
  Images,
} from '@vercel/build-utils';
import { NodeFileTraceReasons } from '@vercel/nft';
import type {
  HasField,
  Header,
  Rewrite,
  Route,
  RouteWithSrc,
} from '@vercel/routing-utils';
import { Sema } from 'async-sema';
import crc32 from 'buffer-crc32';
import fs, { lstat, stat } from 'fs-extra';
import path from 'path';
import resolveFrom from 'resolve-from';
import semver from 'semver';
import zlib from 'zlib';
import url from 'url';
import escapeStringRegexp from 'escape-string-regexp';
import { htmlContentType } from '.';
import textTable from 'text-table';
import { getNextjsEdgeFunctionSource } from './edge-function-source/get-edge-function-source';
import type { LambdaOptionsWithFiles } from '@vercel/build-utils/dist/lambda';
import { stringifySourceMap } from './sourcemapped';
import type { RawSourceMap } from 'source-map';
import bytes from 'bytes';

type stringMap = { [key: string]: string };

export const KIB = 1024;
export const MIB = 1024 * KIB;

export const prettyBytes = (n: number) => bytes(n, { unitSeparator: ' ' });

// Identify /[param]/ in route string
// eslint-disable-next-line no-useless-escape
const TEST_DYNAMIC_ROUTE = /\/\[[^\/]+?\](?=\/|$)/;

function isDynamicRoute(route: string): boolean {
  route = route.startsWith('/') ? route : `/${route}`;
  return TEST_DYNAMIC_ROUTE.test(route);
}

/**
 * Validate if the entrypoint is allowed to be used
 */
function validateEntrypoint(entrypoint: string) {
  if (
    !/package\.json$/.exec(entrypoint) &&
    !/next\.config\.js$/.exec(entrypoint)
  ) {
    throw new NowBuildError({
      message:
        'Specified "src" for "@vercel/next" has to be "package.json" or "next.config.js"',
      code: 'NEXT_INCORRECT_SRC',
    });
  }
}

/**
 * Exclude certain files from the files object
 */
function excludeFiles(
  files: Files,
  matcher: (filePath: string) => boolean
): Files {
  return Object.keys(files).reduce((newFiles, filePath) => {
    if (matcher(filePath)) {
      return newFiles;
    }
    return {
      ...newFiles,
      [filePath]: files[filePath],
    };
  }, {});
}

/**
 * Enforce specific package.json configuration for smallest possible lambda
 */
function normalizePackageJson(
  defaultPackageJson: {
    dependencies?: stringMap;
    devDependencies?: stringMap;
    scripts?: stringMap;
  } = {}
) {
  const dependencies: stringMap = {};
  const devDependencies: stringMap = {
    ...defaultPackageJson.dependencies,
    ...defaultPackageJson.devDependencies,
  };

  if (devDependencies.react) {
    dependencies.react = devDependencies.react;
    delete devDependencies.react;
  }

  if (devDependencies['react-dom']) {
    dependencies['react-dom'] = devDependencies['react-dom'];
    delete devDependencies['react-dom'];
  }

  delete devDependencies['next-server'];

  return {
    ...defaultPackageJson,
    dependencies: {
      // react and react-dom can be overwritten
      react: 'latest',
      'react-dom': 'latest',
      ...dependencies, // override react if user provided it
      // next-server is forced to canary
      'next-server': 'v7.0.2-canary.49',
    },
    devDependencies: {
      ...devDependencies,
      // next is forced to canary
      next: 'v7.0.2-canary.49',
    },
    scripts: {
      ...defaultPackageJson.scripts,
      'now-build':
        'NODE_OPTIONS=--max_old_space_size=3000 next build --lambdas',
    },
  };
}

async function getNextConfig(workPath: string, entryPath: string) {
  const entryConfig = path.join(entryPath, './next.config.js');
  if (await fs.pathExists(entryConfig)) {
    return fs.readFile(entryConfig, 'utf8');
  }

  const workConfig = path.join(workPath, './next.config.js');
  if (await fs.pathExists(workConfig)) {
    return fs.readFile(workConfig, 'utf8');
  }

  return null;
}

function getImagesConfig(
  imagesManifest: NextImagesManifest | undefined
): Images | undefined {
  return imagesManifest?.images?.loader === 'default' &&
    imagesManifest.images?.unoptimized !== true
    ? {
        domains: imagesManifest.images.domains,
        sizes: imagesManifest.images.sizes,
        remotePatterns: imagesManifest.images.remotePatterns,
        minimumCacheTTL: imagesManifest.images.minimumCacheTTL,
        formats: imagesManifest.images.formats,
        dangerouslyAllowSVG: imagesManifest.images.dangerouslyAllowSVG,
        contentSecurityPolicy: imagesManifest.images.contentSecurityPolicy,
        contentDispositionType: imagesManifest.images.contentDispositionType,
      }
    : undefined;
}

function normalizePage(page: string): string {
  // Resolve on anything that doesn't start with `/`
  if (!page.startsWith('/')) {
    page = `/${page}`;
  }
  // remove '/index' from the end
  page = page.replace(/\/index$/, '/');
  return page;
}

export type Redirect = Rewrite & {
  statusCode?: number;
  permanent?: boolean;
};

type RoutesManifestRegex = {
  regex: string;
  regexKeys: string[];
};

type RoutesManifestRoute = {
  page: string;
  regex: string;
  namedRegex?: string;
  routeKeys?: { [named: string]: string };
};

type RoutesManifestOld = {
  pages404: boolean;
  basePath: string | undefined;
  redirects: (Redirect & RoutesManifestRegex)[];
  rewrites:
    | (Rewrite & RoutesManifestRegex)[]
    | {
        beforeFiles: (Rewrite & RoutesManifestRegex)[];
        afterFiles: (Rewrite & RoutesManifestRegex)[];
        fallback: (Rewrite & RoutesManifestRegex)[];
      };
  headers?: (Header & RoutesManifestRegex)[];
  dynamicRoutes: RoutesManifestRoute[];
  staticRoutes: RoutesManifestRoute[];
  version: 1 | 2 | 3;
  dataRoutes?: Array<{
    page: string;
    dataRouteRegex: string;
    namedDataRouteRegex?: string;
    routeKeys?: { [named: string]: string };
  }>;
  i18n?: {
    localeDetection?: boolean;
    defaultLocale: string;
    locales: string[];
    domains?: Array<{
      http?: boolean;
      domain: string;
      locales?: string[];
      defaultLocale: string;
    }>;
  };
  rsc?: {
    header: string;
    varyHeader: string;
    contentTypeHeader: string;
  };
  skipMiddlewareUrlNormalize?: boolean;
};

type RoutesManifestV4 = Omit<RoutesManifestOld, 'dynamicRoutes' | 'version'> & {
  version: 4;
  dynamicRoutes: (RoutesManifestRoute | { page: string; isMiddleware: true })[];
};

export type RoutesManifest = RoutesManifestV4 | RoutesManifestOld;

export async function getRoutesManifest(
  entryPath: string,
  outputDirectory: string,
  nextVersion?: string
): Promise<RoutesManifest | undefined> {
  const shouldHaveManifest =
    nextVersion && semver.gte(nextVersion, '9.1.4-canary.0');
  if (!shouldHaveManifest) return;

  const pathRoutesManifest = path.join(
    entryPath,
    outputDirectory,
    'routes-manifest.json'
  );
  const hasRoutesManifest = await fs
    .access(pathRoutesManifest)
    .then(() => true)
    .catch(() => false);

  if (shouldHaveManifest && !hasRoutesManifest) {
    throw new NowBuildError({
      message: `The file "${pathRoutesManifest}" couldn't be found. This is often caused by a misconfiguration in your project.`,
      link: 'https://err.sh/vercel/vercel/now-next-routes-manifest',
      code: 'NEXT_NO_ROUTES_MANIFEST',
    });
  }

  const routesManifest: RoutesManifest = await fs.readJSON(pathRoutesManifest);
  // remove temporary array based routeKeys from v1/v2 of routes
  // manifest since it can result in invalid routes
  for (const route of routesManifest.dataRoutes || []) {
    if (Array.isArray(route.routeKeys)) {
      delete route.routeKeys;
      delete route.namedDataRouteRegex;
    }
  }
  for (const route of routesManifest.dynamicRoutes || []) {
    if ('routeKeys' in route && Array.isArray(route.routeKeys)) {
      delete route.routeKeys;
      delete route.namedRegex;
    }
  }

  return routesManifest;
}

export async function getDynamicRoutes(
  entryPath: string,
  entryDirectory: string,
  dynamicPages: string[],
  isDev?: boolean,
  routesManifest?: RoutesManifest,
  omittedRoutes?: Set<string>,
  canUsePreviewMode?: boolean,
  bypassToken?: string,
  isServerMode?: boolean,
  dynamicMiddlewareRouteMap?: Map<string, RouteWithSrc>,
  appPathRoutesManifest?: Record<string, string>
): Promise<RouteWithSrc[]> {
  if (routesManifest) {
    switch (routesManifest.version) {
      case 1:
      case 2: {
        return routesManifest.dynamicRoutes
          .filter(({ page }) => canUsePreviewMode || !omittedRoutes?.has(page))
          .map(({ page, regex }: { page: string; regex: string }) => {
            return {
              src: regex,
              dest: !isDev ? path.posix.join('/', entryDirectory, page) : page,
              check: true,
              status:
                canUsePreviewMode && omittedRoutes?.has(page) ? 404 : undefined,
            };
          });
      }
      case 3:
      case 4: {
        const routes: RouteWithSrc[] = [];

        for (const dynamicRoute of routesManifest.dynamicRoutes) {
          if (!canUsePreviewMode && omittedRoutes?.has(dynamicRoute.page)) {
            continue;
          }
          const params = dynamicRoute;

          if ('isMiddleware' in params) {
            const route = dynamicMiddlewareRouteMap?.get(params.page);
            if (!route) {
              throw new Error(
                `Could not find dynamic middleware route for ${params.page}`
              );
            }

            routes.push(route);
            continue;
          }

          const { page, namedRegex, regex, routeKeys } = params;
          const route: RouteWithSrc = {
            src: namedRegex || regex,
            dest: `${
              !isDev ? path.posix.join('/', entryDirectory, page) : page
            }${
              routeKeys
                ? `?${Object.keys(routeKeys)
                    .map(key => `${routeKeys[key]}=$${key}`)
                    .join('&')}`
                : ''
            }`,
          };

          if (!isServerMode) {
            route.check = true;
          }

          if (isServerMode && canUsePreviewMode && omittedRoutes?.has(page)) {
            // only match this route when in preview mode so
            // preview works for non-prerender fallback: false pages
            route.has = [
              {
                type: 'cookie',
                key: '__prerender_bypass',
                value: bypassToken || undefined,
              },
              {
                type: 'cookie',
                key: '__next_preview_data',
              },
            ];
          }

          if (appPathRoutesManifest?.[page]) {
            routes.push({
              ...route,
              src: route.src.replace(
                new RegExp(escapeStringRegexp('(?:/)?$')),
                '(?:\\.rsc)(?:/)?$'
              ),
              dest: route.dest?.replace(/($|\?)/, '.rsc$1'),
            });
          }
          routes.push(route);
          continue;
        }
        return routes;
      }
      default: {
        // update MIN_ROUTES_MANIFEST_VERSION
        throw new NowBuildError({
          message:
            'This version of `@vercel/next` does not support the version of Next.js you are trying to deploy.\n' +
            'Please upgrade your `@vercel/next` builder and try again. Contact support if this continues to happen.',
          code: 'NEXT_VERSION_UPGRADE',
        });
      }
    }
  }

  // FALLBACK:
  // When `routes-manifest.json` does not exist (old Next.js versions), we'll try to
  // require the methods we need from Next.js' internals.
  if (!dynamicPages.length) {
    return [];
  }

  let getRouteRegex: ((pageName: string) => { re: RegExp }) | undefined =
    undefined;

  let getSortedRoutes: ((normalizedPages: string[]) => string[]) | undefined;

  try {
    // NOTE: `eval('require')` is necessary to avoid bad transpilation to `__webpack_require__`
    ({ getRouteRegex, getSortedRoutes } = eval('require')(
      resolveFrom(entryPath, 'next-server/dist/lib/router/utils')
    ));
    if (typeof getRouteRegex !== 'function') {
      getRouteRegex = undefined;
    }
  } catch (_) {} // eslint-disable-line no-empty

  if (!getRouteRegex || !getSortedRoutes) {
    try {
      // NOTE: `eval('require')` is necessary to avoid bad transpilation to `__webpack_require__`
      ({ getRouteRegex, getSortedRoutes } = eval('require')(
        resolveFrom(entryPath, 'next/dist/next-server/lib/router/utils')
      ));
      if (typeof getRouteRegex !== 'function') {
        getRouteRegex = undefined;
      }
    } catch (_) {} // eslint-disable-line no-empty
  }

  if (!getRouteRegex || !getSortedRoutes) {
    throw new NowBuildError({
      message:
        'Found usage of dynamic routes but not on a new enough version of Next.js.',
      code: 'NEXT_DYNAMIC_ROUTES_OUTDATED',
    });
  }

  const pageMatchers = getSortedRoutes(dynamicPages).map(pageName => ({
    pageName,
    matcher: getRouteRegex && getRouteRegex(pageName).re,
  }));

  const routes: RouteWithSrc[] = [];
  pageMatchers.forEach(pageMatcher => {
    // in `vercel dev` we don't need to prefix the destination
    const dest = !isDev
      ? path.posix.join('/', entryDirectory, pageMatcher.pageName)
      : pageMatcher.pageName;

    if (pageMatcher && pageMatcher.matcher) {
      routes.push({
        src: pageMatcher.matcher.source,
        dest,
        check: !isDev,
      });
    }
  });
  return routes;
}

export function localizeDynamicRoutes(
  dynamicRoutes: RouteWithSrc[],
  dynamicPrefix: string,
  entryDirectory: string,
  staticPages: Files,
  prerenderManifest: NextPrerenderedRoutes,
  routesManifest?: RoutesManifest,
  isServerMode?: boolean,
  isCorrectLocaleAPIRoutes?: boolean
): RouteWithSrc[] {
  return dynamicRoutes.map((route: RouteWithSrc) => {
    // i18n is already handled for middleware
    if (route.middleware !== undefined || route.middlewarePath !== undefined)
      return route;

    const { i18n } = routesManifest || {};

    if (i18n) {
      const { pathname } = url.parse(route.dest!);
      const pathnameNoPrefix = pathname?.replace(dynamicPrefix, '');
      const isFallback = prerenderManifest.fallbackRoutes[pathname!];
      const isBlocking = prerenderManifest.blockingFallbackRoutes[pathname!];
      const isApiRoute =
        pathnameNoPrefix === '/api' || pathnameNoPrefix?.startsWith('/api/');
      const isAutoExport =
        staticPages[addLocaleOrDefault(pathname!, routesManifest).substring(1)];

      const isLocalePrefixed =
        isFallback || isBlocking || isAutoExport || isServerMode;

      route.src = route.src.replace(
        '^',
        `^${dynamicPrefix ? `${dynamicPrefix}[/]?` : '[/]?'}(?${
          isLocalePrefixed ? '<nextLocale>' : ':'
        }${i18n.locales.map(locale => escapeStringRegexp(locale)).join('|')})?`
      );

      if (isLocalePrefixed && !(isCorrectLocaleAPIRoutes && isApiRoute)) {
        // ensure destination has locale prefix to match prerender output
        // path so that the prerender object is used
        route.dest = route.dest!.replace(
          `${path.posix.join('/', entryDirectory, '/')}`,
          `${path.posix.join('/', entryDirectory, '$nextLocale', '/')}`
        );
      }
    } else {
      route.src = route.src.replace('^', `^${dynamicPrefix}`);
    }
    return route;
  });
}

type LoaderKey = 'imgix' | 'cloudinary' | 'akamai' | 'default';

export type NextImagesManifest = {
  version: number;
  images: {
    loader: LoaderKey;
    sizes: number[];
    domains: string[];
    remotePatterns: Images['remotePatterns'];
    minimumCacheTTL?: Images['minimumCacheTTL'];
    formats?: Images['formats'];
    unoptimized?: boolean;
    dangerouslyAllowSVG?: Images['dangerouslyAllowSVG'];
    contentSecurityPolicy?: Images['contentSecurityPolicy'];
    contentDispositionType?: Images['contentDispositionType'];
  };
};

export async function getImagesManifest(
  entryPath: string,
  outputDirectory: string
): Promise<NextImagesManifest | undefined> {
  const pathImagesManifest = path.join(
    entryPath,
    outputDirectory,
    'images-manifest.json'
  );

  const hasImagesManifest = await fs
    .access(pathImagesManifest)
    .then(() => true)
    .catch(() => false);

  if (!hasImagesManifest) {
    return undefined;
  }

  return fs.readJson(pathImagesManifest);
}

type FileMap = { [page: string]: FileFsRef };

export function filterStaticPages(
  staticPageFiles: FileMap,
  dynamicPages: string[],
  entryDirectory: string,
  htmlContentType: string,
  prerenderManifest: NextPrerenderedRoutes,
  routesManifest?: RoutesManifest
) {
  const staticPages: FileMap = {};

  Object.keys(staticPageFiles).forEach((page: string) => {
    const pathname = page.replace(/\.html$/, '');
    const routeName = normalizeLocalePath(
      normalizePage(pathname),
      routesManifest?.i18n?.locales
    ).pathname;

    // Prerendered routes emit a `.html` file but should not be treated as a
    // static page.
    // Lazily prerendered routes have a fallback `.html` file on newer
    // Next.js versions so we need to also not treat it as a static page here.
    if (
      prerenderManifest.staticRoutes[routeName] ||
      prerenderManifest.fallbackRoutes[routeName] ||
      prerenderManifest.staticRoutes[normalizePage(pathname)] ||
      prerenderManifest.fallbackRoutes[normalizePage(pathname)]
    ) {
      return;
    }

    const staticRoute = path.posix.join(entryDirectory, pathname);

    staticPages[staticRoute] = staticPageFiles[page];
    staticPages[staticRoute].contentType = htmlContentType;

    if (isDynamicRoute(pathname)) {
      dynamicPages.push(routeName);
      return;
    }
  });

  return staticPages;
}

export function getFilesMapFromReasons(
  fileList: Set<string>,
  reasons: NodeFileTraceReasons,
  ignoreFn?: (file: string, parent?: string) => boolean
) {
  // this uses the reasons tree to collect files specific to a
  // certain parent allowing us to not have to trace each parent
  // separately
  const parentFilesMap = new Map<string, Set<string>>();

  function propagateToParents(
    parents: Set<string>,
    file: string,
    seen = new Set<string>()
  ) {
    for (const parent of parents || []) {
      if (!seen.has(parent)) {
        seen.add(parent);
        let parentFiles = parentFilesMap.get(parent);

        if (!parentFiles) {
          parentFiles = new Set();
          parentFilesMap.set(parent, parentFiles);
        }

        if (!ignoreFn?.(file, parent)) {
          parentFiles.add(file);
        }
        const parentReason = reasons.get(parent);

        if (parentReason?.parents) {
          propagateToParents(parentReason.parents, file, seen);
        }
      }
    }
  }

  for (const file of fileList!) {
    const reason = reasons!.get(file);
    const isInitial =
      reason?.type.length === 1 && reason.type.includes('initial');

    if (
      !reason ||
      !reason.parents ||
      (isInitial && reason.parents.size === 0)
    ) {
      continue;
    }
    propagateToParents(reason.parents, file);
  }
  return parentFilesMap;
}

export const collectTracedFiles =
  (
    baseDir: string,
    lstatResults: { [key: string]: ReturnType<typeof lstat> },
    lstatSema: Sema,
    reasons: NodeFileTraceReasons,
    files: { [filePath: string]: FileFsRef }
  ) =>
  async (file: string) => {
    const reason = reasons.get(file);
    if (reason && reason.type.includes('initial')) {
      // Initial files are manually added to the lambda later
      return;
    }
    const filePath = path.join(baseDir, file);

    if (!lstatResults[filePath]) {
      lstatResults[filePath] = lstatSema
        .acquire()
        .then(() => lstat(filePath))
        .finally(() => lstatSema.release());
    }
    const { mode } = await lstatResults[filePath];

    files[file] = new FileFsRef({
      fsPath: path.join(baseDir, file),
      mode,
    });
  };

export const ExperimentalTraceVersion = `9.0.4-canary.1`;

export type PseudoLayer = {
  [fileName: string]: PseudoFile | PseudoSymbolicLink;
};

export type PseudoFile = {
  file: FileFsRef;
  isSymlink: false;
  crc32: number;
  compBuffer: Buffer;
  uncompressedSize: number;
};

export type PseudoSymbolicLink = {
  file: FileFsRef;
  isSymlink: true;
  symlinkTarget: string;
};

const compressBuffer = (buf: Buffer): Promise<Buffer> => {
  return new Promise((resolve, reject) => {
    zlib.deflateRaw(
      buf,
      { level: zlib.constants.Z_BEST_COMPRESSION },
      (err, compBuf) => {
        if (err) return reject(err);
        resolve(compBuf);
      }
    );
  });
};

export type PseudoLayerResult = {
  pseudoLayer: PseudoLayer;
  pseudoLayerBytes: number;
};

export async function createPseudoLayer(files: {
  [fileName: string]: FileFsRef;
}): Promise<PseudoLayerResult> {
  const pseudoLayer: PseudoLayer = {};
  let pseudoLayerBytes = 0;

  for (const fileName of Object.keys(files)) {
    const file = files[fileName];

    if (isSymbolicLink(file.mode)) {
      const symlinkTarget = await fs.readlink(file.fsPath);
      pseudoLayer[fileName] = {
        file,
        isSymlink: true,
        symlinkTarget,
      };
    } else {
      const origBuffer = await streamToBuffer(file.toStream());
      const compBuffer = await compressBuffer(origBuffer);
      pseudoLayerBytes += compBuffer.byteLength;
      pseudoLayer[fileName] = {
        file,
        compBuffer,
        isSymlink: false,
        crc32: crc32.unsigned(origBuffer),
        uncompressedSize: origBuffer.byteLength,
      };
    }
  }

  return { pseudoLayer, pseudoLayerBytes };
}

interface CreateLambdaFromPseudoLayersOptions extends LambdaOptionsWithFiles {
  layers: PseudoLayer[];
  isStreaming?: boolean;
  nextVersion?: string;
}

// measured with 1, 2, 5, 10, and `os.cpus().length || 5`
// and sema(1) produced the best results
const createLambdaSema = new Sema(1);

export async function createLambdaFromPseudoLayers({
  files: baseFiles,
  layers,
  isStreaming,
  nextVersion,
  ...lambdaOptions
}: CreateLambdaFromPseudoLayersOptions) {
  await createLambdaSema.acquire();

  const files: Files = {};
  const addedFiles = new Set();

  // Add files from pseudo layers
  for (const layer of layers) {
    for (const seedKey of Object.keys(layer)) {
      if (addedFiles.has(seedKey)) {
        // File was already added in a previous pseudo layer
        continue;
      }
      const item = layer[seedKey];
      files[seedKey] = item.file;
      addedFiles.add(seedKey);
    }
  }

  for (const fileName of Object.keys(baseFiles)) {
    if (addedFiles.has(fileName)) {
      // File was already added in a previous pseudo layer
      continue;
    }
    const file = baseFiles[fileName];
    files[fileName] = file;
    addedFiles.add(fileName);
  }

  createLambdaSema.release();

  return new NodejsLambda({
    ...lambdaOptions,
    ...(isStreaming
      ? {
          supportsResponseStreaming: true,
        }
      : {}),
    files,
    shouldAddHelpers: false,
    shouldAddSourcemapSupport: false,
    supportsMultiPayloads: !!process.env.NEXT_PRIVATE_MULTI_PAYLOAD,
    framework: {
      slug: 'nextjs',
      version: nextVersion,
    },
  });
}

export type NextRequiredServerFilesManifest = {
  appDir?: string;
  relativeAppDir?: string;
  files: string[];
  ignore: string[];
  config: Record<string, any>;
};

export type NextPrerenderedRoutes = {
  bypassToken: string | null;

  staticRoutes: {
    [route: string]: {
      initialRevalidate: number | false;
      dataRoute: string | null;
      srcRoute: string | null;
      initialStatus?: number;
      initialHeaders?: Record<string, string>;
    };
  };

  blockingFallbackRoutes: {
    [route: string]: {
      routeRegex: string;
      dataRoute: string | null;
      dataRouteRegex: string | null;
    };
  };

  fallbackRoutes: {
    [route: string]: {
      fallback: string;
      routeRegex: string;
      dataRoute: string | null;
      dataRouteRegex: string | null;
    };
  };

  omittedRoutes: {
    [route: string]: {
      routeRegex: string;
      dataRoute: string | null;
      dataRouteRegex: string | null;
    };
  };

  notFoundRoutes: string[];

  isLocalePrefixed: boolean;
};

export async function getExportIntent(
  entryPath: string
): Promise<false | { trailingSlash: boolean }> {
  const pathExportMarker = path.join(entryPath, '.next', 'export-marker.json');
  const hasExportMarker: boolean = await fs
    .access(pathExportMarker, fs.constants.F_OK)
    .then(() => true)
    .catch(() => false);

  if (!hasExportMarker) {
    return false;
  }

  const manifest: {
    version: 1;
    exportTrailingSlash: boolean;
    hasExportPathMap: boolean;
  } = JSON.parse(await fs.readFile(pathExportMarker, 'utf8'));

  switch (manifest.version) {
    case 1: {
      if (manifest.hasExportPathMap !== true) {
        return false;
      }

      return { trailingSlash: manifest.exportTrailingSlash };
    }

    default: {
      return false;
    }
  }
}

export async function getExportStatus(
  entryPath: string
): Promise<false | { success: boolean; outDirectory: string }> {
  const pathExportDetail = path.join(entryPath, '.next', 'export-detail.json');
  const hasExportDetail: boolean = await fs
    .access(pathExportDetail, fs.constants.F_OK)
    .then(() => true)
    .catch(() => false);

  if (!hasExportDetail) {
    return false;
  }

  const manifest: {
    version: 1;
    success: boolean;
    outDirectory: string;
  } = JSON.parse(await fs.readFile(pathExportDetail, 'utf8'));

  switch (manifest.version) {
    case 1: {
      return {
        success: !!manifest.success,
        outDirectory: manifest.outDirectory,
      };
    }

    default: {
      return false;
    }
  }
}

export async function getRequiredServerFilesManifest(
  entryPath: string,
  outputDirectory: string
): Promise<NextRequiredServerFilesManifest | false> {
  const pathRequiredServerFilesManifest = path.join(
    entryPath,
    outputDirectory,
    'required-server-files.json'
  );

  const hasManifest: boolean = await fs
    .access(pathRequiredServerFilesManifest, fs.constants.F_OK)
    .then(() => true)
    .catch(() => false);

  if (!hasManifest) {
    return false;
  }

  const manifestData = JSON.parse(
    await fs.readFile(pathRequiredServerFilesManifest, 'utf8')
  );

  const requiredServerFiles = {
    files: [],
    ignore: [],
    config: {},
    appDir: manifestData.appDir,
    relativeAppDir: manifestData.relativeAppDir,
  };

  switch (manifestData.version) {
    case 1: {
      requiredServerFiles.files = manifestData.files;
      requiredServerFiles.ignore = manifestData.ignore;
      requiredServerFiles.config = manifestData.config;
      requiredServerFiles.appDir = manifestData.appDir;
      break;
    }
    default: {
      throw new Error(
        `Invalid required-server-files manifest version ${manifestData.version}, please contact support if this error persists`
      );
    }
  }
  return requiredServerFiles;
}

export async function getPrerenderManifest(
  entryPath: string,
  outputDirectory: string
): Promise<NextPrerenderedRoutes> {
  const pathPrerenderManifest = path.join(
    entryPath,
    outputDirectory,
    'prerender-manifest.json'
  );

  const hasManifest: boolean = await fs
    .access(pathPrerenderManifest, fs.constants.F_OK)
    .then(() => true)
    .catch(() => false);

  if (!hasManifest) {
    return {
      staticRoutes: {},
      blockingFallbackRoutes: {},
      fallbackRoutes: {},
      bypassToken: null,
      omittedRoutes: {},
      notFoundRoutes: [],
      isLocalePrefixed: false,
    };
  }

  const manifest:
    | {
        version: 1;
        routes: {
          [key: string]: {
            initialRevalidateSeconds: number | false;
            dataRoute: string;
            srcRoute: string | null;
          };
        };
        dynamicRoutes: {
          [key: string]: {
            fallback?: string;
            routeRegex: string;
            dataRoute: string;
            dataRouteRegex: string;
          };
        };
        preview?: {
          previewModeId: string;
        };
      }
    | {
        version: 2 | 3;
        routes: {
          [route: string]: {
            initialRevalidateSeconds: number | false;
            srcRoute: string | null;
            dataRoute: string;
          };
        };
        dynamicRoutes: {
          [route: string]: {
            routeRegex: string;
            fallback: string | false;
            dataRoute: string;
            dataRouteRegex: string;
          };
        };
        preview: {
          previewModeId: string;
        };
        notFoundRoutes?: string[];
      }
    | {
        version: 4;
        routes: {
          [route: string]: {
            initialRevalidateSeconds: number | false;
            srcRoute: string | null;
            dataRoute: string | null;
            initialStatus?: number;
            initialHeaders?: Record<string, string>;
          };
        };
        dynamicRoutes: {
          [route: string]: {
            routeRegex: string;
            fallback: string | false;
            dataRoute: string | null;
            dataRouteRegex: string | null;
          };
        };
        preview: {
          previewModeId: string;
        };
        notFoundRoutes?: string[];
      } = JSON.parse(await fs.readFile(pathPrerenderManifest, 'utf8'));

  switch (manifest.version) {
    case 1: {
      const routes = Object.keys(manifest.routes);
      const lazyRoutes = Object.keys(manifest.dynamicRoutes);

      const ret: NextPrerenderedRoutes = {
        staticRoutes: {},
        blockingFallbackRoutes: {},
        fallbackRoutes: {},
        bypassToken:
          (manifest.preview && manifest.preview.previewModeId) || null,
        omittedRoutes: {},
        notFoundRoutes: [],
        isLocalePrefixed: false,
      };

      routes.forEach(route => {
        const { initialRevalidateSeconds, dataRoute, srcRoute } =
          manifest.routes[route];
        ret.staticRoutes[route] = {
          initialRevalidate:
            initialRevalidateSeconds === false
              ? false
              : Math.max(1, initialRevalidateSeconds),
          dataRoute,
          srcRoute,
        };
      });

      lazyRoutes.forEach(lazyRoute => {
        const { routeRegex, fallback, dataRoute, dataRouteRegex } =
          manifest.dynamicRoutes[lazyRoute];

        if (fallback) {
          ret.fallbackRoutes[lazyRoute] = {
            routeRegex,
            fallback,
            dataRoute,
            dataRouteRegex,
          };
        } else {
          ret.blockingFallbackRoutes[lazyRoute] = {
            routeRegex,
            dataRoute,
            dataRouteRegex,
          };
        }
      });

      return ret;
    }
    case 2:
    case 3:
    case 4: {
      const routes = Object.keys(manifest.routes);
      const lazyRoutes = Object.keys(manifest.dynamicRoutes);

      const ret: NextPrerenderedRoutes = {
        staticRoutes: {},
        blockingFallbackRoutes: {},
        fallbackRoutes: {},
        bypassToken: manifest.preview.previewModeId,
        omittedRoutes: {},
        notFoundRoutes: [],
        isLocalePrefixed: manifest.version > 2,
      };

      if (manifest.notFoundRoutes) {
        ret.notFoundRoutes.push(...manifest.notFoundRoutes);
      }

      routes.forEach(route => {
        const { initialRevalidateSeconds, dataRoute, srcRoute } =
          manifest.routes[route];

        let initialStatus: undefined | number;
        let initialHeaders: undefined | Record<string, string>;

        if (manifest.version === 4) {
          initialStatus = manifest.routes[route].initialStatus;
          initialHeaders = manifest.routes[route].initialHeaders;
        }

        ret.staticRoutes[route] = {
          initialRevalidate:
            initialRevalidateSeconds === false
              ? false
              : Math.max(1, initialRevalidateSeconds),
          dataRoute,
          srcRoute,
          initialStatus,
          initialHeaders,
        };
      });

      lazyRoutes.forEach(lazyRoute => {
        const { routeRegex, fallback, dataRoute, dataRouteRegex } =
          manifest.dynamicRoutes[lazyRoute];

        if (typeof fallback === 'string') {
          ret.fallbackRoutes[lazyRoute] = {
            routeRegex,
            fallback,
            dataRoute,
            dataRouteRegex,
          };
        } else if (fallback === null) {
          ret.blockingFallbackRoutes[lazyRoute] = {
            routeRegex,
            dataRoute,
            dataRouteRegex,
          };
        } else {
          // Fallback behavior is disabled, all routes would've been provided
          // in the top-level `routes` key (`staticRoutes`).
          ret.omittedRoutes[lazyRoute] = {
            routeRegex,
            dataRoute,
            dataRouteRegex,
          };
        }
      });

      return ret;
    }
    default: {
      return {
        staticRoutes: {},
        blockingFallbackRoutes: {},
        fallbackRoutes: {},
        bypassToken: null,
        omittedRoutes: {},
        notFoundRoutes: [],
        isLocalePrefixed: false,
      };
    }
  }
}

// We only need this once per build
let _usesSrcCache: boolean | undefined;

async function usesSrcDirectory(workPath: string): Promise<boolean> {
  if (!_usesSrcCache) {
    const sourcePages = path.join(workPath, 'src', 'pages');

    try {
      if ((await fs.stat(sourcePages)).isDirectory()) {
        _usesSrcCache = true;
      }
    } catch (_err) {
      _usesSrcCache = false;
    }
  }

  if (!_usesSrcCache) {
    const sourceAppdir = path.join(workPath, 'src', 'app');

    try {
      if ((await fs.stat(sourceAppdir)).isDirectory()) {
        _usesSrcCache = true;
      }
    } catch (_err) {
      _usesSrcCache = false;
    }
  }

  return Boolean(_usesSrcCache);
}

async function getSourceFilePathFromPage({
  workPath,
  page,
  pageExtensions,
}: {
  workPath: string;
  page: string;
  pageExtensions?: string[];
}) {
<<<<<<< HEAD
=======
  const usesSrcDir = await usesSrcDirectory(workPath);
  // TODO: this should be updated to get the pageExtensions
  // value used during next build
>>>>>>> c6c19354
  const extensionsToTry = pageExtensions || ['js', 'jsx', 'ts', 'tsx'];

  for (const pageType of ['pages', 'app']) {
    let fsPath = path.join(workPath, pageType, page);
    if (usesSrcDir) {
      fsPath = path.join(workPath, 'src', pageType, page);
    }

    if (fs.existsSync(fsPath)) {
      return path.relative(workPath, fsPath);
    }
    const extensionless = fsPath.replace(path.extname(fsPath), '');

    for (const ext of extensionsToTry) {
      fsPath = `${extensionless}.${ext}`;
      // for appDir, we need to treat "index.js" as root-level "page.js"
      if (
        pageType === 'app' &&
        extensionless ===
          path.join(workPath, `${usesSrcDir ? 'src/' : ''}app/index`)
      ) {
        fsPath = `${extensionless.replace(/index$/, 'page')}.${ext}`;
      }
      if (fs.existsSync(fsPath)) {
        return path.relative(workPath, fsPath);
      }
    }

    if (isDirectory(extensionless)) {
      if (pageType === 'pages') {
        for (const ext of extensionsToTry) {
          fsPath = path.join(extensionless, `index.${ext}`);
          if (fs.existsSync(fsPath)) {
            return path.relative(workPath, fsPath);
          }
        }
        // appDir
      } else {
        for (const ext of extensionsToTry) {
          // RSC
          fsPath = path.join(extensionless, `page.${ext}`);
          if (fs.existsSync(fsPath)) {
            return path.relative(workPath, fsPath);
          }
          // Route Handlers
          fsPath = path.join(extensionless, `route.${ext}`);
          if (fs.existsSync(fsPath)) {
            return path.relative(workPath, fsPath);
          }
        }
      }
    }
  }

  console.log(
    `WARNING: Unable to find source file for page ${page} with extensions: ${extensionsToTry.join(
      ', '
    )}, this can cause functions config from \`vercel.json\` to not be applied`
  );
  return '';
}

function isDirectory(path: string) {
  return fs.existsSync(path) && fs.lstatSync(path).isDirectory();
}

export function normalizeLocalePath(
  pathname: string,
  locales?: string[]
): {
  detectedLocale?: string;
  pathname: string;
} {
  let detectedLocale: string | undefined;
  // first item will be empty string from splitting at first char
  const pathnameParts = pathname.split('/');

  (locales || []).some(locale => {
    if (pathnameParts[1].toLowerCase() === locale.toLowerCase()) {
      detectedLocale = locale;
      pathnameParts.splice(1, 1);
      pathname = pathnameParts.join('/') || '/';
      return true;
    }
    return false;
  });

  return {
    pathname,
    detectedLocale,
  };
}

export function addLocaleOrDefault(
  pathname: string,
  routesManifest?: RoutesManifest,
  locale?: string
) {
  if (!routesManifest?.i18n) return pathname;
  if (!locale) locale = routesManifest.i18n.defaultLocale;

  return locale
    ? `/${locale}${pathname === '/index' ? '' : pathname}`
    : pathname;
}

export type LambdaGroup = {
  pages: string[];
  memory?: number;
  maxDuration?: number;
  isAppRouter?: boolean;
  isStreaming?: boolean;
  isPrerenders?: boolean;
  isApiLambda: boolean;
  pseudoLayer: PseudoLayer;
  pseudoLayerBytes: number;
  pseudoLayerUncompressedBytes: number;
};

export const MAX_UNCOMPRESSED_LAMBDA_SIZE = 250 * MIB;
const LAMBDA_RESERVED_UNCOMPRESSED_SIZE = 2.5 * MIB;
const LAMBDA_RESERVED_COMPRESSED_SIZE = 250 * KIB;

export async function getPageLambdaGroups({
  entryPath,
  config,
  pages,
  prerenderRoutes,
  pageTraces,
  compressedPages,
  tracedPseudoLayer,
  initialPseudoLayer,
  initialPseudoLayerUncompressed,
  lambdaCompressedByteLimit,
  internalPages,
  pageExtensions,
}: {
  entryPath: string;
  config: Config;
  pages: string[];
  prerenderRoutes: Set<string>;
  pageTraces: {
    [page: string]: {
      [key: string]: FileFsRef;
    };
  };
  compressedPages: {
    [page: string]: PseudoFile;
  };
  tracedPseudoLayer: PseudoLayer;
  initialPseudoLayer: PseudoLayerResult;
  initialPseudoLayerUncompressed: number;
  lambdaCompressedByteLimit: number;
  internalPages: string[];
  pageExtensions?: string[];
}) {
  const groups: Array<LambdaGroup> = [];

  for (const page of pages) {
    const newPages = [...internalPages, page];
    const routeName = normalizePage(page.replace(/\.js$/, ''));
    const isPrerenderRoute = prerenderRoutes.has(routeName);

    let opts: { memory?: number; maxDuration?: number } = {};

    if (config && config.functions) {
      const sourceFile = await getSourceFilePathFromPage({
        workPath: entryPath,
        page,
        pageExtensions,
      });
      opts = await getLambdaOptionsFromFunction({
        sourceFile,
        config,
      });
    }

    let matchingGroup = groups.find(group => {
      const matches =
        group.maxDuration === opts.maxDuration &&
        group.memory === opts.memory &&
        group.isPrerenders === isPrerenderRoute;

      if (matches) {
        let newTracedFilesSize = group.pseudoLayerBytes;
        let newTracedFilesUncompressedSize = group.pseudoLayerUncompressedBytes;

        for (const newPage of newPages) {
          Object.keys(pageTraces[newPage] || {}).map(file => {
            if (!group.pseudoLayer[file]) {
              const item = tracedPseudoLayer[file] as PseudoFile;

              newTracedFilesSize += item.compBuffer?.byteLength || 0;
              newTracedFilesUncompressedSize += item.uncompressedSize || 0;
            }
          });
          newTracedFilesSize += compressedPages[newPage].compBuffer.byteLength;
          newTracedFilesUncompressedSize +=
            compressedPages[newPage].uncompressedSize;
        }

        const underUncompressedLimit =
          newTracedFilesUncompressedSize <
          MAX_UNCOMPRESSED_LAMBDA_SIZE - LAMBDA_RESERVED_UNCOMPRESSED_SIZE;
        const underCompressedLimit =
          newTracedFilesSize <
          lambdaCompressedByteLimit - LAMBDA_RESERVED_COMPRESSED_SIZE;

        return underUncompressedLimit && underCompressedLimit;
      }
      return false;
    });

    if (matchingGroup) {
      matchingGroup.pages.push(page);
    } else {
      const newGroup: LambdaGroup = {
        pages: [page],
        ...opts,
        isPrerenders: isPrerenderRoute,
        isApiLambda: !!isApiPage(page),
        pseudoLayerBytes: initialPseudoLayer.pseudoLayerBytes,
        pseudoLayerUncompressedBytes: initialPseudoLayerUncompressed,
        pseudoLayer: Object.assign({}, initialPseudoLayer.pseudoLayer),
      };
      groups.push(newGroup);
      matchingGroup = newGroup;
    }

    for (const newPage of newPages) {
      Object.keys(pageTraces[newPage] || {}).map(file => {
        const pseudoItem = tracedPseudoLayer[file] as PseudoFile;
        const compressedSize = pseudoItem?.compBuffer?.byteLength || 0;

        if (!matchingGroup!.pseudoLayer[file]) {
          matchingGroup!.pseudoLayer[file] = pseudoItem;
          matchingGroup!.pseudoLayerBytes += compressedSize;
          matchingGroup!.pseudoLayerUncompressedBytes +=
            pseudoItem.uncompressedSize || 0;
        }
      });

      // ensure the page file itself is accounted for when grouping as
      // large pages can be created that can push the group over the limit
      matchingGroup!.pseudoLayerBytes +=
        compressedPages[newPage].compBuffer.byteLength;
      matchingGroup!.pseudoLayerUncompressedBytes +=
        compressedPages[newPage].uncompressedSize;
    }
  }

  return groups;
}

export const outputFunctionFileSizeInfo = (
  pages: string[],
  pseudoLayer: PseudoLayer,
  pseudoLayerBytes: number,
  pseudoLayerUncompressedBytes: number,
  compressedPages: {
    [page: string]: PseudoFile;
  }
) => {
  const exceededLimitOutput: Array<string[]> = [];

  console.log(
    `Serverless Function's page${pages.length === 1 ? '' : 's'}: ${pages.join(
      ', '
    )}`
  );
  exceededLimitOutput.push([
    'Large Dependencies',
    'Uncompressed size',
    'Compressed size',
  ]);

  const dependencies: {
    [key: string]: {
      compressed: number;
      uncompressed: number;
    };
  } = {};

  for (const fileKey of Object.keys(pseudoLayer)) {
    if (!pseudoLayer[fileKey].isSymlink) {
      const fileItem = pseudoLayer[fileKey] as PseudoFile;
      const depKey = fileKey.split('/').slice(0, 3).join('/');

      if (!dependencies[depKey]) {
        dependencies[depKey] = {
          compressed: 0,
          uncompressed: 0,
        };
      }

      dependencies[depKey].compressed += fileItem.compBuffer.byteLength;
      dependencies[depKey].uncompressed += fileItem.uncompressedSize;
    }
  }

  for (const page of pages) {
    dependencies[`pages/${page}`] = {
      compressed: compressedPages[page].compBuffer.byteLength,
      uncompressed: compressedPages[page].uncompressedSize,
    };
  }
  let numLargeDependencies = 0;

  Object.keys(dependencies)
    .sort((a, b) => {
      // move largest dependencies to the top
      const aDep = dependencies[a];
      const bDep = dependencies[b];

      if (aDep.compressed > bDep.compressed) {
        return -1;
      }
      if (aDep.compressed < bDep.compressed) {
        return 1;
      }
      return 0;
    })
    .forEach(depKey => {
      const dep = dependencies[depKey];

      if (dep.compressed < 100 * KIB && dep.uncompressed < 500 * KIB) {
        // ignore smaller dependencies to reduce noise
        return;
      }
      exceededLimitOutput.push([
        depKey,
        prettyBytes(dep.uncompressed),
        prettyBytes(dep.compressed),
      ]);
      numLargeDependencies += 1;
    });

  if (numLargeDependencies === 0) {
    exceededLimitOutput.push([
      'No large dependencies found (> 100KB compressed)',
    ]);
  }

  exceededLimitOutput.push([]);
  exceededLimitOutput.push([
    'All dependencies',
    prettyBytes(pseudoLayerUncompressedBytes),
    prettyBytes(pseudoLayerBytes),
  ]);

  console.log(
    textTable(exceededLimitOutput, {
      align: ['l', 'r', 'r'],
    })
  );
};

export const detectLambdaLimitExceeding = async (
  lambdaGroups: LambdaGroup[],
  compressedSizeLimit: number,
  compressedPages: {
    [page: string]: PseudoFile;
  }
) => {
  // show debug info if within 5 MB of exceeding the limit
  const COMPRESSED_SIZE_LIMIT_CLOSE = compressedSizeLimit - 5 * MIB;
  const UNCOMPRESSED_SIZE_LIMIT_CLOSE = MAX_UNCOMPRESSED_LAMBDA_SIZE - 5 * MIB;

  let numExceededLimit = 0;
  let numCloseToLimit = 0;
  let loggedHeadInfo = false;

  // pre-iterate to see if we are going to exceed the limit
  // or only get close so our first log line can be correct
  const filteredGroups = lambdaGroups.filter(group => {
    const exceededLimit =
      group.pseudoLayerBytes > compressedSizeLimit ||
      group.pseudoLayerUncompressedBytes > MAX_UNCOMPRESSED_LAMBDA_SIZE;

    const closeToLimit =
      group.pseudoLayerBytes > COMPRESSED_SIZE_LIMIT_CLOSE ||
      group.pseudoLayerUncompressedBytes > UNCOMPRESSED_SIZE_LIMIT_CLOSE;

    if (
      closeToLimit ||
      exceededLimit ||
      getPlatformEnv('BUILDER_DEBUG') ||
      process.env.NEXT_DEBUG_FUNCTION_SIZE
    ) {
      if (exceededLimit) {
        numExceededLimit += 1;
      }
      if (closeToLimit) {
        numCloseToLimit += 1;
      }
      return true;
    }
  });

  for (const group of filteredGroups) {
    if (!loggedHeadInfo) {
      if (numExceededLimit || numCloseToLimit) {
        console.log(
          `Warning: Max serverless function size of ${prettyBytes(
            compressedSizeLimit
          )} compressed or ${prettyBytes(
            MAX_UNCOMPRESSED_LAMBDA_SIZE
          )} uncompressed${numExceededLimit ? '' : ' almost'} reached`
        );
      } else {
        console.log(`Serverless function size info`);
      }
      loggedHeadInfo = true;
    }

    outputFunctionFileSizeInfo(
      group.pages,
      group.pseudoLayer,
      group.pseudoLayerBytes,
      group.pseudoLayerUncompressedBytes,
      compressedPages
    );
  }

  if (numExceededLimit) {
    console.log(
      `Max serverless function size was exceeded for ${numExceededLimit} function${
        numExceededLimit === 1 ? '' : 's'
      }`
    );
  }
};

// checks if prerender files are all static or not before creating lambdas
export const onPrerenderRouteInitial = (
  prerenderManifest: NextPrerenderedRoutes,
  canUsePreviewMode: boolean,
  entryDirectory: string,
  nonLambdaSsgPages: Set<string>,
  routeKey: string,
  hasPages404: boolean,
  routesManifest?: RoutesManifest,
  appDir?: string | null
) => {
  let static404Page: string | undefined;
  let static500Page: string | undefined;

  // Get the route file as it'd be mounted in the builder output
  const pr = prerenderManifest.staticRoutes[routeKey];
  const { initialRevalidate, srcRoute, dataRoute } = pr;
  const route = srcRoute || routeKey;

  const isAppPathRoute = appDir && (!dataRoute || dataRoute?.endsWith('.rsc'));

  const routeNoLocale = routesManifest?.i18n
    ? normalizeLocalePath(routeKey, routesManifest.i18n.locales).pathname
    : routeKey;

  // if the 404 page used getStaticProps we need to update static404Page
  // since it wasn't populated from the staticPages group
  if (routeNoLocale === '/404') {
    static404Page = path.posix.join(entryDirectory, routeKey);
  }

  if (routeNoLocale === '/500') {
    static500Page = path.posix.join(entryDirectory, routeKey);
  }

  if (
    // App paths must be Prerenders to ensure Vary header is
    // correctly added
    !isAppPathRoute &&
    initialRevalidate === false &&
    (!canUsePreviewMode || (hasPages404 && routeNoLocale === '/404')) &&
    !prerenderManifest.fallbackRoutes[route] &&
    !prerenderManifest.blockingFallbackRoutes[route]
  ) {
    if (
      routesManifest?.i18n &&
      Object.keys(prerenderManifest.staticRoutes).some(route => {
        const staticRoute = prerenderManifest.staticRoutes[route];

        return (
          staticRoute.srcRoute === srcRoute &&
          staticRoute.initialRevalidate !== false
        );
      })
    ) {
      // if any locale static routes are using revalidate the page
      // requires a lambda
      return {
        static404Page,
        static500Page,
      };
    }

    nonLambdaSsgPages.add(route === '/' ? '/index' : route);
  }

  return {
    static404Page,
    static500Page,
  };
};

type OnPrerenderRouteArgs = {
  appDir: string | null;
  pagesDir: string;
  static404Page?: string;
  hasPages404: boolean;
  entryDirectory: string;
  appPathRoutesManifest?: Record<string, string>;
  prerenderManifest: NextPrerenderedRoutes;
  isSharedLambdas: boolean;
  isServerMode: boolean;
  canUsePreviewMode: boolean;
  lambdas: { [key: string]: Lambda };
  prerenders: { [key: string]: Prerender | FileFsRef };
  pageLambdaMap: { [key: string]: string };
  routesManifest?: RoutesManifest;
  isCorrectNotFoundRoutes?: boolean;
  isEmptyAllowQueryForPrendered?: boolean;
};
let prerenderGroup = 1;

export const onPrerenderRoute =
  (prerenderRouteArgs: OnPrerenderRouteArgs) =>
  (
    routeKey: string,
    {
      isBlocking,
      isFallback,
      isOmitted,
      locale,
    }: {
      isBlocking?: boolean;
      isFallback?: boolean;
      isOmitted?: boolean;
      locale?: string;
    }
  ) => {
    const {
      appDir,
      pagesDir,
      static404Page,
      entryDirectory,
      prerenderManifest,
      isSharedLambdas,
      isServerMode,
      canUsePreviewMode,
      lambdas,
      prerenders,
      pageLambdaMap,
      routesManifest,
      isCorrectNotFoundRoutes,
      isEmptyAllowQueryForPrendered,
    } = prerenderRouteArgs;

    if (isBlocking && isFallback) {
      throw new NowBuildError({
        code: 'NEXT_ISBLOCKING_ISFALLBACK',
        message: 'invariant: isBlocking and isFallback cannot both be true',
      });
    }

    if (isFallback && isOmitted) {
      throw new NowBuildError({
        code: 'NEXT_ISOMITTED_ISFALLBACK',
        message: 'invariant: isOmitted and isFallback cannot both be true',
      });
    }

    // Get the route file as it'd be mounted in the builder output
    let routeFileNoExt = routeKey === '/' ? '/index' : routeKey;
    let origRouteFileNoExt = routeFileNoExt;
    const { isLocalePrefixed } = prerenderManifest;

    if (!locale && isLocalePrefixed) {
      const localePathResult = normalizeLocalePath(
        routeKey,
        routesManifest?.i18n?.locales || []
      );

      locale = localePathResult.detectedLocale;
      origRouteFileNoExt =
        localePathResult.pathname === '/'
          ? '/index'
          : localePathResult.pathname;
    }

    const nonDynamicSsg =
      !isFallback &&
      !isBlocking &&
      !isOmitted &&
      !prerenderManifest.staticRoutes[routeKey].srcRoute;

    // if there isn't a srcRoute then it's a non-dynamic SSG page
    if ((nonDynamicSsg && !isLocalePrefixed) || isFallback || isOmitted) {
      routeFileNoExt = addLocaleOrDefault(
        // root index files are located without folder/index.html
        routeFileNoExt,
        routesManifest,
        locale
      );
    }

    const isNotFound = prerenderManifest.notFoundRoutes.includes(routeKey);

    let initialRevalidate: false | number;
    let srcRoute: string | null;
    let dataRoute: string | null;
    let initialStatus: number | undefined;
    let initialHeaders: Record<string, string> | undefined;

    if (isFallback || isBlocking) {
      const pr = isFallback
        ? prerenderManifest.fallbackRoutes[routeKey]
        : prerenderManifest.blockingFallbackRoutes[routeKey];
      initialRevalidate = 1; // TODO: should Next.js provide this default?
      // @ts-ignore
      if (initialRevalidate === false) {
        // Lazy routes cannot be "snapshotted" in time.
        throw new NowBuildError({
          code: 'NEXT_ISLAZY_INITIALREVALIDATE',
          message: 'invariant isLazy: initialRevalidate !== false',
        });
      }
      srcRoute = null;
      dataRoute = pr.dataRoute;
    } else if (isOmitted) {
      initialRevalidate = false;
      srcRoute = routeKey;
      dataRoute = prerenderManifest.omittedRoutes[routeKey].dataRoute;
    } else {
      const pr = prerenderManifest.staticRoutes[routeKey];
      ({
        initialRevalidate,
        srcRoute,
        dataRoute,
        initialHeaders,
        initialStatus,
      } = pr);
    }

    let isAppPathRoute = false;
    // TODO: leverage manifest to determine app paths more accurately
    if (appDir && srcRoute && (!dataRoute || dataRoute?.endsWith('.rsc'))) {
      isAppPathRoute = true;
    }

    const isOmittedOrNotFound = isOmitted || isNotFound;
    let htmlFsRef: FileFsRef | null;

    if (appDir && !dataRoute && isAppPathRoute && !(isBlocking || isFallback)) {
      const contentType = initialHeaders?.['content-type'];
      htmlFsRef = new FileFsRef({
        fsPath: path.join(appDir, `${routeFileNoExt}.body`),
        contentType: contentType || 'text/html;charset=utf-8',
      });
    } else {
      htmlFsRef =
        isBlocking || (isNotFound && !static404Page)
          ? // Blocking pages do not have an HTML fallback
            null
          : new FileFsRef({
              fsPath: path.join(
                isAppPathRoute && !isOmittedOrNotFound && appDir
                  ? appDir
                  : pagesDir,
                isFallback
                  ? // Fallback pages have a special file.
                    addLocaleOrDefault(
                      prerenderManifest.fallbackRoutes[routeKey].fallback,
                      routesManifest,
                      locale
                    )
                  : // Otherwise, the route itself should exist as a static HTML
                    // file.
                    `${
                      isOmittedOrNotFound
                        ? addLocaleOrDefault('/404', routesManifest, locale)
                        : routeFileNoExt
                    }.html`
              ),
            });
    }
    const jsonFsRef =
      // JSON data does not exist for fallback or blocking pages
      isFallback || isBlocking || (isNotFound && !static404Page) || !dataRoute
        ? null
        : new FileFsRef({
            fsPath: path.join(
              isAppPathRoute && !isOmittedOrNotFound && appDir
                ? appDir
                : pagesDir,
              `${
                isOmittedOrNotFound
                  ? addLocaleOrDefault('/404.html', routesManifest, locale)
                  : isAppPathRoute
                  ? dataRoute
                  : routeFileNoExt + '.json'
              }`
            ),
          });

    if (isAppPathRoute) {
      // for literal index routes we need to append an additional /index
      // due to the proxy's normalizing for /index routes
      if (routeKey !== '/index' && routeKey.endsWith('/index')) {
        routeKey = `${routeKey}/index`;
        routeFileNoExt = routeKey;
        origRouteFileNoExt = routeKey;
      }
    }

    let outputPathPage = path.posix.join(entryDirectory, routeFileNoExt);

    if (!isAppPathRoute) {
      outputPathPage = normalizeIndexOutput(outputPathPage, isServerMode);
    }
    const outputPathPageOrig = path.posix.join(
      entryDirectory,
      origRouteFileNoExt
    );

    let lambda: undefined | Lambda;
    let outputPathData: null | string = null;

    if (dataRoute) {
      outputPathData = path.posix.join(entryDirectory, dataRoute);

      if (nonDynamicSsg || isFallback || isOmitted) {
        outputPathData = outputPathData.replace(
          new RegExp(`${escapeStringRegexp(origRouteFileNoExt)}.json$`),
          // ensure we escape "$" correctly while replacing as "$" is a special
          // character, we need to do double escaping as first is for the initial
          // replace on the routeFile and then the second on the outputPath
          `${routeFileNoExt.replace(/\$/g, '$$$$')}.json`
        );
      }
    }

    if (isSharedLambdas) {
      const outputSrcPathPage = normalizeIndexOutput(
        path.join(
          '/',
          srcRoute == null
            ? outputPathPageOrig
            : path.posix.join(
                entryDirectory,
                srcRoute === '/' ? '/index' : srcRoute
              )
        ),
        isServerMode
      );

      const lambdaId = pageLambdaMap[outputSrcPathPage];
      lambda = lambdas[lambdaId];
    } else {
      const outputSrcPathPage = normalizeIndexOutput(
        srcRoute == null
          ? outputPathPageOrig
          : path.posix.join(
              entryDirectory,
              srcRoute === '/' ? '/index' : srcRoute
            ),
        isServerMode
      );

      lambda = lambdas[outputSrcPathPage];
    }

    if (!isAppPathRoute && !isNotFound && initialRevalidate === false) {
      if (htmlFsRef == null || jsonFsRef == null) {
        throw new NowBuildError({
          code: 'NEXT_HTMLFSREF_JSONFSREF',
          message: `invariant: htmlFsRef != null && jsonFsRef != null ${routeFileNoExt}`,
        });
      }

      // if preview mode/On-Demand ISR can't be leveraged
      // we can output pure static outputs instead of prerenders
      if (
        !canUsePreviewMode ||
        (routeKey === '/404' && !lambdas[outputPathPage])
      ) {
        htmlFsRef.contentType = htmlContentType;
        prerenders[outputPathPage] = htmlFsRef;

        if (outputPathData) {
          prerenders[outputPathData] = jsonFsRef;
        }
      }
    }
    const isNotFoundPreview =
      isCorrectNotFoundRoutes &&
      !initialRevalidate &&
      canUsePreviewMode &&
      isServerMode &&
      isNotFound;

    if (
      prerenders[outputPathPage] == null &&
      (!isNotFound || initialRevalidate || isNotFoundPreview)
    ) {
      if (lambda == null) {
        throw new NowBuildError({
          code: 'NEXT_MISSING_LAMBDA',
          message: `Unable to find lambda for route: ${routeFileNoExt}`,
        });
      }

      // `allowQuery` is an array of query parameter keys that are allowed for
      // a given path. All other query keys will be striped. We can automatically
      // detect this for prerender (ISR) pages by reading the routes manifest file.
      const pageKey = srcRoute || routeKey;
      const route = routesManifest?.dynamicRoutes.find(
        (r): r is RoutesManifestRoute =>
          r.page === pageKey && !('isMiddleware' in r)
      ) as RoutesManifestRoute | undefined;
      const routeKeys = route?.routeKeys;
      // by default allowQuery should be undefined and only set when
      // we have sufficient information to set it
      let allowQuery: string[] | undefined;

      if (isEmptyAllowQueryForPrendered) {
        const isDynamic = isDynamicRoute(routeKey);

        if (!isDynamic) {
          // for non-dynamic routes we use an empty array since
          // no query values bust the cache for non-dynamic prerenders
          // prerendered paths also do not pass allowQuery as they match
          // during handle: 'filesystem' so should not cache differently
          // by query values
          allowQuery = [];
        } else if (routeKeys) {
          // if we have routeKeys in the routes-manifest we use those
          // for allowQuery for dynamic routes
          allowQuery = Object.values(routeKeys);
        }
      } else {
        const isDynamic = isDynamicRoute(pageKey);

        if (routeKeys) {
          // if we have routeKeys in the routes-manifest we use those
          // for allowQuery for dynamic routes
          allowQuery = Object.values(routeKeys);
        } else if (!isDynamic) {
          // for non-dynamic routes we use an empty array since
          // no query values bust the cache for non-dynamic prerenders
          allowQuery = [];
        }
      }

      const rscEnabled = !!routesManifest?.rsc;
      const rscVaryHeader =
        routesManifest?.rsc?.varyHeader ||
        'RSC, Next-Router-State-Tree, Next-Router-Prefetch';
      const rscContentTypeHeader =
        routesManifest?.rsc?.contentTypeHeader ||
        'text/x-component; charset=utf-8';

      let sourcePath: string | undefined;
      if (`/${outputPathPage}` !== srcRoute && srcRoute) {
        sourcePath = srcRoute;
      }

      prerenders[outputPathPage] = new Prerender({
        expiration: initialRevalidate,
        lambda,
        allowQuery,
        fallback: htmlFsRef,
        group: prerenderGroup,
        bypassToken: prerenderManifest.bypassToken,
        initialStatus,
        initialHeaders,
        sourcePath,

        ...(isNotFound
          ? {
              initialStatus: 404,
            }
          : {}),

        ...(rscEnabled
          ? {
              initialHeaders: {
                ...initialHeaders,
                vary: rscVaryHeader,
              },
            }
          : {}),
      });

      if (outputPathData) {
        prerenders[outputPathData] = new Prerender({
          expiration: initialRevalidate,
          lambda,
          allowQuery,
          fallback: jsonFsRef,
          group: prerenderGroup,
          bypassToken: prerenderManifest.bypassToken,

          ...(isNotFound
            ? {
                initialStatus: 404,
              }
            : {}),

          ...(rscEnabled
            ? {
                initialHeaders: {
                  'content-type': rscContentTypeHeader,
                  vary: rscVaryHeader,
                },
              }
            : {}),
        });
      }

      ++prerenderGroup;

      if (routesManifest?.i18n && isBlocking) {
        for (const locale of routesManifest.i18n.locales) {
          const localeRouteFileNoExt = addLocaleOrDefault(
            routeFileNoExt,
            routesManifest,
            locale
          );
          const localeOutputPathPage = normalizeIndexOutput(
            path.posix.join(entryDirectory, localeRouteFileNoExt),
            isServerMode
          );

          const origPrerenderPage = prerenders[outputPathPage];
          prerenders[localeOutputPathPage] = {
            ...origPrerenderPage,
            group: prerenderGroup,
          } as Prerender;

          if (outputPathData) {
            const localeOutputPathData = outputPathData.replace(
              new RegExp(`${escapeStringRegexp(origRouteFileNoExt)}.json$`),
              `${localeRouteFileNoExt}${
                localeRouteFileNoExt !== origRouteFileNoExt &&
                origRouteFileNoExt === '/index'
                  ? '/index'
                  : ''
              }.json`
            );
            const origPrerenderData = prerenders[outputPathData];

            prerenders[localeOutputPathData] = {
              ...origPrerenderData,
              group: prerenderGroup,
            } as Prerender;
          }
          ++prerenderGroup;
        }
      }
    }

    if (
      ((nonDynamicSsg && !isLocalePrefixed) || isFallback || isOmitted) &&
      routesManifest?.i18n &&
      !locale
    ) {
      // load each locale
      for (const locale of routesManifest.i18n.locales) {
        if (locale === routesManifest.i18n.defaultLocale) continue;
        onPrerenderRoute(prerenderRouteArgs)(routeKey, {
          isBlocking,
          isFallback,
          isOmitted,
          locale,
        });
      }
    }
  };

export type UnwrapPromise<T> = T extends Promise<infer U> ? U : T;

export async function getStaticFiles(
  entryPath: string,
  entryDirectory: string,
  outputDirectory: string
) {
  const collectLabel =
    'Collected static files (public/, static/, .next/static)';
  console.time(collectLabel);

  const nextStaticFiles = await glob(
    '**',
    path.join(entryPath, outputDirectory, 'static')
  );
  const staticFolderFiles = await glob('**', path.join(entryPath, 'static'));

  let publicFolderFiles: UnwrapPromise<ReturnType<typeof glob>> = {};
  let publicFolderPath: string | undefined;

  if (await fs.pathExists(path.join(entryPath, 'public'))) {
    publicFolderPath = path.join(entryPath, 'public');
  } else if (
    // check at the same level as the output directory also
    await fs.pathExists(path.join(entryPath, outputDirectory, '../public'))
  ) {
    publicFolderPath = path.join(entryPath, outputDirectory, '../public');
  }

  if (publicFolderPath) {
    debug(`Using public folder at ${publicFolderPath}`);
    publicFolderFiles = await glob('**/*', publicFolderPath);
  } else {
    debug('No public folder found');
  }
  const staticFiles: Record<string, FileFsRef> = {};
  const staticDirectoryFiles: Record<string, FileFsRef> = {};
  const publicDirectoryFiles: Record<string, FileFsRef> = {};

  for (const file of Object.keys(nextStaticFiles)) {
    staticFiles[path.posix.join(entryDirectory, `_next/static/${file}`)] =
      nextStaticFiles[file];
  }

  for (const file of Object.keys(staticFolderFiles)) {
    staticDirectoryFiles[path.posix.join(entryDirectory, 'static', file)] =
      staticFolderFiles[file];
  }

  for (const file of Object.keys(publicFolderFiles)) {
    publicDirectoryFiles[path.posix.join(entryDirectory, file)] =
      publicFolderFiles[file];
  }

  console.timeEnd(collectLabel);
  return {
    staticFiles,
    staticDirectoryFiles,
    publicDirectoryFiles,
  };
}

export function normalizeIndexOutput(
  outputName: string,
  isServerMode: boolean
) {
  if (outputName !== '/index' && isServerMode) {
    return outputName.replace(/\/index$/, '');
  }
  return outputName;
}

/**
 * The path to next-server was changed in
 * https://github.com/vercel/next.js/pull/26756
 */
export function getNextServerPath(nextVersion: string) {
  return semver.gte(nextVersion, 'v11.0.2-canary.4')
    ? 'next/dist/server'
    : 'next/dist/next-server/server';
}

// update to leverage
export function updateRouteSrc(
  route: Route,
  index: number,
  manifestItems: Array<{ regex: string }>
) {
  if (route.src) {
    route.src = manifestItems[index].regex;
  }
  return route;
}

export async function getPrivateOutputs(
  dir: string,
  entries: Record<string, string>
) {
  const files: Files = {};
  const routes: Route[] = [];

  for (const [existingFile, outputFile] of Object.entries(entries)) {
    const fsPath = path.join(dir, existingFile);

    try {
      const { mode, size } = await stat(fsPath);
      if (size > 30 * 1024 * 1024) {
        throw new Error(`Exceeds maximum file size: ${size}`);
      }
      files[outputFile] = new FileFsRef({ mode, fsPath });
      routes.push({
        src: `/${outputFile}`,
        dest: '/404',
        status: 404,
        continue: true,
      });
    } catch (error) {
      debug(
        `Private file ${existingFile} had an error and will not be uploaded: ${error}`
      );
    }
  }

  return { files, routes };
}

export {
  excludeFiles,
  validateEntrypoint,
  normalizePackageJson,
  getNextConfig,
  getImagesConfig,
  stringMap,
  normalizePage,
  isDynamicRoute,
  getSourceFilePathFromPage,
};

type MiddlewareManifest = MiddlewareManifestV1 | MiddlewareManifestV2;

interface MiddlewareManifestV1 {
  version: 1;
  sortedMiddleware: string[];
  middleware: { [page: string]: EdgeFunctionInfoV1 };
  functions?: { [page: string]: EdgeFunctionInfoV1 };
}

interface MiddlewareManifestV2 {
  version: 2;
  sortedMiddleware: string[];
  middleware: { [page: string]: EdgeFunctionInfoV2 };
  functions?: { [page: string]: EdgeFunctionInfoV2 };
}

type Regions = 'home' | 'global' | 'auto' | string[] | 'all' | 'default';

interface BaseEdgeFunctionInfo {
  files: string[];
  name: string;
  page: string;
  wasm?: { filePath: string; name: string }[];
  assets?: { filePath: string; name: string }[];
  regions?: Regions;
}

interface EdgeFunctionInfoV1 extends BaseEdgeFunctionInfo {
  regexp: string;
}

interface EdgeFunctionInfoV2 extends BaseEdgeFunctionInfo {
  matchers: EdgeFunctionMatcher[];
}

interface EdgeFunctionMatcher {
  regexp: string;
  has?: HasField;
  missing?: HasField;
  originalSource?: string;
}

const vercelFunctionRegionsVar = process.env.VERCEL_FUNCTION_REGIONS;
let vercelFunctionRegions: string[] | undefined;
if (vercelFunctionRegionsVar) {
  vercelFunctionRegions = vercelFunctionRegionsVar.split(',');
}

/**
 * Normalizes the regions config that comes from the Next.js edge functions manifest.
 * Ensures that config like `home` and `global` are converted to the corresponding Vercel region config.
 * In the future we'll want to make `home` and `global` part of the Build Output API.
 * - `home` refers to the regions set in vercel.json or on the Vercel dashboard project config.
 * - `global` refers to all regions.
 */
function normalizeRegions(regions: Regions): undefined | string | string[] {
  if (typeof regions === 'string') {
    regions = [regions];
  }

  const newRegions: string[] = [];
  for (const region of regions) {
    // Explicitly mentioned as `home` is one of the explicit values for preferredRegion in Next.js.
    if (region === 'home') {
      if (vercelFunctionRegions) {
        // Includes the regions from the VERCEL_FUNCTION_REGIONS env var.
        newRegions.push(...vercelFunctionRegions);
      }
      continue;
    }

    // Explicitly mentioned as `global` is one of the explicit values for preferredRegion in Next.js.
    if (region === 'global') {
      // Uses `all` instead as that's how it's implemented on Vercel.
      // Returns here as when all is provided all regions will be matched.
      return 'all';
    }

    // Explicitly mentioned as `auto` is one of the explicit values for preferredRegion in Next.js.
    if (region === 'auto') {
      // Returns here as when auto is provided all regions will be matched.
      return 'auto';
    }

    newRegions.push(region);
  }

  // Ensure we don't pass an empty array as that is not supported.
  if (newRegions.length === 0) {
    return undefined;
  }

  return newRegions;
}

export async function getMiddlewareBundle({
  entryPath,
  outputDirectory,
  routesManifest,
  isCorrectMiddlewareOrder,
  prerenderBypassToken,
  nextVersion,
  appPathRoutesManifest,
}: {
  config: Config;
  entryPath: string;
  outputDirectory: string;
  prerenderBypassToken: string;
  routesManifest: RoutesManifest;
  isCorrectMiddlewareOrder: boolean;
  nextVersion: string;
  appPathRoutesManifest: Record<string, string>;
}): Promise<{
  staticRoutes: Route[];
  dynamicRouteMap: Map<string, RouteWithSrc>;
  edgeFunctions: Record<string, EdgeFunction>;
}> {
  const middlewareManifest = await getMiddlewareManifest(
    entryPath,
    outputDirectory
  );
  const sortedFunctions = [
    ...(!middlewareManifest
      ? []
      : middlewareManifest.sortedMiddleware.map(key => ({
          key,
          edgeFunction: middlewareManifest?.middleware[key],
          type: 'middleware' as const,
        }))),

    ...Object.entries(middlewareManifest?.functions ?? {}).map(
      ([key, edgeFunction]) => {
        return {
          key,
          edgeFunction,
          type: 'function' as const,
        };
      }
    ),
  ];

  if (middlewareManifest && sortedFunctions.length > 0) {
    const workerConfigs = await Promise.all(
      sortedFunctions.map(async ({ key, edgeFunction, type }) => {
        try {
          const wrappedModuleSource = await getNextjsEdgeFunctionSource(
            edgeFunction.files,
            {
              name: edgeFunction.name,
              staticRoutes: routesManifest.staticRoutes,
              dynamicRoutes: routesManifest.dynamicRoutes.filter(
                r => !('isMiddleware' in r)
              ),
              nextConfig: {
                basePath: routesManifest.basePath,
                i18n: routesManifest.i18n,
              },
            },
            path.resolve(entryPath, outputDirectory),
            edgeFunction.wasm
          );

          return {
            type,
            page: edgeFunction.page,
            edgeFunction: (() => {
              const { source, map } = wrappedModuleSource.sourceAndMap();
              const transformedMap = stringifySourceMap(
                transformSourceMap(map)
              );

              const wasmFiles = (edgeFunction.wasm ?? []).reduce(
                (acc: Files, { filePath, name }) => {
                  const fullFilePath = path.join(
                    entryPath,
                    outputDirectory,
                    filePath
                  );
                  acc[`wasm/${name}.wasm`] = new FileFsRef({
                    mode: 0o644,
                    contentType: 'application/wasm',
                    fsPath: fullFilePath,
                  });
                  return acc;
                },
                {}
              );

              const assetFiles = (edgeFunction.assets ?? []).reduce(
                (acc: Files, { filePath, name }) => {
                  const fullFilePath = path.join(
                    entryPath,
                    outputDirectory,
                    filePath
                  );
                  acc[`assets/${name}`] = new FileFsRef({
                    mode: 0o644,
                    contentType: 'application/octet-stream',
                    fsPath: fullFilePath,
                  });
                  return acc;
                },
                {}
              );

              return new EdgeFunction({
                deploymentTarget: 'v8-worker',
                name: edgeFunction.name,
                files: {
                  'index.js': new FileBlob({
                    data: source,
                    contentType: 'application/javascript',
                    mode: 0o644,
                  }),
                  ...(transformedMap && {
                    'index.js.map': new FileBlob({
                      data: transformedMap,
                      contentType: 'application/json',
                      mode: 0o644,
                    }),
                  }),
                  ...wasmFiles,
                  ...assetFiles,
                },
                regions: edgeFunction.regions
                  ? normalizeRegions(edgeFunction.regions)
                  : undefined,
                entrypoint: 'index.js',
                assets: (edgeFunction.assets ?? []).map(({ name }) => {
                  return {
                    name,
                    path: `assets/${name}`,
                  };
                }),
                framework: {
                  slug: 'nextjs',
                  version: nextVersion,
                },
              });
            })(),
            routeMatchers: getRouteMatchers(edgeFunction, routesManifest),
          };
        } catch (e: any) {
          e.message = `Can't build edge function ${key}: ${e.message}`;
          throw e;
        }
      })
    );

    const source: {
      staticRoutes: Route[];
      dynamicRouteMap: Map<string, RouteWithSrc>;
      edgeFunctions: Record<string, EdgeFunction>;
    } = {
      staticRoutes: [],
      dynamicRouteMap: new Map(),
      edgeFunctions: {},
    };

    for (const worker of workerConfigs.values()) {
      const edgeFile = worker.edgeFunction.name;
      let shortPath = edgeFile;

      // Replacing the folder prefix for the page
      //
      // For `pages/`, use file base name directly:
      //    pages/index -> index
      // For `app/`, use folder name, handle the root page as index:
      //    app/route/page -> route
      //    app/page -> index
      //    app/index/page -> index/index
      if (shortPath.startsWith('pages/')) {
        shortPath = shortPath.replace(/^pages\//, '');
      } else if (
        shortPath.startsWith('app/') &&
        (shortPath.endsWith('/page') || shortPath.endsWith('/route'))
      ) {
        const ogRoute = shortPath.replace(/^app\//, '/');
        shortPath = (
          appPathRoutesManifest[ogRoute] ||
          shortPath.replace(/(^|\/)(page|route)$/, '')
        ).replace(/^\//, '');

        if (!shortPath || shortPath === '/') {
          shortPath = 'index';
        }
      }

      if (routesManifest?.basePath) {
        shortPath = path.posix
          .join(routesManifest.basePath, shortPath)
          .replace(/^\//, '');
      }

      worker.edgeFunction.name = shortPath;
      source.edgeFunctions[shortPath] = worker.edgeFunction;

      // we don't add the route for edge functions as these
      // are already added in the routes-manifest under dynamicRoutes
      if (worker.type === 'function') {
        continue;
      }

      for (const matcher of worker.routeMatchers) {
        const route: Route = {
          continue: true,
          src: matcher.regexp,
          has: matcher.has,
          missing: [
            {
              type: 'header',
              key: 'x-prerender-revalidate',
              value: prerenderBypassToken,
            },
            ...(matcher.missing || []),
          ],
        };

        route.middlewarePath = shortPath;
        route.middlewareRawSrc = matcher.originalSource
          ? [matcher.originalSource]
          : [];
        if (isCorrectMiddlewareOrder) {
          route.override = true;
        }

        if (routesManifest.version > 3 && isDynamicRoute(worker.page)) {
          source.dynamicRouteMap.set(worker.page, route);
        } else {
          source.staticRoutes.push(route);
        }
      }
    }
    return source;
  }

  return {
    staticRoutes: [],
    dynamicRouteMap: new Map(),
    edgeFunctions: {},
  };
}

/**
 * Attempts to read the middleware manifest from the pre-defined
 * location. If the manifest can't be found it will resolve to
 * undefined.
 */
export async function getMiddlewareManifest(
  entryPath: string,
  outputDirectory: string
): Promise<MiddlewareManifestV2 | undefined> {
  const middlewareManifestPath = path.join(
    entryPath,
    outputDirectory,
    './server/middleware-manifest.json'
  );

  const hasManifest = await fs
    .access(middlewareManifestPath)
    .then(() => true)
    .catch(() => false);

  if (!hasManifest) {
    return;
  }

  const manifest = (await fs.readJSON(
    middlewareManifestPath
  )) as MiddlewareManifest;
  return manifest.version === 1
    ? upgradeMiddlewareManifest(manifest)
    : manifest;
}

export function upgradeMiddlewareManifest(
  v1: MiddlewareManifestV1
): MiddlewareManifestV2 {
  function updateInfo(v1Info: EdgeFunctionInfoV1): EdgeFunctionInfoV2 {
    const { regexp, ...rest } = v1Info;
    return {
      ...rest,
      matchers: [{ regexp }],
    };
  }

  const middleware = Object.fromEntries(
    Object.entries(v1.middleware).map(([p, info]) => [p, updateInfo(info)])
  );
  const functions = v1.functions
    ? Object.fromEntries(
        Object.entries(v1.functions).map(([p, info]) => [p, updateInfo(info)])
      )
    : undefined;

  return {
    ...v1,
    version: 2,
    middleware,
    functions,
  };
}

/**
 * For an object containing middleware info and a routes manifest this will
 * generate a string with the route that will activate the middleware on
 * Vercel Proxy.
 *
 * @param param0 The middleware info including matchers and page.
 * @param param1 The routes manifest
 * @returns matchers for the middleware route.
 */
function getRouteMatchers(
  info: EdgeFunctionInfoV2,
  { basePath = '', i18n }: RoutesManifest
): EdgeFunctionMatcher[] {
  function getRegexp(regexp: string) {
    if (info.page === '/') {
      return regexp;
    }

    const locale = i18n?.locales.length
      ? `(?:/(${i18n.locales
          .map(locale => escapeStringRegexp(locale))
          .join('|')}))?`
      : '';

    return `(?:^${basePath}${locale}${regexp.substring(1)})`;
  }

  function normalizeHas(has: HasField): HasField {
    return has.map(v =>
      v.type === 'header'
        ? {
            ...v,
            key: v.key.toLowerCase(),
          }
        : v
    );
  }

  return info.matchers.map(matcher => {
    const m: EdgeFunctionMatcher = {
      regexp: getRegexp(matcher.regexp),
      originalSource: matcher.originalSource,
    };
    if (matcher.has) {
      m.has = normalizeHas(matcher.has);
    }
    if (matcher.missing) {
      m.missing = normalizeHas(matcher.missing);
    }
    return m;
  });
}

/**
 * Makes the sources more human-readable in the source map
 * by removing webpack-specific prefixes
 */
function transformSourceMap(
  sourcemap: RawSourceMap | null
): RawSourceMap | undefined {
  if (!sourcemap) return;
  const sources = sourcemap.sources
    ?.map(source => {
      return source.replace(/^webpack:\/\/?_N_E\/(?:\.\/)?/, '');
    })
    // Hide the Next.js entrypoint
    .map(source => {
      return source.startsWith('?') ? '[native code]' : source;
    });

  return { ...sourcemap, sources };
}

interface LambdaGroupTypeInterface {
  isApiLambda: boolean;
  isPrerenders?: boolean;
}

export function getOperationType({
  group,
  prerenderManifest,
  pageFileName,
}: {
  group?: LambdaGroupTypeInterface;
  prerenderManifest?: NextPrerenderedRoutes;
  pageFileName?: string;
}) {
  if (group?.isApiLambda || isApiPage(pageFileName)) {
    return 'API';
  }

  if (group?.isPrerenders) {
    return 'ISR';
  }

  if (pageFileName && prerenderManifest) {
    const { blockingFallbackRoutes = {}, fallbackRoutes = {} } =
      prerenderManifest;
    if (
      pageFileName in blockingFallbackRoutes ||
      pageFileName in fallbackRoutes
    ) {
      return 'ISR';
    }
  }

  return 'Page'; // aka SSR
}

export function isApiPage(page: string | undefined) {
  if (!page) {
    return false;
  }

  return page
    .replace(/\\/g, '/')
    .match(/(serverless|server)\/pages\/api(\/|\.js$)/);
}<|MERGE_RESOLUTION|>--- conflicted
+++ resolved
@@ -1270,12 +1270,7 @@
   page: string;
   pageExtensions?: string[];
 }) {
-<<<<<<< HEAD
-=======
   const usesSrcDir = await usesSrcDirectory(workPath);
-  // TODO: this should be updated to get the pageExtensions
-  // value used during next build
->>>>>>> c6c19354
   const extensionsToTry = pageExtensions || ['js', 'jsx', 'ts', 'tsx'];
 
   for (const pageType of ['pages', 'app']) {
