import {
  FileFsRef,
  Files,
  Config,
  debug,
  FileBlob,
  glob,
  Lambda,
  Prerender,
  getLambdaOptionsFromFunction,
  getPlatformEnv,
  streamToBuffer,
  NowBuildError,
  isSymbolicLink,
  NodejsLambda,
  EdgeFunction,
  Images,
} from '@vercel/build-utils';
import { NodeFileTraceReasons } from '@vercel/nft';
import type {
  HasField,
  Header,
  Rewrite,
  Route,
  RouteWithSrc,
} from '@vercel/routing-utils';
import { Sema } from 'async-sema';
import crc32 from 'buffer-crc32';
import fs, { lstat, stat } from 'fs-extra';
import path from 'path';
import resolveFrom from 'resolve-from';
import semver from 'semver';
import zlib from 'zlib';
import url from 'url';
import escapeStringRegexp from 'escape-string-regexp';
import { htmlContentType } from '.';
import textTable from 'text-table';
import { getNextjsEdgeFunctionSource } from './edge-function-source/get-edge-function-source';
import type { LambdaOptionsWithFiles } from '@vercel/build-utils/dist/lambda';
import { stringifySourceMap } from './sourcemapped';
import type { RawSourceMap } from 'source-map';
import bytes from 'bytes';

type stringMap = { [key: string]: string };

<<<<<<< HEAD
const _prettyBytes = (n: number) => bytes(n, { unitSeparator: ' ' });
export { _prettyBytes as prettyBytes };
=======
export const KIB = 1024;
export const MIB = 1024 * KIB;

export const prettyBytes = (n: number) => bytes(n, { unitSeparator: ' ' });
>>>>>>> 1c21ba52

// Identify /[param]/ in route string
// eslint-disable-next-line no-useless-escape
const TEST_DYNAMIC_ROUTE = /\/\[[^\/]+?\](?=\/|$)/;

function isDynamicRoute(route: string): boolean {
  route = route.startsWith('/') ? route : `/${route}`;
  return TEST_DYNAMIC_ROUTE.test(route);
}

/**
 * Validate if the entrypoint is allowed to be used
 */
function validateEntrypoint(entrypoint: string) {
  if (
    !/package\.json$/.exec(entrypoint) &&
    !/next\.config\.js$/.exec(entrypoint)
  ) {
    throw new NowBuildError({
      message:
        'Specified "src" for "@vercel/next" has to be "package.json" or "next.config.js"',
      code: 'NEXT_INCORRECT_SRC',
    });
  }
}

/**
 * Exclude certain files from the files object
 */
function excludeFiles(
  files: Files,
  matcher: (filePath: string) => boolean
): Files {
  return Object.keys(files).reduce((newFiles, filePath) => {
    if (matcher(filePath)) {
      return newFiles;
    }
    return {
      ...newFiles,
      [filePath]: files[filePath],
    };
  }, {});
}

/**
 * Enforce specific package.json configuration for smallest possible lambda
 */
function normalizePackageJson(
  defaultPackageJson: {
    dependencies?: stringMap;
    devDependencies?: stringMap;
    scripts?: stringMap;
  } = {}
) {
  const dependencies: stringMap = {};
  const devDependencies: stringMap = {
    ...defaultPackageJson.dependencies,
    ...defaultPackageJson.devDependencies,
  };

  if (devDependencies.react) {
    dependencies.react = devDependencies.react;
    delete devDependencies.react;
  }

  if (devDependencies['react-dom']) {
    dependencies['react-dom'] = devDependencies['react-dom'];
    delete devDependencies['react-dom'];
  }

  delete devDependencies['next-server'];

  return {
    ...defaultPackageJson,
    dependencies: {
      // react and react-dom can be overwritten
      react: 'latest',
      'react-dom': 'latest',
      ...dependencies, // override react if user provided it
      // next-server is forced to canary
      'next-server': 'v7.0.2-canary.49',
    },
    devDependencies: {
      ...devDependencies,
      // next is forced to canary
      next: 'v7.0.2-canary.49',
    },
    scripts: {
      ...defaultPackageJson.scripts,
      'now-build':
        'NODE_OPTIONS=--max_old_space_size=3000 next build --lambdas',
    },
  };
}

async function getNextConfig(workPath: string, entryPath: string) {
  const entryConfig = path.join(entryPath, './next.config.js');
  if (await fs.pathExists(entryConfig)) {
    return fs.readFile(entryConfig, 'utf8');
  }

  const workConfig = path.join(workPath, './next.config.js');
  if (await fs.pathExists(workConfig)) {
    return fs.readFile(workConfig, 'utf8');
  }

  return null;
}

function getImagesConfig(
  imagesManifest: NextImagesManifest | undefined
): Images | undefined {
  return imagesManifest?.images?.loader === 'default' &&
    imagesManifest.images?.unoptimized !== true
    ? {
        domains: imagesManifest.images.domains,
        sizes: imagesManifest.images.sizes,
        remotePatterns: imagesManifest.images.remotePatterns,
        minimumCacheTTL: imagesManifest.images.minimumCacheTTL,
        formats: imagesManifest.images.formats,
        dangerouslyAllowSVG: imagesManifest.images.dangerouslyAllowSVG,
        contentSecurityPolicy: imagesManifest.images.contentSecurityPolicy,
      }
    : undefined;
}

function normalizePage(page: string): string {
  // Resolve on anything that doesn't start with `/`
  if (!page.startsWith('/')) {
    page = `/${page}`;
  }
  // remove '/index' from the end
  page = page.replace(/\/index$/, '/');
  return page;
}

export type Redirect = Rewrite & {
  statusCode?: number;
  permanent?: boolean;
};

type RoutesManifestRegex = {
  regex: string;
  regexKeys: string[];
};

type RoutesManifestRoute = {
  page: string;
  regex: string;
  namedRegex?: string;
  routeKeys?: { [named: string]: string };
};

type RoutesManifestOld = {
  pages404: boolean;
  basePath: string | undefined;
  redirects: (Redirect & RoutesManifestRegex)[];
  rewrites:
    | (Rewrite & RoutesManifestRegex)[]
    | {
        beforeFiles: (Rewrite & RoutesManifestRegex)[];
        afterFiles: (Rewrite & RoutesManifestRegex)[];
        fallback: (Rewrite & RoutesManifestRegex)[];
      };
  headers?: (Header & RoutesManifestRegex)[];
  dynamicRoutes: RoutesManifestRoute[];
  staticRoutes: RoutesManifestRoute[];
  version: 1 | 2 | 3;
  dataRoutes?: Array<{
    page: string;
    dataRouteRegex: string;
    namedDataRouteRegex?: string;
    routeKeys?: { [named: string]: string };
  }>;
  i18n?: {
    localeDetection?: boolean;
    defaultLocale: string;
    locales: string[];
    domains?: Array<{
      http?: boolean;
      domain: string;
      locales?: string[];
      defaultLocale: string;
    }>;
  };
  rsc?: {
    header: string;
    varyHeader: string;
  };
  skipMiddlewareUrlNormalize?: boolean;
};

type RoutesManifestV4 = Omit<RoutesManifestOld, 'dynamicRoutes' | 'version'> & {
  version: 4;
  dynamicRoutes: (RoutesManifestRoute | { page: string; isMiddleware: true })[];
};

export type RoutesManifest = RoutesManifestV4 | RoutesManifestOld;

export async function getRoutesManifest(
  entryPath: string,
  outputDirectory: string,
  nextVersion?: string
): Promise<RoutesManifest | undefined> {
  const shouldHaveManifest =
    nextVersion && semver.gte(nextVersion, '9.1.4-canary.0');
  if (!shouldHaveManifest) return;

  const pathRoutesManifest = path.join(
    entryPath,
    outputDirectory,
    'routes-manifest.json'
  );
  const hasRoutesManifest = await fs
    .access(pathRoutesManifest)
    .then(() => true)
    .catch(() => false);

  if (shouldHaveManifest && !hasRoutesManifest) {
    throw new NowBuildError({
      message:
        `The file "${pathRoutesManifest}" couldn't be found. This is normally caused by a misconfiguration in your project.\n` +
        'Please check the following, and reach out to support if you cannot resolve the problem:\n' +
        '  1. If present, be sure your `build` script in "package.json" calls `next build`.' +
        '  2. Navigate to your project\'s settings in the Vercel dashboard, and verify that the "Build Command" is not overridden, or that it calls `next build`.' +
        '  3. Navigate to your project\'s settings in the Vercel dashboard, and verify that the "Output Directory" is not overridden. Note that `next export` does **not** require you change this setting, even if you customize the `next export` output directory.',
      link: 'https://err.sh/vercel/vercel/now-next-routes-manifest',
      code: 'NEXT_NO_ROUTES_MANIFEST',
    });
  }

  const routesManifest: RoutesManifest = await fs.readJSON(pathRoutesManifest);
  // remove temporary array based routeKeys from v1/v2 of routes
  // manifest since it can result in invalid routes
  for (const route of routesManifest.dataRoutes || []) {
    if (Array.isArray(route.routeKeys)) {
      delete route.routeKeys;
      delete route.namedDataRouteRegex;
    }
  }
  for (const route of routesManifest.dynamicRoutes || []) {
    if ('routeKeys' in route && Array.isArray(route.routeKeys)) {
      delete route.routeKeys;
      delete route.namedRegex;
    }
  }

  return routesManifest;
}

export async function getDynamicRoutes(
  entryPath: string,
  entryDirectory: string,
  dynamicPages: string[],
  isDev?: boolean,
  routesManifest?: RoutesManifest,
  omittedRoutes?: Set<string>,
  canUsePreviewMode?: boolean,
  bypassToken?: string,
  isServerMode?: boolean,
  dynamicMiddlewareRouteMap?: Map<string, RouteWithSrc>
): Promise<RouteWithSrc[]> {
  if (routesManifest) {
    switch (routesManifest.version) {
      case 1:
      case 2: {
        return routesManifest.dynamicRoutes
          .filter(({ page }) => canUsePreviewMode || !omittedRoutes?.has(page))
          .map(({ page, regex }: { page: string; regex: string }) => {
            return {
              src: regex,
              dest: !isDev ? path.posix.join('/', entryDirectory, page) : page,
              check: true,
              status:
                canUsePreviewMode && omittedRoutes?.has(page) ? 404 : undefined,
            };
          });
      }
      case 3:
      case 4: {
        return routesManifest.dynamicRoutes
          .filter(({ page }) => canUsePreviewMode || !omittedRoutes?.has(page))
          .map(params => {
            if ('isMiddleware' in params) {
              const route = dynamicMiddlewareRouteMap?.get(params.page);
              if (!route) {
                throw new Error(
                  `Could not find dynamic middleware route for ${params.page}`
                );
              }
              return route;
            }

            const { page, namedRegex, regex, routeKeys } = params;
            const route: RouteWithSrc = {
              src: namedRegex || regex,
              dest: `${
                !isDev ? path.posix.join('/', entryDirectory, page) : page
              }${
                routeKeys
                  ? `?${Object.keys(routeKeys)
                      .map(key => `${routeKeys[key]}=$${key}`)
                      .join('&')}`
                  : ''
              }`,
            };

            if (!isServerMode) {
              route.check = true;
            }

            if (isServerMode && canUsePreviewMode && omittedRoutes?.has(page)) {
              // only match this route when in preview mode so
              // preview works for non-prerender fallback: false pages
              route.has = [
                {
                  type: 'cookie',
                  key: '__prerender_bypass',
                  value: bypassToken || undefined,
                },
                {
                  type: 'cookie',
                  key: '__next_preview_data',
                },
              ];
            }

            return route;
          });
      }
      default: {
        // update MIN_ROUTES_MANIFEST_VERSION
        throw new NowBuildError({
          message:
            'This version of `@vercel/next` does not support the version of Next.js you are trying to deploy.\n' +
            'Please upgrade your `@vercel/next` builder and try again. Contact support if this continues to happen.',
          code: 'NEXT_VERSION_UPGRADE',
        });
      }
    }
  }

  // FALLBACK:
  // When `routes-manifest.json` does not exist (old Next.js versions), we'll try to
  // require the methods we need from Next.js' internals.
  if (!dynamicPages.length) {
    return [];
  }

  let getRouteRegex: ((pageName: string) => { re: RegExp }) | undefined =
    undefined;

  let getSortedRoutes: ((normalizedPages: string[]) => string[]) | undefined;

  try {
    // NOTE: `eval('require')` is necessary to avoid bad transpilation to `__webpack_require__`
    ({ getRouteRegex, getSortedRoutes } = eval('require')(
      resolveFrom(entryPath, 'next-server/dist/lib/router/utils')
    ));
    if (typeof getRouteRegex !== 'function') {
      getRouteRegex = undefined;
    }
  } catch (_) {} // eslint-disable-line no-empty

  if (!getRouteRegex || !getSortedRoutes) {
    try {
      // NOTE: `eval('require')` is necessary to avoid bad transpilation to `__webpack_require__`
      ({ getRouteRegex, getSortedRoutes } = eval('require')(
        resolveFrom(entryPath, 'next/dist/next-server/lib/router/utils')
      ));
      if (typeof getRouteRegex !== 'function') {
        getRouteRegex = undefined;
      }
    } catch (_) {} // eslint-disable-line no-empty
  }

  if (!getRouteRegex || !getSortedRoutes) {
    throw new NowBuildError({
      message:
        'Found usage of dynamic routes but not on a new enough version of Next.js.',
      code: 'NEXT_DYNAMIC_ROUTES_OUTDATED',
    });
  }

  const pageMatchers = getSortedRoutes(dynamicPages).map(pageName => ({
    pageName,
    matcher: getRouteRegex && getRouteRegex(pageName).re,
  }));

  const routes: RouteWithSrc[] = [];
  pageMatchers.forEach(pageMatcher => {
    // in `vercel dev` we don't need to prefix the destination
    const dest = !isDev
      ? path.posix.join('/', entryDirectory, pageMatcher.pageName)
      : pageMatcher.pageName;

    if (pageMatcher && pageMatcher.matcher) {
      routes.push({
        src: pageMatcher.matcher.source,
        dest,
        check: !isDev,
      });
    }
  });
  return routes;
}

export function localizeDynamicRoutes(
  dynamicRoutes: RouteWithSrc[],
  dynamicPrefix: string,
  entryDirectory: string,
  staticPages: Files,
  prerenderManifest: NextPrerenderedRoutes,
  routesManifest?: RoutesManifest,
  isServerMode?: boolean,
  isCorrectLocaleAPIRoutes?: boolean
): RouteWithSrc[] {
  return dynamicRoutes.map((route: RouteWithSrc) => {
    // i18n is already handled for middleware
    if (route.middleware !== undefined || route.middlewarePath !== undefined)
      return route;

    const { i18n } = routesManifest || {};

    if (i18n) {
      const { pathname } = url.parse(route.dest!);
      const pathnameNoPrefix = pathname?.replace(dynamicPrefix, '');
      const isFallback = prerenderManifest.fallbackRoutes[pathname!];
      const isBlocking = prerenderManifest.blockingFallbackRoutes[pathname!];
      const isApiRoute =
        pathnameNoPrefix === '/api' || pathnameNoPrefix?.startsWith('/api/');
      const isAutoExport =
        staticPages[addLocaleOrDefault(pathname!, routesManifest).substring(1)];

      const isLocalePrefixed =
        isFallback || isBlocking || isAutoExport || isServerMode;

      route.src = route.src.replace(
        '^',
        `^${dynamicPrefix ? `${dynamicPrefix}[/]?` : '[/]?'}(?${
          isLocalePrefixed ? '<nextLocale>' : ':'
        }${i18n.locales.map(locale => escapeStringRegexp(locale)).join('|')})?`
      );

      if (isLocalePrefixed && !(isCorrectLocaleAPIRoutes && isApiRoute)) {
        // ensure destination has locale prefix to match prerender output
        // path so that the prerender object is used
        route.dest = route.dest!.replace(
          `${path.posix.join('/', entryDirectory, '/')}`,
          `${path.posix.join('/', entryDirectory, '$nextLocale', '/')}`
        );
      }
    } else {
      route.src = route.src.replace('^', `^${dynamicPrefix}`);
    }
    return route;
  });
}

type LoaderKey = 'imgix' | 'cloudinary' | 'akamai' | 'default';

export type NextImagesManifest = {
  version: number;
  images: {
    loader: LoaderKey;
    sizes: number[];
    domains: string[];
    remotePatterns: RemotePattern[];
    minimumCacheTTL?: number;
    formats?: ImageFormat[];
    unoptimized?: boolean;
    dangerouslyAllowSVG?: boolean;
    contentSecurityPolicy?: string;
  };
};

export type RemotePattern = {
  /**
   * Must be `http` or `https`.
   */
  protocol?: 'http' | 'https';

  /**
   * Can be literal or wildcard.
   * Single `*` matches a single subdomain.
   * Double `**` matches any number of subdomains.
   */
  hostname: string;

  /**
   * Can be literal port such as `8080` or empty string
   * meaning no port.
   */
  port?: string;

  /**
   * Can be literal or wildcard.
   * Single `*` matches a single path segment.
   * Double `**` matches any number of path segments.
   */
  pathname?: string;
};

type ImageFormat = 'image/avif' | 'image/webp';

export async function getImagesManifest(
  entryPath: string,
  outputDirectory: string
): Promise<NextImagesManifest | undefined> {
  const pathImagesManifest = path.join(
    entryPath,
    outputDirectory,
    'images-manifest.json'
  );

  const hasImagesManifest = await fs
    .access(pathImagesManifest)
    .then(() => true)
    .catch(() => false);

  if (!hasImagesManifest) {
    return undefined;
  }

  return fs.readJson(pathImagesManifest);
}

type FileMap = { [page: string]: FileFsRef };

export function filterStaticPages(
  staticPageFiles: FileMap,
  dynamicPages: string[],
  entryDirectory: string,
  htmlContentType: string,
  prerenderManifest: NextPrerenderedRoutes,
  routesManifest?: RoutesManifest
) {
  const staticPages: FileMap = {};

  Object.keys(staticPageFiles).forEach((page: string) => {
    const pathname = page.replace(/\.html$/, '');
    const routeName = normalizeLocalePath(
      normalizePage(pathname),
      routesManifest?.i18n?.locales
    ).pathname;

    // Prerendered routes emit a `.html` file but should not be treated as a
    // static page.
    // Lazily prerendered routes have a fallback `.html` file on newer
    // Next.js versions so we need to also not treat it as a static page here.
    if (
      prerenderManifest.staticRoutes[routeName] ||
      prerenderManifest.fallbackRoutes[routeName] ||
      prerenderManifest.staticRoutes[normalizePage(pathname)] ||
      prerenderManifest.fallbackRoutes[normalizePage(pathname)]
    ) {
      return;
    }

    const staticRoute = path.posix.join(entryDirectory, pathname);

    staticPages[staticRoute] = staticPageFiles[page];
    staticPages[staticRoute].contentType = htmlContentType;

    if (isDynamicRoute(pathname)) {
      dynamicPages.push(routeName);
      return;
    }
  });

  return staticPages;
}

export function getFilesMapFromReasons(
  fileList: Set<string>,
  reasons: NodeFileTraceReasons,
  ignoreFn?: (file: string, parent?: string) => boolean
) {
  // this uses the reasons tree to collect files specific to a
  // certain parent allowing us to not have to trace each parent
  // separately
  const parentFilesMap = new Map<string, Set<string>>();

  function propagateToParents(
    parents: Set<string>,
    file: string,
    seen = new Set<string>()
  ) {
    for (const parent of parents || []) {
      if (!seen.has(parent)) {
        seen.add(parent);
        let parentFiles = parentFilesMap.get(parent);

        if (!parentFiles) {
          parentFiles = new Set();
          parentFilesMap.set(parent, parentFiles);
        }

        if (!ignoreFn?.(file, parent)) {
          parentFiles.add(file);
        }
        const parentReason = reasons.get(parent);

        if (parentReason?.parents) {
          propagateToParents(parentReason.parents, file, seen);
        }
      }
    }
  }

  for (const file of fileList!) {
    const reason = reasons!.get(file);
    const isInitial =
      reason?.type.length === 1 && reason.type.includes('initial');

    if (
      !reason ||
      !reason.parents ||
      (isInitial && reason.parents.size === 0)
    ) {
      continue;
    }
    propagateToParents(reason.parents, file);
  }
  return parentFilesMap;
}

export const collectTracedFiles =
  (
    baseDir: string,
    lstatResults: { [key: string]: ReturnType<typeof lstat> },
    lstatSema: Sema,
    reasons: NodeFileTraceReasons,
    files: { [filePath: string]: FileFsRef }
  ) =>
  async (file: string) => {
    const reason = reasons.get(file);
    if (reason && reason.type.includes('initial')) {
      // Initial files are manually added to the lambda later
      return;
    }
    const filePath = path.join(baseDir, file);

    if (!lstatResults[filePath]) {
      lstatResults[filePath] = lstatSema
        .acquire()
        .then(() => lstat(filePath))
        .finally(() => lstatSema.release());
    }
    const { mode } = await lstatResults[filePath];

    files[file] = new FileFsRef({
      fsPath: path.join(baseDir, file),
      mode,
    });
  };

export const ExperimentalTraceVersion = `9.0.4-canary.1`;

export type PseudoLayer = {
  [fileName: string]: PseudoFile | PseudoSymbolicLink;
};

export type PseudoFile = {
  file: FileFsRef;
  isSymlink: false;
  crc32: number;
  compBuffer: Buffer;
  uncompressedSize: number;
};

export type PseudoSymbolicLink = {
  file: FileFsRef;
  isSymlink: true;
  symlinkTarget: string;
};

const compressBuffer = (buf: Buffer): Promise<Buffer> => {
  return new Promise((resolve, reject) => {
    zlib.deflateRaw(
      buf,
      { level: zlib.constants.Z_BEST_COMPRESSION },
      (err, compBuf) => {
        if (err) return reject(err);
        resolve(compBuf);
      }
    );
  });
};

export type PseudoLayerResult = {
  pseudoLayer: PseudoLayer;
  pseudoLayerBytes: number;
};

export async function createPseudoLayer(files: {
  [fileName: string]: FileFsRef;
}): Promise<PseudoLayerResult> {
  const pseudoLayer: PseudoLayer = {};
  let pseudoLayerBytes = 0;

  for (const fileName of Object.keys(files)) {
    const file = files[fileName];

    if (isSymbolicLink(file.mode)) {
      const symlinkTarget = await fs.readlink(file.fsPath);
      pseudoLayer[fileName] = {
        file,
        isSymlink: true,
        symlinkTarget,
      };
    } else {
      const origBuffer = await streamToBuffer(file.toStream());
      const compBuffer = await compressBuffer(origBuffer);
      pseudoLayerBytes += compBuffer.byteLength;
      pseudoLayer[fileName] = {
        file,
        compBuffer,
        isSymlink: false,
        crc32: crc32.unsigned(origBuffer),
        uncompressedSize: origBuffer.byteLength,
      };
    }
  }

  return { pseudoLayer, pseudoLayerBytes };
}

interface CreateLambdaFromPseudoLayersOptions extends LambdaOptionsWithFiles {
  layers: PseudoLayer[];
  isStreaming?: boolean;
}

// measured with 1, 2, 5, 10, and `os.cpus().length || 5`
// and sema(1) produced the best results
const createLambdaSema = new Sema(1);

export async function createLambdaFromPseudoLayers({
  files: baseFiles,
  layers,
  isStreaming,
  ...lambdaOptions
}: CreateLambdaFromPseudoLayersOptions) {
  await createLambdaSema.acquire();

  const files: Files = {};
  const addedFiles = new Set();

  // Add files from pseudo layers
  for (const layer of layers) {
    for (const seedKey of Object.keys(layer)) {
      if (addedFiles.has(seedKey)) {
        // File was already added in a previous pseudo layer
        continue;
      }
      const item = layer[seedKey];
      files[seedKey] = item.file;
      addedFiles.add(seedKey);
    }
  }

  for (const fileName of Object.keys(baseFiles)) {
    if (addedFiles.has(fileName)) {
      // File was already added in a previous pseudo layer
      continue;
    }
    const file = baseFiles[fileName];
    files[fileName] = file;
    addedFiles.add(fileName);
  }

  createLambdaSema.release();

  return new NodejsLambda({
    ...lambdaOptions,
    ...(isStreaming
      ? {
          experimentalResponseStreaming: true,
        }
      : {}),
    files,
    shouldAddHelpers: false,
    shouldAddSourcemapSupport: false,
    supportsMultiPayloads: !!process.env.NEXT_PRIVATE_MULTI_PAYLOAD,
  });
}

export type NextRequiredServerFilesManifest = {
  appDir?: string;
  files: string[];
  ignore: string[];
  config: Record<string, any>;
};

export type NextPrerenderedRoutes = {
  bypassToken: string | null;

  staticRoutes: {
    [route: string]: {
      initialRevalidate: number | false;
      dataRoute: string;
      srcRoute: string | null;
    };
  };

  blockingFallbackRoutes: {
    [route: string]: {
      routeRegex: string;
      dataRoute: string;
      dataRouteRegex: string;
    };
  };

  fallbackRoutes: {
    [route: string]: {
      fallback: string;
      routeRegex: string;
      dataRoute: string;
      dataRouteRegex: string;
    };
  };

  omittedRoutes: {
    [route: string]: {
      routeRegex: string;
      dataRoute: string;
      dataRouteRegex: string;
    };
  };

  notFoundRoutes: string[];

  isLocalePrefixed: boolean;
};

export async function getExportIntent(
  entryPath: string
): Promise<false | { trailingSlash: boolean }> {
  const pathExportMarker = path.join(entryPath, '.next', 'export-marker.json');
  const hasExportMarker: boolean = await fs
    .access(pathExportMarker, fs.constants.F_OK)
    .then(() => true)
    .catch(() => false);

  if (!hasExportMarker) {
    return false;
  }

  const manifest: {
    version: 1;
    exportTrailingSlash: boolean;
    hasExportPathMap: boolean;
  } = JSON.parse(await fs.readFile(pathExportMarker, 'utf8'));

  switch (manifest.version) {
    case 1: {
      if (manifest.hasExportPathMap !== true) {
        return false;
      }

      return { trailingSlash: manifest.exportTrailingSlash };
    }

    default: {
      return false;
    }
  }
}

export async function getExportStatus(
  entryPath: string
): Promise<false | { success: boolean; outDirectory: string }> {
  const pathExportDetail = path.join(entryPath, '.next', 'export-detail.json');
  const hasExportDetail: boolean = await fs
    .access(pathExportDetail, fs.constants.F_OK)
    .then(() => true)
    .catch(() => false);

  if (!hasExportDetail) {
    return false;
  }

  const manifest: {
    version: 1;
    success: boolean;
    outDirectory: string;
  } = JSON.parse(await fs.readFile(pathExportDetail, 'utf8'));

  switch (manifest.version) {
    case 1: {
      return {
        success: !!manifest.success,
        outDirectory: manifest.outDirectory,
      };
    }

    default: {
      return false;
    }
  }
}

export async function getRequiredServerFilesManifest(
  entryPath: string,
  outputDirectory: string
): Promise<NextRequiredServerFilesManifest | false> {
  const pathRequiredServerFilesManifest = path.join(
    entryPath,
    outputDirectory,
    'required-server-files.json'
  );

  const hasManifest: boolean = await fs
    .access(pathRequiredServerFilesManifest, fs.constants.F_OK)
    .then(() => true)
    .catch(() => false);

  if (!hasManifest) {
    return false;
  }

  const manifestData = JSON.parse(
    await fs.readFile(pathRequiredServerFilesManifest, 'utf8')
  );

  const requiredServerFiles = {
    files: [],
    ignore: [],
    config: {},
    appDir: manifestData.appDir,
  };

  switch (manifestData.version) {
    case 1: {
      requiredServerFiles.files = manifestData.files;
      requiredServerFiles.ignore = manifestData.ignore;
      requiredServerFiles.config = manifestData.config;
      requiredServerFiles.appDir = manifestData.appDir;
      break;
    }
    default: {
      throw new Error(
        `Invalid required-server-files manifest version ${manifestData.version}, please contact support if this error persists`
      );
    }
  }
  return requiredServerFiles;
}

export async function getPrerenderManifest(
  entryPath: string,
  outputDirectory: string
): Promise<NextPrerenderedRoutes> {
  const pathPrerenderManifest = path.join(
    entryPath,
    outputDirectory,
    'prerender-manifest.json'
  );

  const hasManifest: boolean = await fs
    .access(pathPrerenderManifest, fs.constants.F_OK)
    .then(() => true)
    .catch(() => false);

  if (!hasManifest) {
    return {
      staticRoutes: {},
      blockingFallbackRoutes: {},
      fallbackRoutes: {},
      bypassToken: null,
      omittedRoutes: {},
      notFoundRoutes: [],
      isLocalePrefixed: false,
    };
  }

  const manifest:
    | {
        version: 1;
        routes: {
          [key: string]: {
            initialRevalidateSeconds: number | false;
            dataRoute: string;
            srcRoute: string | null;
          };
        };
        dynamicRoutes: {
          [key: string]: {
            fallback?: string;
            routeRegex: string;
            dataRoute: string;
            dataRouteRegex: string;
          };
        };
        preview?: {
          previewModeId: string;
        };
      }
    | {
        version: 2 | 3;
        routes: {
          [route: string]: {
            initialRevalidateSeconds: number | false;
            srcRoute: string | null;
            dataRoute: string;
          };
        };
        dynamicRoutes: {
          [route: string]: {
            routeRegex: string;
            fallback: string | false;
            dataRoute: string;
            dataRouteRegex: string;
          };
        };
        preview: {
          previewModeId: string;
        };
        notFoundRoutes?: string[];
      } = JSON.parse(await fs.readFile(pathPrerenderManifest, 'utf8'));

  switch (manifest.version) {
    case 1: {
      const routes = Object.keys(manifest.routes);
      const lazyRoutes = Object.keys(manifest.dynamicRoutes);

      const ret: NextPrerenderedRoutes = {
        staticRoutes: {},
        blockingFallbackRoutes: {},
        fallbackRoutes: {},
        bypassToken:
          (manifest.preview && manifest.preview.previewModeId) || null,
        omittedRoutes: {},
        notFoundRoutes: [],
        isLocalePrefixed: false,
      };

      routes.forEach(route => {
        const { initialRevalidateSeconds, dataRoute, srcRoute } =
          manifest.routes[route];
        ret.staticRoutes[route] = {
          initialRevalidate:
            initialRevalidateSeconds === false
              ? false
              : Math.max(1, initialRevalidateSeconds),
          dataRoute,
          srcRoute,
        };
      });

      lazyRoutes.forEach(lazyRoute => {
        const { routeRegex, fallback, dataRoute, dataRouteRegex } =
          manifest.dynamicRoutes[lazyRoute];

        if (fallback) {
          ret.fallbackRoutes[lazyRoute] = {
            routeRegex,
            fallback,
            dataRoute,
            dataRouteRegex,
          };
        } else {
          ret.blockingFallbackRoutes[lazyRoute] = {
            routeRegex,
            dataRoute,
            dataRouteRegex,
          };
        }
      });

      return ret;
    }
    case 2:
    case 3: {
      const routes = Object.keys(manifest.routes);
      const lazyRoutes = Object.keys(manifest.dynamicRoutes);

      const ret: NextPrerenderedRoutes = {
        staticRoutes: {},
        blockingFallbackRoutes: {},
        fallbackRoutes: {},
        bypassToken: manifest.preview.previewModeId,
        omittedRoutes: {},
        notFoundRoutes: [],
        isLocalePrefixed: manifest.version > 2,
      };

      if (manifest.notFoundRoutes) {
        ret.notFoundRoutes.push(...manifest.notFoundRoutes);
      }

      routes.forEach(route => {
        const { initialRevalidateSeconds, dataRoute, srcRoute } =
          manifest.routes[route];
        ret.staticRoutes[route] = {
          initialRevalidate:
            initialRevalidateSeconds === false
              ? false
              : Math.max(1, initialRevalidateSeconds),
          dataRoute,
          srcRoute,
        };
      });

      lazyRoutes.forEach(lazyRoute => {
        const { routeRegex, fallback, dataRoute, dataRouteRegex } =
          manifest.dynamicRoutes[lazyRoute];

        if (typeof fallback === 'string') {
          ret.fallbackRoutes[lazyRoute] = {
            routeRegex,
            fallback,
            dataRoute,
            dataRouteRegex,
          };
        } else if (fallback === null) {
          ret.blockingFallbackRoutes[lazyRoute] = {
            routeRegex,
            dataRoute,
            dataRouteRegex,
          };
        } else {
          // Fallback behavior is disabled, all routes would've been provided
          // in the top-level `routes` key (`staticRoutes`).
          ret.omittedRoutes[lazyRoute] = {
            routeRegex,
            dataRoute,
            dataRouteRegex,
          };
        }
      });

      return ret;
    }
    default: {
      return {
        staticRoutes: {},
        blockingFallbackRoutes: {},
        fallbackRoutes: {},
        bypassToken: null,
        omittedRoutes: {},
        notFoundRoutes: [],
        isLocalePrefixed: false,
      };
    }
  }
}

// We only need this once per build
let _usesSrcCache: boolean | undefined;

async function usesSrcDirectory(workPath: string): Promise<boolean> {
  if (!_usesSrcCache) {
    const source = path.join(workPath, 'src', 'pages');

    try {
      if ((await fs.stat(source)).isDirectory()) {
        _usesSrcCache = true;
      }
    } catch (_err) {
      _usesSrcCache = false;
    }
  }

  return Boolean(_usesSrcCache);
}

async function getSourceFilePathFromPage({
  workPath,
  page,
  pageExtensions,
}: {
  workPath: string;
  page: string;
  pageExtensions?: string[];
}) {
  // TODO: this should be updated to get the pageExtensions
  // value used during next build
  const extensionsToTry = pageExtensions || ['js', 'jsx', 'ts', 'tsx'];

  let fsPath = path.join(workPath, 'pages', page);
  if (await usesSrcDirectory(workPath)) {
    fsPath = path.join(workPath, 'src', 'pages', page);
  }

  if (fs.existsSync(fsPath)) {
    return path.relative(workPath, fsPath);
  }
  const extensionless = fsPath.slice(0, -3); // remove ".js"

  for (const ext of extensionsToTry) {
    fsPath = `${extensionless}.${ext}`;
    if (fs.existsSync(fsPath)) {
      return path.relative(workPath, fsPath);
    }
  }

  if (isDirectory(extensionless)) {
    for (const ext of extensionsToTry) {
      fsPath = path.join(extensionless, `index.${ext}`);
      if (fs.existsSync(fsPath)) {
        return path.relative(workPath, fsPath);
      }
    }
  }

  console.log(
    `WARNING: Unable to find source file for page ${page} with extensions: ${extensionsToTry.join(
      ', '
    )}, this can cause functions config from \`vercel.json\` to not be applied`
  );
  return '';
}

function isDirectory(path: string) {
  return fs.existsSync(path) && fs.lstatSync(path).isDirectory();
}

export function normalizeLocalePath(
  pathname: string,
  locales?: string[]
): {
  detectedLocale?: string;
  pathname: string;
} {
  let detectedLocale: string | undefined;
  // first item will be empty string from splitting at first char
  const pathnameParts = pathname.split('/');

  (locales || []).some(locale => {
    if (pathnameParts[1].toLowerCase() === locale.toLowerCase()) {
      detectedLocale = locale;
      pathnameParts.splice(1, 1);
      pathname = pathnameParts.join('/') || '/';
      return true;
    }
    return false;
  });

  return {
    pathname,
    detectedLocale,
  };
}

export function addLocaleOrDefault(
  pathname: string,
  routesManifest?: RoutesManifest,
  locale?: string
) {
  if (!routesManifest?.i18n) return pathname;
  if (!locale) locale = routesManifest.i18n.defaultLocale;

  return locale
    ? `/${locale}${pathname === '/index' ? '' : pathname}`
    : pathname;
}

export type LambdaGroup = {
  pages: string[];
  memory?: number;
  maxDuration?: number;
  isStreaming?: boolean;
  isPrerenders?: boolean;
  pseudoLayer: PseudoLayer;
  pseudoLayerBytes: number;
  pseudoLayerUncompressedBytes: number;
};

export const MAX_UNCOMPRESSED_LAMBDA_SIZE = 250 * MIB;
const LAMBDA_RESERVED_UNCOMPRESSED_SIZE = 2.5 * MIB;
const LAMBDA_RESERVED_COMPRESSED_SIZE = 250 * KIB;

export async function getPageLambdaGroups({
  entryPath,
  config,
  pages,
  prerenderRoutes,
  pageTraces,
  compressedPages,
  tracedPseudoLayer,
  initialPseudoLayer,
  initialPseudoLayerUncompressed,
  lambdaCompressedByteLimit,
  internalPages,
  pageExtensions,
}: {
  entryPath: string;
  config: Config;
  pages: string[];
  prerenderRoutes: Set<string>;
  pageTraces: {
    [page: string]: {
      [key: string]: FileFsRef;
    };
  };
  compressedPages: {
    [page: string]: PseudoFile;
  };
  tracedPseudoLayer: PseudoLayer;
  initialPseudoLayer: PseudoLayerResult;
  initialPseudoLayerUncompressed: number;
  lambdaCompressedByteLimit: number;
  internalPages: string[];
  pageExtensions?: string[];
}) {
  const groups: Array<LambdaGroup> = [];

  for (const page of pages) {
    const newPages = [...internalPages, page];
    const routeName = normalizePage(page.replace(/\.js$/, ''));
    const isPrerenderRoute = prerenderRoutes.has(routeName);

    let opts: { memory?: number; maxDuration?: number } = {};

    if (config && config.functions) {
      const sourceFile = await getSourceFilePathFromPage({
        workPath: entryPath,
        page,
        pageExtensions,
      });
      opts = await getLambdaOptionsFromFunction({
        sourceFile,
        config,
      });
    }

    let matchingGroup = groups.find(group => {
      const matches =
        group.maxDuration === opts.maxDuration &&
        group.memory === opts.memory &&
        group.isPrerenders === isPrerenderRoute;

      if (matches) {
        let newTracedFilesSize = group.pseudoLayerBytes;
        let newTracedFilesUncompressedSize = group.pseudoLayerUncompressedBytes;

        for (const newPage of newPages) {
          Object.keys(pageTraces[newPage] || {}).map(file => {
            if (!group.pseudoLayer[file]) {
              const item = tracedPseudoLayer[file] as PseudoFile;

              newTracedFilesSize += item.compBuffer?.byteLength || 0;
              newTracedFilesUncompressedSize += item.uncompressedSize || 0;
            }
          });
          newTracedFilesSize += compressedPages[newPage].compBuffer.byteLength;
          newTracedFilesUncompressedSize +=
            compressedPages[newPage].uncompressedSize;
        }

        const underUncompressedLimit =
          newTracedFilesUncompressedSize <
          MAX_UNCOMPRESSED_LAMBDA_SIZE - LAMBDA_RESERVED_UNCOMPRESSED_SIZE;
        const underCompressedLimit =
          newTracedFilesSize <
          lambdaCompressedByteLimit - LAMBDA_RESERVED_COMPRESSED_SIZE;

        return underUncompressedLimit && underCompressedLimit;
      }
      return false;
    });

    if (matchingGroup) {
      matchingGroup.pages.push(page);
    } else {
      const newGroup: LambdaGroup = {
        pages: [page],
        ...opts,
        isPrerenders: isPrerenderRoute,
        pseudoLayerBytes: initialPseudoLayer.pseudoLayerBytes,
        pseudoLayerUncompressedBytes: initialPseudoLayerUncompressed,
        pseudoLayer: Object.assign({}, initialPseudoLayer.pseudoLayer),
      };
      groups.push(newGroup);
      matchingGroup = newGroup;
    }

    for (const newPage of newPages) {
      Object.keys(pageTraces[newPage] || {}).map(file => {
        const pseudoItem = tracedPseudoLayer[file] as PseudoFile;
        const compressedSize = pseudoItem?.compBuffer?.byteLength || 0;

        if (!matchingGroup!.pseudoLayer[file]) {
          matchingGroup!.pseudoLayer[file] = pseudoItem;
          matchingGroup!.pseudoLayerBytes += compressedSize;
          matchingGroup!.pseudoLayerUncompressedBytes +=
            pseudoItem.uncompressedSize || 0;
        }
      });

      // ensure the page file itself is accounted for when grouping as
      // large pages can be created that can push the group over the limit
      matchingGroup!.pseudoLayerBytes +=
        compressedPages[newPage].compBuffer.byteLength;
      matchingGroup!.pseudoLayerUncompressedBytes +=
        compressedPages[newPage].uncompressedSize;
    }
  }

  return groups;
}

export const outputFunctionFileSizeInfo = (
  pages: string[],
  pseudoLayer: PseudoLayer,
  pseudoLayerBytes: number,
  pseudoLayerUncompressedBytes: number,
  compressedPages: {
    [page: string]: PseudoFile;
  }
) => {
  const exceededLimitOutput: Array<string[]> = [];

  console.log(
    `Serverless Function's page${pages.length === 1 ? '' : 's'}: ${pages.join(
      ', '
    )}`
  );
  exceededLimitOutput.push([
    'Large Dependencies',
    'Uncompressed size',
    'Compressed size',
  ]);

  const dependencies: {
    [key: string]: {
      compressed: number;
      uncompressed: number;
    };
  } = {};

  for (const fileKey of Object.keys(pseudoLayer)) {
    if (!pseudoLayer[fileKey].isSymlink) {
      const fileItem = pseudoLayer[fileKey] as PseudoFile;
      const depKey = fileKey.split('/').slice(0, 3).join('/');

      if (!dependencies[depKey]) {
        dependencies[depKey] = {
          compressed: 0,
          uncompressed: 0,
        };
      }

      dependencies[depKey].compressed += fileItem.compBuffer.byteLength;
      dependencies[depKey].uncompressed += fileItem.uncompressedSize;
    }
  }

  for (const page of pages) {
    dependencies[`pages/${page}`] = {
      compressed: compressedPages[page].compBuffer.byteLength,
      uncompressed: compressedPages[page].uncompressedSize,
    };
  }
  let numLargeDependencies = 0;

  Object.keys(dependencies)
    .sort((a, b) => {
      // move largest dependencies to the top
      const aDep = dependencies[a];
      const bDep = dependencies[b];

      if (aDep.compressed > bDep.compressed) {
        return -1;
      }
      if (aDep.compressed < bDep.compressed) {
        return 1;
      }
      return 0;
    })
    .forEach(depKey => {
      const dep = dependencies[depKey];

      if (dep.compressed < 100 * KIB && dep.uncompressed < 500 * KIB) {
        // ignore smaller dependencies to reduce noise
        return;
      }
      exceededLimitOutput.push([
        depKey,
        prettyBytes(dep.uncompressed),
        prettyBytes(dep.compressed),
      ]);
      numLargeDependencies += 1;
    });

  if (numLargeDependencies === 0) {
    exceededLimitOutput.push([
      'No large dependencies found (> 100KB compressed)',
    ]);
  }

  exceededLimitOutput.push([]);
  exceededLimitOutput.push([
    'All dependencies',
    prettyBytes(pseudoLayerUncompressedBytes),
    prettyBytes(pseudoLayerBytes),
  ]);

  console.log(
    textTable(exceededLimitOutput, {
      align: ['l', 'r', 'r'],
    })
  );
};

export const detectLambdaLimitExceeding = async (
  lambdaGroups: LambdaGroup[],
  compressedSizeLimit: number,
  compressedPages: {
    [page: string]: PseudoFile;
  }
) => {
  // show debug info if within 5 MB of exceeding the limit
  const COMPRESSED_SIZE_LIMIT_CLOSE = compressedSizeLimit - 5 * MIB;
  const UNCOMPRESSED_SIZE_LIMIT_CLOSE = MAX_UNCOMPRESSED_LAMBDA_SIZE - 5 * MIB;

  let numExceededLimit = 0;
  let numCloseToLimit = 0;
  let loggedHeadInfo = false;

  // pre-iterate to see if we are going to exceed the limit
  // or only get close so our first log line can be correct
  const filteredGroups = lambdaGroups.filter(group => {
    const exceededLimit =
      group.pseudoLayerBytes > compressedSizeLimit ||
      group.pseudoLayerUncompressedBytes > MAX_UNCOMPRESSED_LAMBDA_SIZE;

    const closeToLimit =
      group.pseudoLayerBytes > COMPRESSED_SIZE_LIMIT_CLOSE ||
      group.pseudoLayerUncompressedBytes > UNCOMPRESSED_SIZE_LIMIT_CLOSE;

    if (
      closeToLimit ||
      exceededLimit ||
      getPlatformEnv('BUILDER_DEBUG') ||
      process.env.NEXT_DEBUG_FUNCTION_SIZE
    ) {
      if (exceededLimit) {
        numExceededLimit += 1;
      }
      if (closeToLimit) {
        numCloseToLimit += 1;
      }
      return true;
    }
  });

  for (const group of filteredGroups) {
    if (!loggedHeadInfo) {
      if (numExceededLimit || numCloseToLimit) {
        console.log(
          `Warning: Max serverless function size of ${prettyBytes(
            compressedSizeLimit
          )} compressed or ${prettyBytes(
            MAX_UNCOMPRESSED_LAMBDA_SIZE
          )} uncompressed${numExceededLimit ? '' : ' almost'} reached`
        );
      } else {
        console.log(`Serverless function size info`);
      }
      loggedHeadInfo = true;
    }

    outputFunctionFileSizeInfo(
      group.pages,
      group.pseudoLayer,
      group.pseudoLayerBytes,
      group.pseudoLayerUncompressedBytes,
      compressedPages
    );
  }

  if (numExceededLimit) {
    console.log(
      `Max serverless function size was exceeded for ${numExceededLimit} function${
        numExceededLimit === 1 ? '' : 's'
      }`
    );
  }
};

// checks if prerender files are all static or not before creating lambdas
export const onPrerenderRouteInitial = (
  prerenderManifest: NextPrerenderedRoutes,
  canUsePreviewMode: boolean,
  entryDirectory: string,
  nonLambdaSsgPages: Set<string>,
  routeKey: string,
  hasPages404: boolean,
  routesManifest?: RoutesManifest,
  appDir?: string | null
) => {
  let static404Page: string | undefined;
  let static500Page: string | undefined;

  // Get the route file as it'd be mounted in the builder output
  const pr = prerenderManifest.staticRoutes[routeKey];
  const { initialRevalidate, srcRoute, dataRoute } = pr;
  const route = srcRoute || routeKey;

  const isAppPathRoute = appDir && dataRoute?.endsWith('.rsc');

  const routeNoLocale = routesManifest?.i18n
    ? normalizeLocalePath(routeKey, routesManifest.i18n.locales).pathname
    : routeKey;

  // if the 404 page used getStaticProps we need to update static404Page
  // since it wasn't populated from the staticPages group
  if (routeNoLocale === '/404') {
    static404Page = path.posix.join(entryDirectory, routeKey);
  }

  if (routeNoLocale === '/500') {
    static500Page = path.posix.join(entryDirectory, routeKey);
  }

  if (
    // App paths must be Prerenders to ensure Vary header is
    // correctly added
    !isAppPathRoute &&
    initialRevalidate === false &&
    (!canUsePreviewMode || (hasPages404 && routeNoLocale === '/404')) &&
    !prerenderManifest.fallbackRoutes[route] &&
    !prerenderManifest.blockingFallbackRoutes[route]
  ) {
    if (
      routesManifest?.i18n &&
      Object.keys(prerenderManifest.staticRoutes).some(route => {
        const staticRoute = prerenderManifest.staticRoutes[route];

        return (
          staticRoute.srcRoute === srcRoute &&
          staticRoute.initialRevalidate !== false
        );
      })
    ) {
      // if any locale static routes are using revalidate the page
      // requires a lambda
      return {
        static404Page,
        static500Page,
      };
    }

    nonLambdaSsgPages.add(route === '/' ? '/index' : route);
  }

  return {
    static404Page,
    static500Page,
  };
};

type OnPrerenderRouteArgs = {
  appDir: string | null;
  pagesDir: string;
  static404Page?: string;
  hasPages404: boolean;
  entryDirectory: string;
  appPathRoutesManifest?: Record<string, string>;
  prerenderManifest: NextPrerenderedRoutes;
  isSharedLambdas: boolean;
  isServerMode: boolean;
  canUsePreviewMode: boolean;
  lambdas: { [key: string]: Lambda };
  prerenders: { [key: string]: Prerender | FileFsRef };
  pageLambdaMap: { [key: string]: string };
  routesManifest?: RoutesManifest;
  isCorrectNotFoundRoutes?: boolean;
  isEmptyAllowQueryForPrendered?: boolean;
};
let prerenderGroup = 1;

export const onPrerenderRoute =
  (prerenderRouteArgs: OnPrerenderRouteArgs) =>
  (
    routeKey: string,
    {
      isBlocking,
      isFallback,
      isOmitted,
      locale,
    }: {
      isBlocking?: boolean;
      isFallback?: boolean;
      isOmitted?: boolean;
      locale?: string;
    }
  ) => {
    const {
      appDir,
      pagesDir,
      static404Page,
      entryDirectory,
      prerenderManifest,
      isSharedLambdas,
      isServerMode,
      canUsePreviewMode,
      lambdas,
      prerenders,
      pageLambdaMap,
      routesManifest,
      isCorrectNotFoundRoutes,
      isEmptyAllowQueryForPrendered,
    } = prerenderRouteArgs;

    if (isBlocking && isFallback) {
      throw new NowBuildError({
        code: 'NEXT_ISBLOCKING_ISFALLBACK',
        message: 'invariant: isBlocking and isFallback cannot both be true',
      });
    }

    if (isFallback && isOmitted) {
      throw new NowBuildError({
        code: 'NEXT_ISOMITTED_ISFALLBACK',
        message: 'invariant: isOmitted and isFallback cannot both be true',
      });
    }

    // Get the route file as it'd be mounted in the builder output
    let routeFileNoExt = routeKey === '/' ? '/index' : routeKey;
    let origRouteFileNoExt = routeFileNoExt;
    const { isLocalePrefixed } = prerenderManifest;

    if (!locale && isLocalePrefixed) {
      const localePathResult = normalizeLocalePath(
        routeKey,
        routesManifest?.i18n?.locales || []
      );

      locale = localePathResult.detectedLocale;
      origRouteFileNoExt =
        localePathResult.pathname === '/'
          ? '/index'
          : localePathResult.pathname;
    }

    const nonDynamicSsg =
      !isFallback &&
      !isBlocking &&
      !isOmitted &&
      !prerenderManifest.staticRoutes[routeKey].srcRoute;

    // if there isn't a srcRoute then it's a non-dynamic SSG page
    if ((nonDynamicSsg && !isLocalePrefixed) || isFallback || isOmitted) {
      routeFileNoExt = addLocaleOrDefault(
        // root index files are located without folder/index.html
        routeFileNoExt,
        routesManifest,
        locale
      );
    }

    const isNotFound = prerenderManifest.notFoundRoutes.includes(routeKey);

    let initialRevalidate: false | number;
    let srcRoute: string | null;
    let dataRoute: string;

    if (isFallback || isBlocking) {
      const pr = isFallback
        ? prerenderManifest.fallbackRoutes[routeKey]
        : prerenderManifest.blockingFallbackRoutes[routeKey];
      initialRevalidate = 1; // TODO: should Next.js provide this default?
      // @ts-ignore
      if (initialRevalidate === false) {
        // Lazy routes cannot be "snapshotted" in time.
        throw new NowBuildError({
          code: 'NEXT_ISLAZY_INITIALREVALIDATE',
          message: 'invariant isLazy: initialRevalidate !== false',
        });
      }
      srcRoute = null;
      dataRoute = pr.dataRoute;
    } else if (isOmitted) {
      initialRevalidate = false;
      srcRoute = routeKey;
      dataRoute = prerenderManifest.omittedRoutes[routeKey].dataRoute;
    } else {
      const pr = prerenderManifest.staticRoutes[routeKey];
      ({ initialRevalidate, srcRoute, dataRoute } = pr);
    }

    let isAppPathRoute = false;
    // TODO: leverage manifest to determine app paths more accurately
    if (appDir && srcRoute && dataRoute.endsWith('.rsc')) {
      isAppPathRoute = true;
    }

    const isOmittedOrNotFound = isOmitted || isNotFound;
    const htmlFsRef =
      isBlocking || (isNotFound && !static404Page)
        ? // Blocking pages do not have an HTML fallback
          null
        : new FileFsRef({
            fsPath: path.join(
              isAppPathRoute && !isOmittedOrNotFound && appDir
                ? appDir
                : pagesDir,
              isFallback
                ? // Fallback pages have a special file.
                  addLocaleOrDefault(
                    prerenderManifest.fallbackRoutes[routeKey].fallback,
                    routesManifest,
                    locale
                  )
                : // Otherwise, the route itself should exist as a static HTML
                  // file.
                  `${
                    isOmittedOrNotFound
                      ? addLocaleOrDefault('/404', routesManifest, locale)
                      : routeFileNoExt
                  }.html`
            ),
          });
    const jsonFsRef =
      // JSON data does not exist for fallback or blocking pages
      isFallback || isBlocking || (isNotFound && !static404Page)
        ? null
        : new FileFsRef({
            fsPath: path.join(
              isAppPathRoute && !isOmittedOrNotFound && appDir
                ? appDir
                : pagesDir,
              `${
                isOmittedOrNotFound
                  ? addLocaleOrDefault('/404.html', routesManifest, locale)
                  : isAppPathRoute
                  ? dataRoute
                  : routeFileNoExt + '.json'
              }`
            ),
          });

    if (isAppPathRoute) {
      // for literal index routes we need to append an additional /index
      // due to the proxy's normalizing for /index routes
      if (routeKey !== '/index' && routeKey.endsWith('/index')) {
        routeKey = `${routeKey}/index`;
        routeFileNoExt = routeKey;
        origRouteFileNoExt = routeKey;
      }
    }

    let outputPathPage = path.posix.join(entryDirectory, routeFileNoExt);

    if (!isAppPathRoute) {
      outputPathPage = normalizeIndexOutput(outputPathPage, isServerMode);
    }
    const outputPathPageOrig = path.posix.join(
      entryDirectory,
      origRouteFileNoExt
    );

    let lambda: undefined | Lambda;
    let outputPathData = path.posix.join(entryDirectory, dataRoute);

    if (nonDynamicSsg || isFallback || isOmitted) {
      outputPathData = outputPathData.replace(
        new RegExp(`${escapeStringRegexp(origRouteFileNoExt)}.json$`),
        // ensure we escape "$" correctly while replacing as "$" is a special
        // character, we need to do double escaping as first is for the initial
        // replace on the routeFile and then the second on the outputPath
        `${routeFileNoExt.replace(/\$/g, '$$$$')}.json`
      );
    }

    if (isSharedLambdas) {
      const outputSrcPathPage = normalizeIndexOutput(
        path.join(
          '/',
          srcRoute == null
            ? outputPathPageOrig
            : path.posix.join(
                entryDirectory,
                srcRoute === '/' ? '/index' : srcRoute
              )
        ),
        isServerMode
      );

      const lambdaId = pageLambdaMap[outputSrcPathPage];
      lambda = lambdas[lambdaId];
    } else {
      const outputSrcPathPage = normalizeIndexOutput(
        srcRoute == null
          ? outputPathPageOrig
          : path.posix.join(
              entryDirectory,
              srcRoute === '/' ? '/index' : srcRoute
            ),
        isServerMode
      );

      lambda = lambdas[outputSrcPathPage];
    }

    if (!isAppPathRoute && !isNotFound && initialRevalidate === false) {
      if (htmlFsRef == null || jsonFsRef == null) {
        throw new NowBuildError({
          code: 'NEXT_HTMLFSREF_JSONFSREF',
          message: 'invariant: htmlFsRef != null && jsonFsRef != null',
        });
      }

      // if preview mode/On-Demand ISR can't be leveraged
      // we can output pure static outputs instead of prerenders
      if (
        !canUsePreviewMode ||
        (routeKey === '/404' && !lambdas[outputPathPage])
      ) {
        htmlFsRef.contentType = htmlContentType;
        prerenders[outputPathPage] = htmlFsRef;
        prerenders[outputPathData] = jsonFsRef;
      }
    }
    const isNotFoundPreview =
      isCorrectNotFoundRoutes &&
      !initialRevalidate &&
      canUsePreviewMode &&
      isServerMode &&
      isNotFound;

    if (
      prerenders[outputPathPage] == null &&
      (!isNotFound || initialRevalidate || isNotFoundPreview)
    ) {
      if (lambda == null) {
        throw new NowBuildError({
          code: 'NEXT_MISSING_LAMBDA',
          message: `Unable to find lambda for route: ${routeFileNoExt}`,
        });
      }

      // `allowQuery` is an array of query parameter keys that are allowed for
      // a given path. All other query keys will be striped. We can automatically
      // detect this for prerender (ISR) pages by reading the routes manifest file.
      const pageKey = srcRoute || routeKey;
      const route = routesManifest?.dynamicRoutes.find(
        (r): r is RoutesManifestRoute =>
          r.page === pageKey && !('isMiddleware' in r)
      ) as RoutesManifestRoute | undefined;
      const routeKeys = route?.routeKeys;
      // by default allowQuery should be undefined and only set when
      // we have sufficient information to set it
      let allowQuery: string[] | undefined;

      if (isEmptyAllowQueryForPrendered) {
        const isDynamic = isDynamicRoute(routeKey);

        if (!isDynamic) {
          // for non-dynamic routes we use an empty array since
          // no query values bust the cache for non-dynamic prerenders
          // prerendered paths also do not pass allowQuery as they match
          // during handle: 'filesystem' so should not cache differently
          // by query values
          allowQuery = [];
        } else if (routeKeys) {
          // if we have routeKeys in the routes-manifest we use those
          // for allowQuery for dynamic routes
          allowQuery = Object.values(routeKeys);
        }
      } else {
        const isDynamic = isDynamicRoute(pageKey);

        if (routeKeys) {
          // if we have routeKeys in the routes-manifest we use those
          // for allowQuery for dynamic routes
          allowQuery = Object.values(routeKeys);
        } else if (!isDynamic) {
          // for non-dynamic routes we use an empty array since
          // no query values bust the cache for non-dynamic prerenders
          allowQuery = [];
        }
      }
      const rscVaryHeader =
        routesManifest?.rsc?.varyHeader ||
        '__rsc__, __next_router_state_tree__, __next_router_prefetch__';

      prerenders[outputPathPage] = new Prerender({
        expiration: initialRevalidate,
        lambda,
        allowQuery,
        fallback: htmlFsRef,
        group: prerenderGroup,
        bypassToken: prerenderManifest.bypassToken,
        ...(isNotFound
          ? {
              initialStatus: 404,
            }
          : {}),

        ...(isAppPathRoute
          ? {
              initialHeaders: {
                vary: rscVaryHeader,
              },
            }
          : {}),
      });
      prerenders[outputPathData] = new Prerender({
        expiration: initialRevalidate,
        lambda,
        allowQuery,
        fallback: jsonFsRef,
        group: prerenderGroup,
        bypassToken: prerenderManifest.bypassToken,

        ...(isNotFound
          ? {
              initialStatus: 404,
            }
          : {}),

        ...(isAppPathRoute
          ? {
              initialHeaders: {
                'content-type': 'application/octet-stream',
                vary: rscVaryHeader,
              },
            }
          : {}),
      });

      ++prerenderGroup;

      if (routesManifest?.i18n && isBlocking) {
        for (const locale of routesManifest.i18n.locales) {
          const localeRouteFileNoExt = addLocaleOrDefault(
            routeFileNoExt,
            routesManifest,
            locale
          );
          const localeOutputPathPage = normalizeIndexOutput(
            path.posix.join(entryDirectory, localeRouteFileNoExt),
            isServerMode
          );
          const localeOutputPathData = outputPathData.replace(
            new RegExp(`${escapeStringRegexp(origRouteFileNoExt)}.json$`),
            `${localeRouteFileNoExt}${
              localeRouteFileNoExt !== origRouteFileNoExt &&
              origRouteFileNoExt === '/index'
                ? '/index'
                : ''
            }.json`
          );

          const origPrerenderPage = prerenders[outputPathPage];
          const origPrerenderData = prerenders[outputPathData];

          prerenders[localeOutputPathPage] = {
            ...origPrerenderPage,
            group: prerenderGroup,
          } as Prerender;

          prerenders[localeOutputPathData] = {
            ...origPrerenderData,
            group: prerenderGroup,
          } as Prerender;

          ++prerenderGroup;
        }
      }
    }

    if (
      ((nonDynamicSsg && !isLocalePrefixed) || isFallback || isOmitted) &&
      routesManifest?.i18n &&
      !locale
    ) {
      // load each locale
      for (const locale of routesManifest.i18n.locales) {
        if (locale === routesManifest.i18n.defaultLocale) continue;
        onPrerenderRoute(prerenderRouteArgs)(routeKey, {
          isBlocking,
          isFallback,
          isOmitted,
          locale,
        });
      }
    }
  };

export type UnwrapPromise<T> = T extends Promise<infer U> ? U : T;

export async function getStaticFiles(
  entryPath: string,
  entryDirectory: string,
  outputDirectory: string
) {
  const collectLabel =
    'Collected static files (public/, static/, .next/static)';
  console.time(collectLabel);

  const nextStaticFiles = await glob(
    '**',
    path.join(entryPath, outputDirectory, 'static')
  );
  const staticFolderFiles = await glob('**', path.join(entryPath, 'static'));

  let publicFolderFiles: UnwrapPromise<ReturnType<typeof glob>> = {};
  let publicFolderPath: string | undefined;

  if (await fs.pathExists(path.join(entryPath, 'public'))) {
    publicFolderPath = path.join(entryPath, 'public');
  } else if (
    // check at the same level as the output directory also
    await fs.pathExists(path.join(entryPath, outputDirectory, '../public'))
  ) {
    publicFolderPath = path.join(entryPath, outputDirectory, '../public');
  }

  if (publicFolderPath) {
    debug(`Using public folder at ${publicFolderPath}`);
    publicFolderFiles = await glob('**/*', publicFolderPath);
  } else {
    debug('No public folder found');
  }
  const staticFiles: Record<string, FileFsRef> = {};
  const staticDirectoryFiles: Record<string, FileFsRef> = {};
  const publicDirectoryFiles: Record<string, FileFsRef> = {};

  for (const file of Object.keys(nextStaticFiles)) {
    staticFiles[path.posix.join(entryDirectory, `_next/static/${file}`)] =
      nextStaticFiles[file];
  }

  for (const file of Object.keys(staticFolderFiles)) {
    staticDirectoryFiles[path.posix.join(entryDirectory, 'static', file)] =
      staticFolderFiles[file];
  }

  for (const file of Object.keys(publicFolderFiles)) {
    publicDirectoryFiles[path.posix.join(entryDirectory, file)] =
      publicFolderFiles[file];
  }

  console.timeEnd(collectLabel);
  return {
    staticFiles,
    staticDirectoryFiles,
    publicDirectoryFiles,
  };
}

export function normalizeIndexOutput(
  outputName: string,
  isServerMode: boolean
) {
  if (outputName !== '/index' && isServerMode) {
    return outputName.replace(/\/index$/, '');
  }
  return outputName;
}

/**
 * The path to next-server was changed in
 * https://github.com/vercel/next.js/pull/26756
 */
export function getNextServerPath(nextVersion: string) {
  return semver.gte(nextVersion, 'v11.0.2-canary.4')
    ? 'next/dist/server'
    : 'next/dist/next-server/server';
}

// update to leverage
export function updateRouteSrc(
  route: Route,
  index: number,
  manifestItems: Array<{ regex: string }>
) {
  if (route.src) {
    route.src = manifestItems[index].regex;
  }
  return route;
}

export async function getPrivateOutputs(
  dir: string,
  entries: Record<string, string>
) {
  const files: Files = {};
  const routes: Route[] = [];

  for (const [existingFile, outputFile] of Object.entries(entries)) {
    const fsPath = path.join(dir, existingFile);

    try {
      const { mode, size } = await stat(fsPath);
      if (size > 30 * 1024 * 1024) {
        throw new Error(`Exceeds maximum file size: ${size}`);
      }
      files[outputFile] = new FileFsRef({ mode, fsPath });
      routes.push({
        src: `/${outputFile}`,
        dest: '/404',
        status: 404,
        continue: true,
      });
    } catch (error) {
      debug(
        `Private file ${existingFile} had an error and will not be uploaded: ${error}`
      );
    }
  }

  return { files, routes };
}

export {
  excludeFiles,
  validateEntrypoint,
  normalizePackageJson,
  getNextConfig,
  getImagesConfig,
  stringMap,
  normalizePage,
  isDynamicRoute,
  getSourceFilePathFromPage,
};

type MiddlewareManifest = MiddlewareManifestV1 | MiddlewareManifestV2;

interface MiddlewareManifestV1 {
  version: 1;
  sortedMiddleware: string[];
  middleware: { [page: string]: EdgeFunctionInfoV1 };
  functions?: { [page: string]: EdgeFunctionInfoV1 };
}

interface MiddlewareManifestV2 {
  version: 2;
  sortedMiddleware: string[];
  middleware: { [page: string]: EdgeFunctionInfoV2 };
  functions?: { [page: string]: EdgeFunctionInfoV2 };
}

interface BaseEdgeFunctionInfo {
  env: string[];
  files: string[];
  name: string;
  page: string;
  wasm?: { filePath: string; name: string }[];
  assets?: { filePath: string; name: string }[];
  regions?: 'auto' | string[] | 'all' | 'default';
}

interface EdgeFunctionInfoV1 extends BaseEdgeFunctionInfo {
  regexp: string;
}

interface EdgeFunctionInfoV2 extends BaseEdgeFunctionInfo {
  matchers: EdgeFunctionMatcher[];
}

interface EdgeFunctionMatcher {
  regexp: string;
  has?: HasField;
  missing?: HasField;
}

export async function getMiddlewareBundle({
  entryPath,
  outputDirectory,
  routesManifest,
  isCorrectMiddlewareOrder,
  prerenderBypassToken,
}: {
  entryPath: string;
  outputDirectory: string;
  prerenderBypassToken: string;
  routesManifest: RoutesManifest;
  isCorrectMiddlewareOrder: boolean;
}): Promise<{
  staticRoutes: Route[];
  dynamicRouteMap: Map<string, RouteWithSrc>;
  edgeFunctions: Record<string, EdgeFunction>;
}> {
  const middlewareManifest = await getMiddlewareManifest(
    entryPath,
    outputDirectory
  );
  const sortedFunctions = [
    ...(!middlewareManifest
      ? []
      : middlewareManifest.sortedMiddleware.map(key => ({
          key,
          edgeFunction: middlewareManifest?.middleware[key],
          type: 'middleware' as const,
        }))),

    ...Object.entries(middlewareManifest?.functions ?? {}).map(
      ([key, edgeFunction]) => {
        return {
          key,
          edgeFunction,
          type: 'function' as const,
        };
      }
    ),
  ];

  if (middlewareManifest && sortedFunctions.length > 0) {
    const workerConfigs = await Promise.all(
      sortedFunctions.map(async ({ key, edgeFunction, type }) => {
        try {
          const wrappedModuleSource = await getNextjsEdgeFunctionSource(
            edgeFunction.files,
            {
              name: edgeFunction.name,
              staticRoutes: routesManifest.staticRoutes,
              dynamicRoutes: routesManifest.dynamicRoutes.filter(
                r => !('isMiddleware' in r)
              ),
              nextConfig: {
                basePath: routesManifest.basePath,
                i18n: routesManifest.i18n,
              },
            },
            path.resolve(entryPath, outputDirectory),
            edgeFunction.wasm
          );

          return {
            type,
            page: edgeFunction.page,
            edgeFunction: (() => {
              const { source, map } = wrappedModuleSource.sourceAndMap();
              const transformedMap = stringifySourceMap(
                transformSourceMap(map)
              );

              const wasmFiles = (edgeFunction.wasm ?? []).reduce(
                (acc: Files, { filePath, name }) => {
                  const fullFilePath = path.join(
                    entryPath,
                    outputDirectory,
                    filePath
                  );
                  acc[`wasm/${name}.wasm`] = new FileFsRef({
                    mode: 0o644,
                    contentType: 'application/wasm',
                    fsPath: fullFilePath,
                  });
                  return acc;
                },
                {}
              );

              const assetFiles = (edgeFunction.assets ?? []).reduce(
                (acc: Files, { filePath, name }) => {
                  const fullFilePath = path.join(
                    entryPath,
                    outputDirectory,
                    filePath
                  );
                  acc[`assets/${name}`] = new FileFsRef({
                    mode: 0o644,
                    contentType: 'application/octet-stream',
                    fsPath: fullFilePath,
                  });
                  return acc;
                },
                {}
              );

              return new EdgeFunction({
                deploymentTarget: 'v8-worker',
                name: edgeFunction.name,
                files: {
                  'index.js': new FileBlob({
                    data: source,
                    contentType: 'application/javascript',
                    mode: 0o644,
                  }),
                  ...(transformedMap && {
                    'index.js.map': new FileBlob({
                      data: transformedMap,
                      contentType: 'application/json',
                      mode: 0o644,
                    }),
                  }),
                  ...wasmFiles,
                  ...assetFiles,
                },
                regions: edgeFunction.regions,
                entrypoint: 'index.js',
                envVarsInUse: edgeFunction.env,
                assets: (edgeFunction.assets ?? []).map(({ name }) => {
                  return {
                    name,
                    path: `assets/${name}`,
                  };
                }),
              });
            })(),
            routeMatchers: getRouteMatchers(edgeFunction, routesManifest),
          };
        } catch (e: any) {
          e.message = `Can't build edge function ${key}: ${e.message}`;
          throw e;
        }
      })
    );

    const source: {
      staticRoutes: Route[];
      dynamicRouteMap: Map<string, RouteWithSrc>;
      edgeFunctions: Record<string, EdgeFunction>;
    } = {
      staticRoutes: [],
      dynamicRouteMap: new Map(),
      edgeFunctions: {},
    };

    for (const worker of workerConfigs.values()) {
      const edgeFile = worker.edgeFunction.name;
      let shortPath = edgeFile;

      // Replacing the folder prefix for the page
      //
      // For `pages/`, use file base name directly:
      //    pages/index -> index
      // For `app/`, use folder name, handle the root page as index:
      //    app/route/page -> route
      //    app/page -> index
      //    app/index/page -> index/index
      if (shortPath.startsWith('pages/')) {
        shortPath = shortPath.replace(/^pages\//, '');
      } else if (shortPath.startsWith('app/') && shortPath.endsWith('/page')) {
        shortPath =
          shortPath.replace(/^app\//, '').replace(/(^|\/)page$/, '') || 'index';
      }

      if (routesManifest?.basePath) {
        shortPath = path.posix
          .join(routesManifest.basePath, shortPath)
          .replace(/^\//, '');
      }

      worker.edgeFunction.name = shortPath;
      source.edgeFunctions[shortPath] = worker.edgeFunction;

      // we don't add the route for edge functions as these
      // are already added in the routes-manifest under dynamicRoutes
      if (worker.type === 'function') {
        continue;
      }

      for (const matcher of worker.routeMatchers) {
        const route: Route = {
          continue: true,
          src: matcher.regexp,
          has: matcher.has,
          missing: [
            {
              type: 'header',
              key: 'x-prerender-revalidate',
              value: prerenderBypassToken,
            },
            ...(matcher.missing || []),
          ],
        };

        route.middlewarePath = shortPath;
        if (isCorrectMiddlewareOrder) {
          route.override = true;
        }

        if (routesManifest.version > 3 && isDynamicRoute(worker.page)) {
          source.dynamicRouteMap.set(worker.page, route);
        } else {
          source.staticRoutes.push(route);
        }
      }
    }
    return source;
  }

  return {
    staticRoutes: [],
    dynamicRouteMap: new Map(),
    edgeFunctions: {},
  };
}

/**
 * Attempts to read the middleware manifest from the pre-defined
 * location. If the manifest can't be found it will resolve to
 * undefined.
 */
export async function getMiddlewareManifest(
  entryPath: string,
  outputDirectory: string
): Promise<MiddlewareManifestV2 | undefined> {
  const middlewareManifestPath = path.join(
    entryPath,
    outputDirectory,
    './server/middleware-manifest.json'
  );

  const hasManifest = await fs
    .access(middlewareManifestPath)
    .then(() => true)
    .catch(() => false);

  if (!hasManifest) {
    return;
  }

  const manifest = (await fs.readJSON(
    middlewareManifestPath
  )) as MiddlewareManifest;
  return manifest.version === 1
    ? upgradeMiddlewareManifest(manifest)
    : manifest;
}

export function upgradeMiddlewareManifest(
  v1: MiddlewareManifestV1
): MiddlewareManifestV2 {
  function updateInfo(v1Info: EdgeFunctionInfoV1): EdgeFunctionInfoV2 {
    const { regexp, ...rest } = v1Info;
    return {
      ...rest,
      matchers: [{ regexp }],
    };
  }

  const middleware = Object.fromEntries(
    Object.entries(v1.middleware).map(([p, info]) => [p, updateInfo(info)])
  );
  const functions = v1.functions
    ? Object.fromEntries(
        Object.entries(v1.functions).map(([p, info]) => [p, updateInfo(info)])
      )
    : undefined;

  return {
    ...v1,
    version: 2,
    middleware,
    functions,
  };
}

/**
 * For an object containing middleware info and a routes manifest this will
 * generate a string with the route that will activate the middleware on
 * Vercel Proxy.
 *
 * @param param0 The middleware info including matchers and page.
 * @param param1 The routes manifest
 * @returns matchers for the middleware route.
 */
function getRouteMatchers(
  info: EdgeFunctionInfoV2,
  { basePath = '', i18n }: RoutesManifest
): EdgeFunctionMatcher[] {
  function getRegexp(regexp: string) {
    if (info.page === '/') {
      return regexp;
    }

    const locale = i18n?.locales.length
      ? `(?:/(${i18n.locales
          .map(locale => escapeStringRegexp(locale))
          .join('|')}))?`
      : '';

    return `(?:^${basePath}${locale}${regexp.substring(1)})`;
  }

  function normalizeHas(has: HasField): HasField {
    return has.map(v =>
      v.type === 'header'
        ? {
            ...v,
            key: v.key.toLowerCase(),
          }
        : v
    );
  }

  return info.matchers.map(matcher => {
    const m: EdgeFunctionMatcher = {
      regexp: getRegexp(matcher.regexp),
    };
    if (matcher.has) {
      m.has = normalizeHas(matcher.has);
    }
    if (matcher.missing) {
      m.missing = normalizeHas(matcher.missing);
    }
    return m;
  });
}

/**
 * Makes the sources more human-readable in the source map
 * by removing webpack-specific prefixes
 */
function transformSourceMap(
  sourcemap: RawSourceMap | null
): RawSourceMap | undefined {
  if (!sourcemap) return;
  const sources = sourcemap.sources
    ?.map(source => {
      return source.replace(/^webpack:\/\/?_N_E\/(?:\.\/)?/, '');
    })
    // Hide the Next.js entrypoint
    .map(source => {
      return source.startsWith('?') ? '[native code]' : source;
    });

  return { ...sourcemap, sources };
}<|MERGE_RESOLUTION|>--- conflicted
+++ resolved
@@ -43,15 +43,10 @@
 
 type stringMap = { [key: string]: string };
 
-<<<<<<< HEAD
-const _prettyBytes = (n: number) => bytes(n, { unitSeparator: ' ' });
-export { _prettyBytes as prettyBytes };
-=======
 export const KIB = 1024;
 export const MIB = 1024 * KIB;
 
 export const prettyBytes = (n: number) => bytes(n, { unitSeparator: ' ' });
->>>>>>> 1c21ba52
 
 // Identify /[param]/ in route string
 // eslint-disable-next-line no-useless-escape
