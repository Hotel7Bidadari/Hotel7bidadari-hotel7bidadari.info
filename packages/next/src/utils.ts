import {
  FileFsRef,
  Files,
  Config,
  debug,
  FileBlob,
  glob,
  Lambda,
  Prerender,
  getLambdaOptionsFromFunction,
  getPlatformEnv,
  streamToBuffer,
  NowBuildError,
  isSymbolicLink,
  NodejsLambda,
  EdgeFunction,
} from '@vercel/build-utils';
import { NodeFileTraceReasons } from '@vercel/nft';
import type {
  HasField,
  Header,
  Rewrite,
  Route,
  RouteWithSrc,
} from '@vercel/routing-utils';
import { Sema } from 'async-sema';
import crc32 from 'buffer-crc32';
import fs, { lstat, stat } from 'fs-extra';
import path from 'path';
import resolveFrom from 'resolve-from';
import semver from 'semver';
import zlib from 'zlib';
import url from 'url';
import escapeStringRegexp from 'escape-string-regexp';
import { htmlContentType } from '.';
import textTable from 'text-table';
import prettyBytes from 'pretty-bytes';
import { getNextjsEdgeFunctionSource } from './edge-function-source/get-edge-function-source';
import type { LambdaOptionsWithFiles } from '@vercel/build-utils/dist/lambda';
import { stringifySourceMap } from './sourcemapped';
import type { RawSourceMap } from 'source-map';

type stringMap = { [key: string]: string };

// Identify /[param]/ in route string
// eslint-disable-next-line no-useless-escape
const TEST_DYNAMIC_ROUTE = /\/\[[^\/]+?\](?=\/|$)/;

function isDynamicRoute(route: string): boolean {
  route = route.startsWith('/') ? route : `/${route}`;
  return TEST_DYNAMIC_ROUTE.test(route);
}

/**
 * Validate if the entrypoint is allowed to be used
 */
function validateEntrypoint(entrypoint: string) {
  if (
    !/package\.json$/.exec(entrypoint) &&
    !/next\.config\.js$/.exec(entrypoint)
  ) {
    throw new NowBuildError({
      message:
        'Specified "src" for "@vercel/next" has to be "package.json" or "next.config.js"',
      code: 'NEXT_INCORRECT_SRC',
    });
  }
}

/**
 * Exclude certain files from the files object
 */
function excludeFiles(
  files: Files,
  matcher: (filePath: string) => boolean
): Files {
  return Object.keys(files).reduce((newFiles, filePath) => {
    if (matcher(filePath)) {
      return newFiles;
    }
    return {
      ...newFiles,
      [filePath]: files[filePath],
    };
  }, {});
}

/**
 * Enforce specific package.json configuration for smallest possible lambda
 */
function normalizePackageJson(
  defaultPackageJson: {
    dependencies?: stringMap;
    devDependencies?: stringMap;
    scripts?: stringMap;
  } = {}
) {
  const dependencies: stringMap = {};
  const devDependencies: stringMap = {
    ...defaultPackageJson.dependencies,
    ...defaultPackageJson.devDependencies,
  };

  if (devDependencies.react) {
    dependencies.react = devDependencies.react;
    delete devDependencies.react;
  }

  if (devDependencies['react-dom']) {
    dependencies['react-dom'] = devDependencies['react-dom'];
    delete devDependencies['react-dom'];
  }

  delete devDependencies['next-server'];

  return {
    ...defaultPackageJson,
    dependencies: {
      // react and react-dom can be overwritten
      react: 'latest',
      'react-dom': 'latest',
      ...dependencies, // override react if user provided it
      // next-server is forced to canary
      'next-server': 'v7.0.2-canary.49',
    },
    devDependencies: {
      ...devDependencies,
      // next is forced to canary
      next: 'v7.0.2-canary.49',
    },
    scripts: {
      ...defaultPackageJson.scripts,
      'now-build':
        'NODE_OPTIONS=--max_old_space_size=3000 next build --lambdas',
    },
  };
}

async function getNextConfig(workPath: string, entryPath: string) {
  const entryConfig = path.join(entryPath, './next.config.js');
  if (await fs.pathExists(entryConfig)) {
    return fs.readFile(entryConfig, 'utf8');
  }

  const workConfig = path.join(workPath, './next.config.js');
  if (await fs.pathExists(workConfig)) {
    return fs.readFile(workConfig, 'utf8');
  }

  return null;
}

function normalizePage(page: string): string {
  // Resolve on anything that doesn't start with `/`
  if (!page.startsWith('/')) {
    page = `/${page}`;
  }
  // remove '/index' from the end
  page = page.replace(/\/index$/, '/');
  return page;
}

export type Redirect = Rewrite & {
  statusCode?: number;
  permanent?: boolean;
};

type RoutesManifestRegex = {
  regex: string;
  regexKeys: string[];
};

type RoutesManifestRoute = {
  page: string;
  regex: string;
  namedRegex?: string;
  routeKeys?: { [named: string]: string };
};

type RoutesManifestOld = {
  pages404: boolean;
  basePath: string | undefined;
  redirects: (Redirect & RoutesManifestRegex)[];
  rewrites:
    | (Rewrite & RoutesManifestRegex)[]
    | {
        beforeFiles: (Rewrite & RoutesManifestRegex)[];
        afterFiles: (Rewrite & RoutesManifestRegex)[];
        fallback: (Rewrite & RoutesManifestRegex)[];
      };
  headers?: (Header & RoutesManifestRegex)[];
  dynamicRoutes: RoutesManifestRoute[];
  staticRoutes: RoutesManifestRoute[];
  version: 1 | 2 | 3;
  dataRoutes?: Array<{
    page: string;
    dataRouteRegex: string;
    namedDataRouteRegex?: string;
    routeKeys?: { [named: string]: string };
  }>;
  i18n?: {
    localeDetection?: boolean;
    defaultLocale: string;
    locales: string[];
    domains?: Array<{
      http?: boolean;
      domain: string;
      locales?: string[];
      defaultLocale: string;
    }>;
  };
};

type RoutesManifestV4 = Omit<RoutesManifestOld, 'dynamicRoutes' | 'version'> & {
  version: 4;
  dynamicRoutes: (RoutesManifestRoute | { page: string; isMiddleware: true })[];
};

export type RoutesManifest = RoutesManifestV4 | RoutesManifestOld;

export async function getRoutesManifest(
  entryPath: string,
  outputDirectory: string,
  nextVersion?: string
): Promise<RoutesManifest | undefined> {
  const shouldHaveManifest =
    nextVersion && semver.gte(nextVersion, '9.1.4-canary.0');
  if (!shouldHaveManifest) return;

  const pathRoutesManifest = path.join(
    entryPath,
    outputDirectory,
    'routes-manifest.json'
  );
  const hasRoutesManifest = await fs
    .access(pathRoutesManifest)
    .then(() => true)
    .catch(() => false);

  if (shouldHaveManifest && !hasRoutesManifest) {
    throw new NowBuildError({
      message:
        `The file "${pathRoutesManifest}" couldn't be found. This is normally caused by a misconfiguration in your project.\n` +
        'Please check the following, and reach out to support if you cannot resolve the problem:\n' +
        '  1. If present, be sure your `build` script in "package.json" calls `next build`.' +
        '  2. Navigate to your project\'s settings in the Vercel dashboard, and verify that the "Build Command" is not overridden, or that it calls `next build`.' +
        '  3. Navigate to your project\'s settings in the Vercel dashboard, and verify that the "Output Directory" is not overridden. Note that `next export` does **not** require you change this setting, even if you customize the `next export` output directory.',
      link: 'https://err.sh/vercel/vercel/now-next-routes-manifest',
      code: 'NEXT_NO_ROUTES_MANIFEST',
    });
  }

  const routesManifest: RoutesManifest = await fs.readJSON(pathRoutesManifest);
  // remove temporary array based routeKeys from v1/v2 of routes
  // manifest since it can result in invalid routes
  for (const route of routesManifest.dataRoutes || []) {
    if (Array.isArray(route.routeKeys)) {
      delete route.routeKeys;
      delete route.namedDataRouteRegex;
    }
  }
  for (const route of routesManifest.dynamicRoutes || []) {
    if ('routeKeys' in route && Array.isArray(route.routeKeys)) {
      delete route.routeKeys;
      delete route.namedRegex;
    }
  }

  return routesManifest;
}

export async function getDynamicRoutes(
  entryPath: string,
  entryDirectory: string,
  dynamicPages: string[],
  isDev?: boolean,
  routesManifest?: RoutesManifest,
  omittedRoutes?: Set<string>,
  canUsePreviewMode?: boolean,
  bypassToken?: string,
  isServerMode?: boolean,
  dynamicMiddlewareRouteMap?: Map<string, RouteWithSrc>
): Promise<RouteWithSrc[]> {
  if (routesManifest) {
    switch (routesManifest.version) {
      case 1:
      case 2: {
        return routesManifest.dynamicRoutes
          .filter(({ page }) => canUsePreviewMode || !omittedRoutes?.has(page))
          .map(({ page, regex }: { page: string; regex: string }) => {
            return {
              src: regex,
              dest: !isDev ? path.join('/', entryDirectory, page) : page,
              check: true,
              status:
                canUsePreviewMode && omittedRoutes?.has(page) ? 404 : undefined,
            };
          });
      }
      case 3:
      case 4: {
        return routesManifest.dynamicRoutes
          .filter(({ page }) => canUsePreviewMode || !omittedRoutes?.has(page))
          .map(params => {
            if ('isMiddleware' in params) {
              const route = dynamicMiddlewareRouteMap?.get(params.page);
              if (!route) {
                throw new Error(
                  `Could not find dynamic middleware route for ${params.page}`
                );
              }
              return route;
            }

            const { page, namedRegex, regex, routeKeys } = params;
            const route: RouteWithSrc = {
              src: namedRegex || regex,
              dest: `${!isDev ? path.join('/', entryDirectory, page) : page}${
                routeKeys
                  ? `?${Object.keys(routeKeys)
                      .map(key => `${routeKeys[key]}=$${key}`)
                      .join('&')}`
                  : ''
              }`,
            };

            if (!isServerMode) {
              route.check = true;
            }

            if (isServerMode && canUsePreviewMode && omittedRoutes?.has(page)) {
              // only match this route when in preview mode so
              // preview works for non-prerender fallback: false pages
              route.has = [
                {
                  type: 'cookie',
                  key: '__prerender_bypass',
                  value: bypassToken || undefined,
                },
                {
                  type: 'cookie',
                  key: '__next_preview_data',
                },
              ];
            }

            return route;
          });
      }
      default: {
        // update MIN_ROUTES_MANIFEST_VERSION
        throw new NowBuildError({
          message:
            'This version of `@vercel/next` does not support the version of Next.js you are trying to deploy.\n' +
            'Please upgrade your `@vercel/next` builder and try again. Contact support if this continues to happen.',
          code: 'NEXT_VERSION_UPGRADE',
        });
      }
    }
  }

  // FALLBACK:
  // When `routes-manifest.json` does not exist (old Next.js versions), we'll try to
  // require the methods we need from Next.js' internals.
  if (!dynamicPages.length) {
    return [];
  }

  let getRouteRegex: ((pageName: string) => { re: RegExp }) | undefined =
    undefined;

  let getSortedRoutes: ((normalizedPages: string[]) => string[]) | undefined;

  try {
    // NOTE: `eval('require')` is necessary to avoid bad transpilation to `__webpack_require__`
    ({ getRouteRegex, getSortedRoutes } = eval('require')(
      resolveFrom(entryPath, 'next-server/dist/lib/router/utils')
    ));
    if (typeof getRouteRegex !== 'function') {
      getRouteRegex = undefined;
    }
  } catch (_) {} // eslint-disable-line no-empty

  if (!getRouteRegex || !getSortedRoutes) {
    try {
      // NOTE: `eval('require')` is necessary to avoid bad transpilation to `__webpack_require__`
      ({ getRouteRegex, getSortedRoutes } = eval('require')(
        resolveFrom(entryPath, 'next/dist/next-server/lib/router/utils')
      ));
      if (typeof getRouteRegex !== 'function') {
        getRouteRegex = undefined;
      }
    } catch (_) {} // eslint-disable-line no-empty
  }

  if (!getRouteRegex || !getSortedRoutes) {
    throw new NowBuildError({
      message:
        'Found usage of dynamic routes but not on a new enough version of Next.js.',
      code: 'NEXT_DYNAMIC_ROUTES_OUTDATED',
    });
  }

  const pageMatchers = getSortedRoutes(dynamicPages).map(pageName => ({
    pageName,
    matcher: getRouteRegex && getRouteRegex(pageName).re,
  }));

  const routes: RouteWithSrc[] = [];
  pageMatchers.forEach(pageMatcher => {
    // in `vercel dev` we don't need to prefix the destination
    const dest = !isDev
      ? path.join('/', entryDirectory, pageMatcher.pageName)
      : pageMatcher.pageName;

    if (pageMatcher && pageMatcher.matcher) {
      routes.push({
        src: pageMatcher.matcher.source,
        dest,
        check: !isDev,
      });
    }
  });
  return routes;
}

export function localizeDynamicRoutes(
  dynamicRoutes: RouteWithSrc[],
  dynamicPrefix: string,
  entryDirectory: string,
  staticPages: Files,
  prerenderManifest: NextPrerenderedRoutes,
  routesManifest?: RoutesManifest,
  isServerMode?: boolean,
  isCorrectLocaleAPIRoutes?: boolean
): RouteWithSrc[] {
  return dynamicRoutes.map((route: RouteWithSrc) => {
    // i18n is already handled for middleware
    if (route.middleware !== undefined || route.middlewarePath !== undefined)
      return route;

    const { i18n } = routesManifest || {};

    if (i18n) {
      const { pathname } = url.parse(route.dest!);
      const pathnameNoPrefix = pathname?.replace(dynamicPrefix, '');
      const isFallback = prerenderManifest.fallbackRoutes[pathname!];
      const isBlocking = prerenderManifest.blockingFallbackRoutes[pathname!];
      const isApiRoute =
        pathnameNoPrefix === '/api' || pathnameNoPrefix?.startsWith('/api/');
      const isAutoExport =
        staticPages[addLocaleOrDefault(pathname!, routesManifest).substring(1)];

      const isLocalePrefixed =
        isFallback || isBlocking || isAutoExport || isServerMode;

      route.src = route.src.replace(
        '^',
        `^${dynamicPrefix ? `${dynamicPrefix}[/]?` : '[/]?'}(?${
          isLocalePrefixed ? '<nextLocale>' : ':'
        }${i18n.locales.map(locale => escapeStringRegexp(locale)).join('|')})?`
      );

      if (isLocalePrefixed && !(isCorrectLocaleAPIRoutes && isApiRoute)) {
        // ensure destination has locale prefix to match prerender output
        // path so that the prerender object is used
        route.dest = route.dest!.replace(
          `${path.join('/', entryDirectory, '/')}`,
          `${path.join('/', entryDirectory, '$nextLocale', '/')}`
        );
      }
    } else {
      route.src = route.src.replace('^', `^${dynamicPrefix}`);
    }
    return route;
  });
}

type LoaderKey = 'imgix' | 'cloudinary' | 'akamai' | 'default';

export type NextImagesManifest = {
  version: number;
  images: {
    loader: LoaderKey;
    sizes: number[];
    domains: string[];
    remotePatterns: RemotePattern[];
    minimumCacheTTL?: number;
    formats?: ImageFormat[];
    dangerouslyAllowSVG?: boolean;
    contentSecurityPolicy?: string;
  };
};

export type RemotePattern = {
  /**
   * Must be `http` or `https`.
   */
  protocol?: 'http' | 'https';

  /**
   * Can be literal or wildcard.
   * Single `*` matches a single subdomain.
   * Double `**` matches any number of subdomains.
   */
  hostname: string;

  /**
   * Can be literal port such as `8080` or empty string
   * meaning no port.
   */
  port?: string;

  /**
   * Can be literal or wildcard.
   * Single `*` matches a single path segment.
   * Double `**` matches any number of path segments.
   */
  pathname?: string;
};

type ImageFormat = 'image/avif' | 'image/webp';

export async function getImagesManifest(
  entryPath: string,
  outputDirectory: string
): Promise<NextImagesManifest | undefined> {
  const pathImagesManifest = path.join(
    entryPath,
    outputDirectory,
    'images-manifest.json'
  );

  const hasImagesManifest = await fs
    .access(pathImagesManifest)
    .then(() => true)
    .catch(() => false);

  if (!hasImagesManifest) {
    return undefined;
  }

  return fs.readJson(pathImagesManifest);
}

type FileMap = { [page: string]: FileFsRef };

export function filterStaticPages(
  staticPageFiles: FileMap,
  dynamicPages: string[],
  entryDirectory: string,
  htmlContentType: string,
  prerenderManifest: NextPrerenderedRoutes,
  routesManifest?: RoutesManifest
) {
  const staticPages: FileMap = {};

  Object.keys(staticPageFiles).forEach((page: string) => {
    const pathname = page.replace(/\.html$/, '');
    const routeName = normalizeLocalePath(
      normalizePage(pathname),
      routesManifest?.i18n?.locales
    ).pathname;

    // Prerendered routes emit a `.html` file but should not be treated as a
    // static page.
    // Lazily prerendered routes have a fallback `.html` file on newer
    // Next.js versions so we need to also not treat it as a static page here.
    if (
      prerenderManifest.staticRoutes[routeName] ||
      prerenderManifest.fallbackRoutes[routeName] ||
      prerenderManifest.staticRoutes[normalizePage(pathname)] ||
      prerenderManifest.fallbackRoutes[normalizePage(pathname)]
    ) {
      return;
    }

    const staticRoute = path.join(entryDirectory, pathname);

    staticPages[staticRoute] = staticPageFiles[page];
    staticPages[staticRoute].contentType = htmlContentType;

    if (isDynamicRoute(pathname)) {
      dynamicPages.push(routeName);
      return;
    }
  });

  return staticPages;
}

export function getFilesMapFromReasons(
  fileList: Set<string>,
  reasons: NodeFileTraceReasons,
  ignoreFn?: (file: string, parent?: string) => boolean
) {
  // this uses the reasons tree to collect files specific to a
  // certain parent allowing us to not have to trace each parent
  // separately
  const parentFilesMap = new Map<string, Set<string>>();

  function propagateToParents(
    parents: Set<string>,
    file: string,
    seen = new Set<string>()
  ) {
    for (const parent of parents || []) {
      if (!seen.has(parent)) {
        seen.add(parent);
        let parentFiles = parentFilesMap.get(parent);

        if (!parentFiles) {
          parentFiles = new Set();
          parentFilesMap.set(parent, parentFiles);
        }

        if (!ignoreFn?.(file, parent)) {
          parentFiles.add(file);
        }
        const parentReason = reasons.get(parent);

        if (parentReason?.parents) {
          propagateToParents(parentReason.parents, file, seen);
        }
      }
    }
  }

  for (const file of fileList!) {
    const reason = reasons!.get(file);
    const isInitial =
      reason?.type.length === 1 && reason.type.includes('initial');

    if (
      !reason ||
      !reason.parents ||
      (isInitial && reason.parents.size === 0)
    ) {
      continue;
    }
    propagateToParents(reason.parents, file);
  }
  return parentFilesMap;
}

export const collectTracedFiles =
  (
    baseDir: string,
    lstatResults: { [key: string]: ReturnType<typeof lstat> },
    lstatSema: Sema,
    reasons: NodeFileTraceReasons,
    files: { [filePath: string]: FileFsRef }
  ) =>
  async (file: string) => {
    const reason = reasons.get(file);
    if (reason && reason.type.includes('initial')) {
      // Initial files are manually added to the lambda later
      return;
    }
    const filePath = path.join(baseDir, file);

    if (!lstatResults[filePath]) {
      lstatResults[filePath] = lstatSema
        .acquire()
        .then(() => lstat(filePath))
        .finally(() => lstatSema.release());
    }
    const { mode } = await lstatResults[filePath];

    files[file] = new FileFsRef({
      fsPath: path.join(baseDir, file),
      mode,
    });
  };

export const ExperimentalTraceVersion = `9.0.4-canary.1`;

export type PseudoLayer = {
  [fileName: string]: PseudoFile | PseudoSymbolicLink;
};

export type PseudoFile = {
  file: FileFsRef;
  isSymlink: false;
  crc32: number;
  compBuffer: Buffer;
  uncompressedSize: number;
};

export type PseudoSymbolicLink = {
  file: FileFsRef;
  isSymlink: true;
  symlinkTarget: string;
};

const compressBuffer = (buf: Buffer): Promise<Buffer> => {
  return new Promise((resolve, reject) => {
    zlib.deflateRaw(
      buf,
      { level: zlib.constants.Z_BEST_COMPRESSION },
      (err, compBuf) => {
        if (err) return reject(err);
        resolve(compBuf);
      }
    );
  });
};

export type PseudoLayerResult = {
  pseudoLayer: PseudoLayer;
  pseudoLayerBytes: number;
};

export async function createPseudoLayer(files: {
  [fileName: string]: FileFsRef;
}): Promise<PseudoLayerResult> {
  const pseudoLayer: PseudoLayer = {};
  let pseudoLayerBytes = 0;

  for (const fileName of Object.keys(files)) {
    const file = files[fileName];

    if (isSymbolicLink(file.mode)) {
      const symlinkTarget = await fs.readlink(file.fsPath);
      pseudoLayer[fileName] = {
        file,
        isSymlink: true,
        symlinkTarget,
      };
    } else {
      const origBuffer = await streamToBuffer(file.toStream());
      const compBuffer = await compressBuffer(origBuffer);
      pseudoLayerBytes += compBuffer.byteLength;
      pseudoLayer[fileName] = {
        file,
        compBuffer,
        isSymlink: false,
        crc32: crc32.unsigned(origBuffer),
        uncompressedSize: origBuffer.byteLength,
      };
    }
  }

  return { pseudoLayer, pseudoLayerBytes };
}

interface CreateLambdaFromPseudoLayersOptions extends LambdaOptionsWithFiles {
  layers: PseudoLayer[];
}

// measured with 1, 2, 5, 10, and `os.cpus().length || 5`
// and sema(1) produced the best results
const createLambdaSema = new Sema(1);

export async function createLambdaFromPseudoLayers({
  files: baseFiles,
  layers,
  ...lambdaOptions
}: CreateLambdaFromPseudoLayersOptions) {
  await createLambdaSema.acquire();

  const files: Files = {};
  const addedFiles = new Set();

  // Add files from pseudo layers
  for (const layer of layers) {
    for (const seedKey of Object.keys(layer)) {
      if (addedFiles.has(seedKey)) {
        // File was already added in a previous pseudo layer
        continue;
      }
      const item = layer[seedKey];
      files[seedKey] = item.file;
      addedFiles.add(seedKey);
    }
  }

  for (const fileName of Object.keys(baseFiles)) {
    if (addedFiles.has(fileName)) {
      // File was already added in a previous pseudo layer
      continue;
    }
    const file = baseFiles[fileName];
    files[fileName] = file;
    addedFiles.add(fileName);
  }

  createLambdaSema.release();

  return new NodejsLambda({
    ...lambdaOptions,
    files,
    shouldAddHelpers: false,
    shouldAddSourcemapSupport: false,
    supportsMultiPayloads: !!process.env.NEXT_PRIVATE_MULTI_PAYLOAD,
  });
}

export type NextRequiredServerFilesManifest = {
  appDir?: string;
  files: string[];
  ignore: string[];
  config: Record<string, any>;
};

export type NextPrerenderedRoutes = {
  bypassToken: string | null;

  staticRoutes: {
    [route: string]: {
      initialRevalidate: number | false;
      dataRoute: string;
      srcRoute: string | null;
    };
  };

  blockingFallbackRoutes: {
    [route: string]: {
      routeRegex: string;
      dataRoute: string;
      dataRouteRegex: string;
    };
  };

  fallbackRoutes: {
    [route: string]: {
      fallback: string;
      routeRegex: string;
      dataRoute: string;
      dataRouteRegex: string;
    };
  };

  omittedRoutes: {
    [route: string]: {
      routeRegex: string;
      dataRoute: string;
      dataRouteRegex: string;
    };
  };

  notFoundRoutes: string[];

  isLocalePrefixed: boolean;
};

export async function getExportIntent(
  entryPath: string
): Promise<false | { trailingSlash: boolean }> {
  const pathExportMarker = path.join(entryPath, '.next', 'export-marker.json');
  const hasExportMarker: boolean = await fs
    .access(pathExportMarker, fs.constants.F_OK)
    .then(() => true)
    .catch(() => false);

  if (!hasExportMarker) {
    return false;
  }

  const manifest: {
    version: 1;
    exportTrailingSlash: boolean;
    hasExportPathMap: boolean;
  } = JSON.parse(await fs.readFile(pathExportMarker, 'utf8'));

  switch (manifest.version) {
    case 1: {
      if (manifest.hasExportPathMap !== true) {
        return false;
      }

      return { trailingSlash: manifest.exportTrailingSlash };
    }

    default: {
      return false;
    }
  }
}

export async function getExportStatus(
  entryPath: string
): Promise<false | { success: boolean; outDirectory: string }> {
  const pathExportDetail = path.join(entryPath, '.next', 'export-detail.json');
  const hasExportDetail: boolean = await fs
    .access(pathExportDetail, fs.constants.F_OK)
    .then(() => true)
    .catch(() => false);

  if (!hasExportDetail) {
    return false;
  }

  const manifest: {
    version: 1;
    success: boolean;
    outDirectory: string;
  } = JSON.parse(await fs.readFile(pathExportDetail, 'utf8'));

  switch (manifest.version) {
    case 1: {
      return {
        success: !!manifest.success,
        outDirectory: manifest.outDirectory,
      };
    }

    default: {
      return false;
    }
  }
}

export async function getRequiredServerFilesManifest(
  entryPath: string,
  outputDirectory: string
): Promise<NextRequiredServerFilesManifest | false> {
  const pathRequiredServerFilesManifest = path.join(
    entryPath,
    outputDirectory,
    'required-server-files.json'
  );

  const hasManifest: boolean = await fs
    .access(pathRequiredServerFilesManifest, fs.constants.F_OK)
    .then(() => true)
    .catch(() => false);

  if (!hasManifest) {
    return false;
  }

  const manifestData = JSON.parse(
    await fs.readFile(pathRequiredServerFilesManifest, 'utf8')
  );

  const requiredServerFiles = {
    files: [],
    ignore: [],
    config: {},
    appDir: manifestData.appDir,
  };

  switch (manifestData.version) {
    case 1: {
      requiredServerFiles.files = manifestData.files;
      requiredServerFiles.ignore = manifestData.ignore;
      requiredServerFiles.config = manifestData.config;
      requiredServerFiles.appDir = manifestData.appDir;
      break;
    }
    default: {
      throw new Error(
        `Invalid required-server-files manifest version ${manifestData.version}, please contact support if this error persists`
      );
    }
  }
  return requiredServerFiles;
}

export async function getPrerenderManifest(
  entryPath: string,
  outputDirectory: string
): Promise<NextPrerenderedRoutes> {
  const pathPrerenderManifest = path.join(
    entryPath,
    outputDirectory,
    'prerender-manifest.json'
  );

  const hasManifest: boolean = await fs
    .access(pathPrerenderManifest, fs.constants.F_OK)
    .then(() => true)
    .catch(() => false);

  if (!hasManifest) {
    return {
      staticRoutes: {},
      blockingFallbackRoutes: {},
      fallbackRoutes: {},
      bypassToken: null,
      omittedRoutes: {},
      notFoundRoutes: [],
      isLocalePrefixed: false,
    };
  }

  const manifest:
    | {
        version: 1;
        routes: {
          [key: string]: {
            initialRevalidateSeconds: number | false;
            dataRoute: string;
            srcRoute: string | null;
          };
        };
        dynamicRoutes: {
          [key: string]: {
            fallback?: string;
            routeRegex: string;
            dataRoute: string;
            dataRouteRegex: string;
          };
        };
        preview?: {
          previewModeId: string;
        };
      }
    | {
        version: 2 | 3;
        routes: {
          [route: string]: {
            initialRevalidateSeconds: number | false;
            srcRoute: string | null;
            dataRoute: string;
          };
        };
        dynamicRoutes: {
          [route: string]: {
            routeRegex: string;
            fallback: string | false;
            dataRoute: string;
            dataRouteRegex: string;
          };
        };
        preview: {
          previewModeId: string;
        };
        notFoundRoutes?: string[];
      } = JSON.parse(await fs.readFile(pathPrerenderManifest, 'utf8'));

  switch (manifest.version) {
    case 1: {
      const routes = Object.keys(manifest.routes);
      const lazyRoutes = Object.keys(manifest.dynamicRoutes);

      const ret: NextPrerenderedRoutes = {
        staticRoutes: {},
        blockingFallbackRoutes: {},
        fallbackRoutes: {},
        bypassToken:
          (manifest.preview && manifest.preview.previewModeId) || null,
        omittedRoutes: {},
        notFoundRoutes: [],
        isLocalePrefixed: false,
      };

      routes.forEach(route => {
        const { initialRevalidateSeconds, dataRoute, srcRoute } =
          manifest.routes[route];
        ret.staticRoutes[route] = {
          initialRevalidate:
            initialRevalidateSeconds === false
              ? false
              : Math.max(1, initialRevalidateSeconds),
          dataRoute,
          srcRoute,
        };
      });

      lazyRoutes.forEach(lazyRoute => {
        const { routeRegex, fallback, dataRoute, dataRouteRegex } =
          manifest.dynamicRoutes[lazyRoute];

        if (fallback) {
          ret.fallbackRoutes[lazyRoute] = {
            routeRegex,
            fallback,
            dataRoute,
            dataRouteRegex,
          };
        } else {
          ret.blockingFallbackRoutes[lazyRoute] = {
            routeRegex,
            dataRoute,
            dataRouteRegex,
          };
        }
      });

      return ret;
    }
    case 2:
    case 3: {
      const routes = Object.keys(manifest.routes);
      const lazyRoutes = Object.keys(manifest.dynamicRoutes);

      const ret: NextPrerenderedRoutes = {
        staticRoutes: {},
        blockingFallbackRoutes: {},
        fallbackRoutes: {},
        bypassToken: manifest.preview.previewModeId,
        omittedRoutes: {},
        notFoundRoutes: [],
        isLocalePrefixed: manifest.version > 2,
      };

      if (manifest.notFoundRoutes) {
        ret.notFoundRoutes.push(...manifest.notFoundRoutes);
      }

      routes.forEach(route => {
        const { initialRevalidateSeconds, dataRoute, srcRoute } =
          manifest.routes[route];
        ret.staticRoutes[route] = {
          initialRevalidate:
            initialRevalidateSeconds === false
              ? false
              : Math.max(1, initialRevalidateSeconds),
          dataRoute,
          srcRoute,
        };
      });

      lazyRoutes.forEach(lazyRoute => {
        const { routeRegex, fallback, dataRoute, dataRouteRegex } =
          manifest.dynamicRoutes[lazyRoute];

        if (typeof fallback === 'string') {
          ret.fallbackRoutes[lazyRoute] = {
            routeRegex,
            fallback,
            dataRoute,
            dataRouteRegex,
          };
        } else if (fallback === null) {
          ret.blockingFallbackRoutes[lazyRoute] = {
            routeRegex,
            dataRoute,
            dataRouteRegex,
          };
        } else {
          // Fallback behavior is disabled, all routes would've been provided
          // in the top-level `routes` key (`staticRoutes`).
          ret.omittedRoutes[lazyRoute] = {
            routeRegex,
            dataRoute,
            dataRouteRegex,
          };
        }
      });

      return ret;
    }
    default: {
      return {
        staticRoutes: {},
        blockingFallbackRoutes: {},
        fallbackRoutes: {},
        bypassToken: null,
        omittedRoutes: {},
        notFoundRoutes: [],
        isLocalePrefixed: false,
      };
    }
  }
}

// We only need this once per build
let _usesSrcCache: boolean | undefined;

async function usesSrcDirectory(workPath: string): Promise<boolean> {
  if (!_usesSrcCache) {
    const source = path.join(workPath, 'src', 'pages');

    try {
      if ((await fs.stat(source)).isDirectory()) {
        _usesSrcCache = true;
      }
    } catch (_err) {
      _usesSrcCache = false;
    }
  }

  return Boolean(_usesSrcCache);
}

async function getSourceFilePathFromPage({
  workPath,
  page,
  pageExtensions,
}: {
  workPath: string;
  page: string;
  pageExtensions?: string[];
}) {
  // TODO: this should be updated to get the pageExtensions
  // value used during next build
  const extensionsToTry = pageExtensions || ['js', 'jsx', 'ts', 'tsx'];

  let fsPath = path.join(workPath, 'pages', page);
  if (await usesSrcDirectory(workPath)) {
    fsPath = path.join(workPath, 'src', 'pages', page);
  }

  if (fs.existsSync(fsPath)) {
    return path.relative(workPath, fsPath);
  }
  const extensionless = fsPath.slice(0, -3); // remove ".js"

  for (const ext of extensionsToTry) {
    fsPath = `${extensionless}.${ext}`;
    if (fs.existsSync(fsPath)) {
      return path.relative(workPath, fsPath);
    }
  }

  if (isDirectory(extensionless)) {
    for (const ext of extensionsToTry) {
      fsPath = path.join(extensionless, `index.${ext}`);
      if (fs.existsSync(fsPath)) {
        return path.relative(workPath, fsPath);
      }
    }
  }

  console.log(
    `WARNING: Unable to find source file for page ${page} with extensions: ${extensionsToTry.join(
      ', '
    )}, this can cause functions config from \`vercel.json\` to not be applied`
  );
  return '';
}

function isDirectory(path: string) {
  return fs.existsSync(path) && fs.lstatSync(path).isDirectory();
}

export function normalizeLocalePath(
  pathname: string,
  locales?: string[]
): {
  detectedLocale?: string;
  pathname: string;
} {
  let detectedLocale: string | undefined;
  // first item will be empty string from splitting at first char
  const pathnameParts = pathname.split('/');

  (locales || []).some(locale => {
    if (pathnameParts[1].toLowerCase() === locale.toLowerCase()) {
      detectedLocale = locale;
      pathnameParts.splice(1, 1);
      pathname = pathnameParts.join('/') || '/';
      return true;
    }
    return false;
  });

  return {
    pathname,
    detectedLocale,
  };
}

export function addLocaleOrDefault(
  pathname: string,
  routesManifest?: RoutesManifest,
  locale?: string
) {
  if (!routesManifest?.i18n) return pathname;
  if (!locale) locale = routesManifest.i18n.defaultLocale;

  return locale
    ? `/${locale}${pathname === '/index' ? '' : pathname}`
    : pathname;
}

export type LambdaGroup = {
  pages: string[];
  memory?: number;
  maxDuration?: number;
  isPrerenders?: boolean;
  pseudoLayer: PseudoLayer;
  pseudoLayerBytes: number;
  pseudoLayerUncompressedBytes: number;
};

export const MAX_UNCOMPRESSED_LAMBDA_SIZE = 250 * 1000 * 1000; // 250MB
const LAMBDA_RESERVED_UNCOMPRESSED_SIZE = 2.5 * 1000 * 1000; // 2.5MB
const LAMBDA_RESERVED_COMPRESSED_SIZE = 250 * 1000; // 250KB

export async function getPageLambdaGroups({
  entryPath,
  config,
  pages,
  prerenderRoutes,
  pageTraces,
  compressedPages,
  tracedPseudoLayer,
  initialPseudoLayer,
  initialPseudoLayerUncompressed,
  lambdaCompressedByteLimit,
  internalPages,
  pageExtensions,
}: {
  entryPath: string;
  config: Config;
  pages: string[];
  prerenderRoutes: Set<string>;
  pageTraces: {
    [page: string]: {
      [key: string]: FileFsRef;
    };
  };
  compressedPages: {
    [page: string]: PseudoFile;
  };
  tracedPseudoLayer: PseudoLayer;
  initialPseudoLayer: PseudoLayerResult;
  initialPseudoLayerUncompressed: number;
  lambdaCompressedByteLimit: number;
  internalPages: string[];
  pageExtensions?: string[];
}) {
  const groups: Array<LambdaGroup> = [];

  for (const page of pages) {
    const newPages = [...internalPages, page];
    const routeName = normalizePage(page.replace(/\.js$/, ''));
    const isPrerenderRoute = prerenderRoutes.has(routeName);

    let opts: { memory?: number; maxDuration?: number } = {};

    if (config && config.functions) {
      const sourceFile = await getSourceFilePathFromPage({
        workPath: entryPath,
        page,
        pageExtensions,
      });
      opts = await getLambdaOptionsFromFunction({
        sourceFile,
        config,
      });
    }

    let matchingGroup = groups.find(group => {
      const matches =
        group.maxDuration === opts.maxDuration &&
        group.memory === opts.memory &&
        group.isPrerenders === isPrerenderRoute;

      if (matches) {
        let newTracedFilesSize = group.pseudoLayerBytes;
        let newTracedFilesUncompressedSize = group.pseudoLayerUncompressedBytes;

        for (const newPage of newPages) {
          Object.keys(pageTraces[newPage] || {}).map(file => {
            if (!group.pseudoLayer[file]) {
              const item = tracedPseudoLayer[file] as PseudoFile;

              newTracedFilesSize += item.compBuffer?.byteLength || 0;
              newTracedFilesUncompressedSize += item.uncompressedSize || 0;
            }
          });
          newTracedFilesSize += compressedPages[newPage].compBuffer.byteLength;
          newTracedFilesUncompressedSize +=
            compressedPages[newPage].uncompressedSize;
        }

        const underUncompressedLimit =
          newTracedFilesUncompressedSize <
          MAX_UNCOMPRESSED_LAMBDA_SIZE - LAMBDA_RESERVED_UNCOMPRESSED_SIZE;
        const underCompressedLimit =
          newTracedFilesSize <
          lambdaCompressedByteLimit - LAMBDA_RESERVED_COMPRESSED_SIZE;

        return underUncompressedLimit && underCompressedLimit;
      }
      return false;
    });

    if (matchingGroup) {
      matchingGroup.pages.push(page);
    } else {
      const newGroup: LambdaGroup = {
        pages: [page],
        ...opts,
        isPrerenders: isPrerenderRoute,
        pseudoLayerBytes: initialPseudoLayer.pseudoLayerBytes,
        pseudoLayerUncompressedBytes: initialPseudoLayerUncompressed,
        pseudoLayer: Object.assign({}, initialPseudoLayer.pseudoLayer),
      };
      groups.push(newGroup);
      matchingGroup = newGroup;
    }

    for (const newPage of newPages) {
      Object.keys(pageTraces[newPage] || {}).map(file => {
        const pseudoItem = tracedPseudoLayer[file] as PseudoFile;
        const compressedSize = pseudoItem?.compBuffer?.byteLength || 0;

        if (!matchingGroup!.pseudoLayer[file]) {
          matchingGroup!.pseudoLayer[file] = pseudoItem;
          matchingGroup!.pseudoLayerBytes += compressedSize;
          matchingGroup!.pseudoLayerUncompressedBytes +=
            pseudoItem.uncompressedSize || 0;
        }
      });

      // ensure the page file itself is accounted for when grouping as
      // large pages can be created that can push the group over the limit
      matchingGroup!.pseudoLayerBytes +=
        compressedPages[newPage].compBuffer.byteLength;
      matchingGroup!.pseudoLayerUncompressedBytes +=
        compressedPages[newPage].uncompressedSize;
    }
  }

  return groups;
}

export const outputFunctionFileSizeInfo = (
  pages: string[],
  pseudoLayer: PseudoLayer,
  pseudoLayerBytes: number,
  pseudoLayerUncompressedBytes: number,
  compressedPages: {
    [page: string]: PseudoFile;
  }
) => {
  const exceededLimitOutput: Array<string[]> = [];

  console.log(
    `Serverless Function's page${pages.length === 1 ? '' : 's'}: ${pages.join(
      ', '
    )}`
  );
  exceededLimitOutput.push([
    'Large Dependencies',
    'Uncompressed size',
    'Compressed size',
  ]);

  const dependencies: {
    [key: string]: {
      compressed: number;
      uncompressed: number;
    };
  } = {};

  for (const fileKey of Object.keys(pseudoLayer)) {
    if (!pseudoLayer[fileKey].isSymlink) {
      const fileItem = pseudoLayer[fileKey] as PseudoFile;
      const depKey = fileKey.split('/').slice(0, 3).join('/');

      if (!dependencies[depKey]) {
        dependencies[depKey] = {
          compressed: 0,
          uncompressed: 0,
        };
      }

      dependencies[depKey].compressed += fileItem.compBuffer.byteLength;
      dependencies[depKey].uncompressed += fileItem.uncompressedSize;
    }
  }

  for (const page of pages) {
    dependencies[`pages/${page}`] = {
      compressed: compressedPages[page].compBuffer.byteLength,
      uncompressed: compressedPages[page].uncompressedSize,
    };
  }
  let numLargeDependencies = 0;

  Object.keys(dependencies)
    .sort((a, b) => {
      // move largest dependencies to the top
      const aDep = dependencies[a];
      const bDep = dependencies[b];

      if (aDep.compressed > bDep.compressed) {
        return -1;
      }
      if (aDep.compressed < bDep.compressed) {
        return 1;
      }
      return 0;
    })
    .forEach(depKey => {
      const dep = dependencies[depKey];

      if (dep.compressed < 100 * 1000 && dep.uncompressed < 500 * 1000) {
        // ignore smaller dependencies to reduce noise
        return;
      }
      exceededLimitOutput.push([
        depKey,
        prettyBytes(dep.uncompressed),
        prettyBytes(dep.compressed),
      ]);
      numLargeDependencies += 1;
    });

  if (numLargeDependencies === 0) {
    exceededLimitOutput.push([
      'No large dependencies found (> 100KB compressed)',
    ]);
  }

  exceededLimitOutput.push([]);
  exceededLimitOutput.push([
    'All dependencies',
    prettyBytes(pseudoLayerUncompressedBytes),
    prettyBytes(pseudoLayerBytes),
  ]);

  console.log(
    textTable(exceededLimitOutput, {
      align: ['l', 'r', 'r'],
    })
  );
};

export const detectLambdaLimitExceeding = async (
  lambdaGroups: LambdaGroup[],
  compressedSizeLimit: number,
  compressedPages: {
    [page: string]: PseudoFile;
  }
) => {
  // show debug info if within 5 MB of exceeding the limit
  const COMPRESSED_SIZE_LIMIT_CLOSE = compressedSizeLimit - 5 * 1000 * 1000;
  const UNCOMPRESSED_SIZE_LIMIT_CLOSE =
    MAX_UNCOMPRESSED_LAMBDA_SIZE - 5 * 1000 * 1000;

  let numExceededLimit = 0;
  let numCloseToLimit = 0;
  let loggedHeadInfo = false;

  // pre-iterate to see if we are going to exceed the limit
  // or only get close so our first log line can be correct
  const filteredGroups = lambdaGroups.filter(group => {
    const exceededLimit =
      group.pseudoLayerBytes > compressedSizeLimit ||
      group.pseudoLayerUncompressedBytes > MAX_UNCOMPRESSED_LAMBDA_SIZE;

    const closeToLimit =
      group.pseudoLayerBytes > COMPRESSED_SIZE_LIMIT_CLOSE ||
      group.pseudoLayerUncompressedBytes > UNCOMPRESSED_SIZE_LIMIT_CLOSE;

    if (
      closeToLimit ||
      exceededLimit ||
      getPlatformEnv('BUILDER_DEBUG') ||
      process.env.NEXT_DEBUG_FUNCTION_SIZE
    ) {
      if (exceededLimit) {
        numExceededLimit += 1;
      }
      if (closeToLimit) {
        numCloseToLimit += 1;
      }
      return true;
    }
  });

  for (const group of filteredGroups) {
    if (!loggedHeadInfo) {
      if (numExceededLimit || numCloseToLimit) {
        console.log(
          `Warning: Max serverless function size of ${prettyBytes(
            compressedSizeLimit
          )} compressed or ${prettyBytes(
            MAX_UNCOMPRESSED_LAMBDA_SIZE
          )} uncompressed${numExceededLimit ? '' : ' almost'} reached`
        );
      } else {
        console.log(`Serverless function size info`);
      }
      loggedHeadInfo = true;
    }

    outputFunctionFileSizeInfo(
      group.pages,
      group.pseudoLayer,
      group.pseudoLayerBytes,
      group.pseudoLayerUncompressedBytes,
      compressedPages
    );
  }

  if (numExceededLimit) {
    console.log(
      `Max serverless function size was exceeded for ${numExceededLimit} function${
        numExceededLimit === 1 ? '' : 's'
      }`
    );
  }
};

// checks if prerender files are all static or not before creating lambdas
export const onPrerenderRouteInitial = (
  prerenderManifest: NextPrerenderedRoutes,
  canUsePreviewMode: boolean,
  entryDirectory: string,
  nonLambdaSsgPages: Set<string>,
  routeKey: string,
  hasPages404: boolean,
  routesManifest?: RoutesManifest
) => {
  let static404Page: string | undefined;
  let static500Page: string | undefined;

  // Get the route file as it'd be mounted in the builder output
  const pr = prerenderManifest.staticRoutes[routeKey];
  const { initialRevalidate, srcRoute } = pr;
  const route = srcRoute || routeKey;

  const routeNoLocale = routesManifest?.i18n
    ? normalizeLocalePath(routeKey, routesManifest.i18n.locales).pathname
    : routeKey;

  // if the 404 page used getStaticProps we need to update static404Page
  // since it wasn't populated from the staticPages group
  if (routeNoLocale === '/404') {
    static404Page = path.join(entryDirectory, routeKey);
  }

  if (routeNoLocale === '/500') {
    static500Page = path.join(entryDirectory, routeKey);
  }

  if (
    initialRevalidate === false &&
    (!canUsePreviewMode || (hasPages404 && routeNoLocale === '/404')) &&
    !prerenderManifest.fallbackRoutes[route] &&
    !prerenderManifest.blockingFallbackRoutes[route]
  ) {
    if (
      routesManifest?.i18n &&
      Object.keys(prerenderManifest.staticRoutes).some(route => {
        const staticRoute = prerenderManifest.staticRoutes[route];

        return (
          staticRoute.srcRoute === srcRoute &&
          staticRoute.initialRevalidate !== false
        );
      })
    ) {
      // if any locale static routes are using revalidate the page
      // requires a lambda
      return {
        static404Page,
        static500Page,
      };
    }

    nonLambdaSsgPages.add(route === '/' ? '/index' : route);
  }

  return {
    static404Page,
    static500Page,
  };
};

type OnPrerenderRouteArgs = {
  pagesDir: string;
  static404Page?: string;
  hasPages404: boolean;
  entryDirectory: string;
  prerenderManifest: NextPrerenderedRoutes;
  isSharedLambdas: boolean;
  isServerMode: boolean;
  canUsePreviewMode: boolean;
  lambdas: { [key: string]: Lambda };
  prerenders: { [key: string]: Prerender | FileFsRef };
  pageLambdaMap: { [key: string]: string };
  routesManifest?: RoutesManifest;
  isCorrectNotFoundRoutes?: boolean;
  isEmptyAllowQueryForPrendered?: boolean;
};
let prerenderGroup = 1;

export const onPrerenderRoute =
  (prerenderRouteArgs: OnPrerenderRouteArgs) =>
  (
    routeKey: string,
    {
      isBlocking,
      isFallback,
      isOmitted,
      locale,
    }: {
      isBlocking?: boolean;
      isFallback?: boolean;
      isOmitted?: boolean;
      locale?: string;
    }
  ) => {
    const {
      pagesDir,
      hasPages404,
      static404Page,
      entryDirectory,
      prerenderManifest,
      isSharedLambdas,
      isServerMode,
      canUsePreviewMode,
      lambdas,
      prerenders,
      pageLambdaMap,
      routesManifest,
      isCorrectNotFoundRoutes,
      isEmptyAllowQueryForPrendered,
    } = prerenderRouteArgs;

    if (isBlocking && isFallback) {
      throw new NowBuildError({
        code: 'NEXT_ISBLOCKING_ISFALLBACK',
        message: 'invariant: isBlocking and isFallback cannot both be true',
      });
    }

    if (isFallback && isOmitted) {
      throw new NowBuildError({
        code: 'NEXT_ISOMITTED_ISFALLBACK',
        message: 'invariant: isOmitted and isFallback cannot both be true',
      });
    }

    // Get the route file as it'd be mounted in the builder output
    let routeFileNoExt = routeKey === '/' ? '/index' : routeKey;
    let origRouteFileNoExt = routeFileNoExt;
    const { isLocalePrefixed } = prerenderManifest;

    if (!locale && isLocalePrefixed) {
      const localePathResult = normalizeLocalePath(
        routeKey,
        routesManifest?.i18n?.locales || []
      );

      locale = localePathResult.detectedLocale;
      origRouteFileNoExt =
        localePathResult.pathname === '/'
          ? '/index'
          : localePathResult.pathname;
    }

    const nonDynamicSsg =
      !isFallback &&
      !isBlocking &&
      !isOmitted &&
      !prerenderManifest.staticRoutes[routeKey].srcRoute;

    // if there isn't a srcRoute then it's a non-dynamic SSG page
    if ((nonDynamicSsg && !isLocalePrefixed) || isFallback || isOmitted) {
      routeFileNoExt = addLocaleOrDefault(
        // root index files are located without folder/index.html
        routeFileNoExt,
        routesManifest,
        locale
      );
    }

    const isNotFound = prerenderManifest.notFoundRoutes.includes(routeKey);

    const htmlFsRef =
      isBlocking || (isNotFound && !static404Page)
        ? // Blocking pages do not have an HTML fallback
          null
        : new FileFsRef({
            fsPath: path.join(
              pagesDir,
              isFallback
                ? // Fallback pages have a special file.
                  addLocaleOrDefault(
                    prerenderManifest.fallbackRoutes[routeKey].fallback,
                    routesManifest,
                    locale
                  )
                : // Otherwise, the route itself should exist as a static HTML
                  // file.
                  `${
                    isOmitted || isNotFound
                      ? addLocaleOrDefault('/404', routesManifest, locale)
                      : routeFileNoExt
                  }.html`
            ),
          });
    const jsonFsRef =
      // JSON data does not exist for fallback or blocking pages
      isFallback || isBlocking || (isNotFound && !static404Page)
        ? null
        : new FileFsRef({
            fsPath: path.join(
              pagesDir,
              `${
                isOmitted || isNotFound
                  ? addLocaleOrDefault('/404.html', routesManifest, locale)
                  : routeFileNoExt + '.json'
              }`
            ),
          });

    let initialRevalidate: false | number;
    let srcRoute: string | null;
    let dataRoute: string;

    if (isFallback || isBlocking) {
      const pr = isFallback
        ? prerenderManifest.fallbackRoutes[routeKey]
        : prerenderManifest.blockingFallbackRoutes[routeKey];
      initialRevalidate = 1; // TODO: should Next.js provide this default?
      // @ts-ignore
      if (initialRevalidate === false) {
        // Lazy routes cannot be "snapshotted" in time.
        throw new NowBuildError({
          code: 'NEXT_ISLAZY_INITIALREVALIDATE',
          message: 'invariant isLazy: initialRevalidate !== false',
        });
      }
      srcRoute = null;
      dataRoute = pr.dataRoute;
    } else if (isOmitted) {
      initialRevalidate = false;
      srcRoute = routeKey;
      dataRoute = prerenderManifest.omittedRoutes[routeKey].dataRoute;
    } else {
      const pr = prerenderManifest.staticRoutes[routeKey];
      ({ initialRevalidate, srcRoute, dataRoute } = pr);
    }

    const outputPathPage = normalizeIndexOutput(
      path.posix.join(entryDirectory, routeFileNoExt),
      isServerMode
    );
    const outputPathPageOrig = path.posix.join(
      entryDirectory,
      origRouteFileNoExt
    );
    let lambda: undefined | Lambda;
    let outputPathData = path.posix.join(entryDirectory, dataRoute);

    if (nonDynamicSsg || isFallback || isOmitted) {
      outputPathData = outputPathData.replace(
        new RegExp(`${escapeStringRegexp(origRouteFileNoExt)}.json$`),
        // ensure we escape "$" correctly while replacing as "$" is a special
        // character, we need to do double escaping as first is for the initial
        // replace on the routeFile and then the second on the outputPath
        `${routeFileNoExt.replace(/\$/g, '$$$$')}.json`
      );
    }

    if (isSharedLambdas) {
      const outputSrcPathPage = normalizeIndexOutput(
        path.join(
          '/',
          srcRoute == null
            ? outputPathPageOrig
            : path.join(entryDirectory, srcRoute === '/' ? '/index' : srcRoute)
        ),
        isServerMode
      );

      const lambdaId = pageLambdaMap[outputSrcPathPage];
      lambda = lambdas[lambdaId];
    } else {
      const outputSrcPathPage = normalizeIndexOutput(
        srcRoute == null
          ? outputPathPageOrig
          : path.posix.join(
              entryDirectory,
              srcRoute === '/' ? '/index' : srcRoute
            ),
        isServerMode
      );

      lambda = lambdas[outputSrcPathPage];
    }

    if (!isNotFound && initialRevalidate === false) {
      if (htmlFsRef == null || jsonFsRef == null) {
        throw new NowBuildError({
          code: 'NEXT_HTMLFSREF_JSONFSREF',
          message: 'invariant: htmlFsRef != null && jsonFsRef != null',
        });
      }

      // If revalidate isn't enabled we force the /404 route to be static
      // to match next start behavior otherwise getStaticProps would be
      // recalled for each 404 URL path since Prerender is cached based
      // on the URL path
      if (!canUsePreviewMode || (hasPages404 && routeKey === '/404')) {
        htmlFsRef.contentType = htmlContentType;
        prerenders[outputPathPage] = htmlFsRef;
        prerenders[outputPathData] = jsonFsRef;
      }
    }
    const isNotFoundPreview =
      isCorrectNotFoundRoutes &&
      !initialRevalidate &&
      canUsePreviewMode &&
      isServerMode &&
      isNotFound;

    if (
      prerenders[outputPathPage] == null &&
      (!isNotFound || initialRevalidate || isNotFoundPreview)
    ) {
      if (lambda == null) {
        throw new NowBuildError({
          code: 'NEXT_MISSING_LAMBDA',
          message: `Unable to find lambda for route: ${routeFileNoExt}`,
        });
      }

      // `allowQuery` is an array of query parameter keys that are allowed for
      // a given path. All other query keys will be striped. We can automatically
      // detect this for prerender (ISR) pages by reading the routes manifest file.
      const pageKey = srcRoute || routeKey;
      const route = routesManifest?.dynamicRoutes.find(
        (r): r is RoutesManifestRoute =>
          r.page === pageKey && !('isMiddleware' in r)
      ) as RoutesManifestRoute | undefined;
      const routeKeys = route?.routeKeys;
      // by default allowQuery should be undefined and only set when
      // we have sufficient information to set it
      let allowQuery: string[] | undefined;

      if (isEmptyAllowQueryForPrendered) {
        const isDynamic = isDynamicRoute(routeKey);

        if (!isDynamic) {
          // for non-dynamic routes we use an empty array since
          // no query values bust the cache for non-dynamic prerenders
          // prerendered paths also do not pass allowQuery as they match
          // during handle: 'filesystem' so should not cache differently
          // by query values
          allowQuery = [];
        } else if (routeKeys) {
          // if we have routeKeys in the routes-manifest we use those
          // for allowQuery for dynamic routes
          allowQuery = Object.values(routeKeys);
        }
      } else {
        const isDynamic = isDynamicRoute(pageKey);

        if (routeKeys) {
          // if we have routeKeys in the routes-manifest we use those
          // for allowQuery for dynamic routes
          allowQuery = Object.values(routeKeys);
        } else if (!isDynamic) {
          // for non-dynamic routes we use an empty array since
          // no query values bust the cache for non-dynamic prerenders
          allowQuery = [];
        }
      }

      prerenders[outputPathPage] = new Prerender({
        expiration: initialRevalidate,
        lambda,
        allowQuery,
        fallback: htmlFsRef,
        group: prerenderGroup,
        bypassToken: prerenderManifest.bypassToken,
      });
      prerenders[outputPathData] = new Prerender({
        expiration: initialRevalidate,
        lambda,
        allowQuery,
        fallback: jsonFsRef,
        group: prerenderGroup,
        bypassToken: prerenderManifest.bypassToken,
      });

      ++prerenderGroup;

      if (routesManifest?.i18n && isBlocking) {
        for (const locale of routesManifest.i18n.locales) {
          const localeRouteFileNoExt = addLocaleOrDefault(
            routeFileNoExt,
            routesManifest,
            locale
          );
          const localeOutputPathPage = normalizeIndexOutput(
            path.posix.join(entryDirectory, localeRouteFileNoExt),
            isServerMode
          );
          const localeOutputPathData = outputPathData.replace(
            new RegExp(`${escapeStringRegexp(origRouteFileNoExt)}.json$`),
            `${localeRouteFileNoExt}${
              localeRouteFileNoExt !== origRouteFileNoExt &&
              origRouteFileNoExt === '/index'
                ? '/index'
                : ''
            }.json`
          );

          const origPrerenderPage = prerenders[outputPathPage];
          const origPrerenderData = prerenders[outputPathData];

          prerenders[localeOutputPathPage] = {
            ...origPrerenderPage,
            group: prerenderGroup,
          } as Prerender;

          prerenders[localeOutputPathData] = {
            ...origPrerenderData,
            group: prerenderGroup,
          } as Prerender;

          ++prerenderGroup;
        }
      }
    }

    if (
      ((nonDynamicSsg && !isLocalePrefixed) || isFallback || isOmitted) &&
      routesManifest?.i18n &&
      !locale
    ) {
      // load each locale
      for (const locale of routesManifest.i18n.locales) {
        if (locale === routesManifest.i18n.defaultLocale) continue;
        onPrerenderRoute(prerenderRouteArgs)(routeKey, {
          isBlocking,
          isFallback,
          isOmitted,
          locale,
        });
      }
    }
  };

type UnwrapPromise<T> = T extends Promise<infer U> ? U : T;

export async function getStaticFiles(
  entryPath: string,
  entryDirectory: string,
  outputDirectory: string
) {
  const collectLabel =
    'Collected static files (public/, static/, .next/static)';
  console.time(collectLabel);

  const nextStaticFiles = await glob(
    '**',
    path.join(entryPath, outputDirectory, 'static')
  );
  const staticFolderFiles = await glob('**', path.join(entryPath, 'static'));

  let publicFolderFiles: UnwrapPromise<ReturnType<typeof glob>> = {};
  let publicFolderPath: string | undefined;

  if (await fs.pathExists(path.join(entryPath, 'public'))) {
    publicFolderPath = path.join(entryPath, 'public');
  } else if (
    // check at the same level as the output directory also
    await fs.pathExists(path.join(entryPath, outputDirectory, '../public'))
  ) {
    publicFolderPath = path.join(entryPath, outputDirectory, '../public');
  }

  if (publicFolderPath) {
    debug(`Using public folder at ${publicFolderPath}`);
    publicFolderFiles = await glob('**/*', publicFolderPath);
  } else {
    debug('No public folder found');
  }
  const staticFiles: Record<string, FileFsRef> = {};
  const staticDirectoryFiles: Record<string, FileFsRef> = {};
  const publicDirectoryFiles: Record<string, FileFsRef> = {};

  for (const file of Object.keys(nextStaticFiles)) {
    staticFiles[path.join(entryDirectory, `_next/static/${file}`)] =
      nextStaticFiles[file];
  }

  for (const file of Object.keys(staticFolderFiles)) {
    staticDirectoryFiles[path.join(entryDirectory, 'static', file)] =
      staticFolderFiles[file];
  }

  for (const file of Object.keys(publicFolderFiles)) {
    publicDirectoryFiles[path.join(entryDirectory, file)] =
      publicFolderFiles[file];
  }

  console.timeEnd(collectLabel);
  return {
    staticFiles,
    staticDirectoryFiles,
    publicDirectoryFiles,
  };
}

export function normalizeIndexOutput(
  outputName: string,
  isServerMode: boolean
) {
  if (outputName !== '/index' && isServerMode) {
    return outputName.replace(/\/index$/, '');
  }
  return outputName;
}

/**
 * The path to next-server was changed in
 * https://github.com/vercel/next.js/pull/26756
 */
export function getNextServerPath(nextVersion: string) {
  return semver.gte(nextVersion, 'v11.0.2-canary.4')
    ? 'next/dist/server'
    : 'next/dist/next-server/server';
}

// update to leverage
export function updateRouteSrc(
  route: Route,
  index: number,
  manifestItems: Array<{ regex: string }>
) {
  if (route.src) {
    route.src = manifestItems[index].regex;
  }
  return route;
}

export async function getPrivateOutputs(
  dir: string,
  entries: Record<string, string>
) {
  const files: Files = {};
  const routes: Route[] = [];

  for (const [existingFile, outputFile] of Object.entries(entries)) {
    const fsPath = path.join(dir, existingFile);

    try {
      const { mode, size } = await stat(fsPath);
      if (size > 30 * 1024 * 1024) {
        throw new Error(`Exceeds maximum file size: ${size}`);
      }
      files[outputFile] = new FileFsRef({ mode, fsPath });
      routes.push({
        src: `/${outputFile}`,
        dest: '/404',
        status: 404,
        continue: true,
      });
    } catch (error) {
      debug(
        `Private file ${existingFile} had an error and will not be uploaded: ${error}`
      );
    }
  }

  return { files, routes };
}

export {
  excludeFiles,
  validateEntrypoint,
  normalizePackageJson,
  getNextConfig,
  stringMap,
  normalizePage,
  isDynamicRoute,
  getSourceFilePathFromPage,
};

type MiddlewareManifest = MiddlewareManifestV1 | MiddlewareManifestV2;

interface MiddlewareManifestV1 {
  version: 1;
  sortedMiddleware: string[];
  middleware: { [page: string]: EdgeFunctionInfoV1 };
  functions?: { [page: string]: EdgeFunctionInfoV1 };
}

interface MiddlewareManifestV2 {
  version: 2;
  sortedMiddleware: string[];
  middleware: { [page: string]: EdgeFunctionInfoV2 };
  functions?: { [page: string]: EdgeFunctionInfoV2 };
}

interface BaseEdgeFunctionInfo {
  env: string[];
  files: string[];
  name: string;
  page: string;
  wasm?: { filePath: string; name: string }[];
  assets?: { filePath: string; name: string }[];
}

interface EdgeFunctionInfoV1 extends BaseEdgeFunctionInfo {
  regexp: string;
}

interface EdgeFunctionInfoV2 extends BaseEdgeFunctionInfo {
  matchers: EdgeFunctionMatcher[];
}

interface EdgeFunctionMatcher {
  regexp: string;
  has?: HasField;
}

export async function getMiddlewareBundle({
  entryPath,
  outputDirectory,
  routesManifest,
  isCorrectMiddlewareOrder,
  prerenderBypassToken,
}: {
  entryPath: string;
  outputDirectory: string;
  prerenderBypassToken: string;
  routesManifest: RoutesManifest;
  isCorrectMiddlewareOrder: boolean;
}) {
  const middlewareManifest = await getMiddlewareManifest(
    entryPath,
    outputDirectory
  );
  const sortedFunctions = [
    ...(!middlewareManifest
      ? []
      : middlewareManifest.sortedMiddleware.map(key => ({
          key,
          edgeFunction: middlewareManifest?.middleware[key],
          type: 'middleware' as const,
        }))),

    ...Object.entries(middlewareManifest?.functions ?? {}).map(
      ([key, edgeFunction]) => {
        return {
          key,
          edgeFunction,
          type: 'function' as const,
        };
      }
    ),
  ];

  if (middlewareManifest && sortedFunctions.length > 0) {
    const workerConfigs = await Promise.all(
      sortedFunctions.map(async ({ key, edgeFunction, type }) => {
        try {
          const wrappedModuleSource = await getNextjsEdgeFunctionSource(
            edgeFunction.files,
            {
              name: edgeFunction.name,
              staticRoutes: routesManifest.staticRoutes,
              dynamicRoutes: routesManifest.dynamicRoutes.filter(
                r => !('isMiddleware' in r)
              ),
              nextConfig: {
                basePath: routesManifest.basePath,
                i18n: routesManifest.i18n,
              },
            },
            path.resolve(entryPath, outputDirectory),
            edgeFunction.wasm
          );

          return {
            type,
            page: edgeFunction.page,
            edgeFunction: (() => {
              const { source, map } = wrappedModuleSource.sourceAndMap();
              const transformedMap = stringifySourceMap(
                transformSourceMap(map)
              );

              const wasmFiles = (edgeFunction.wasm ?? []).reduce(
                (acc: Files, { filePath, name }) => {
                  const fullFilePath = path.join(
                    entryPath,
                    outputDirectory,
                    filePath
                  );
                  acc[`wasm/${name}.wasm`] = new FileFsRef({
                    mode: 0o644,
                    contentType: 'application/wasm',
                    fsPath: fullFilePath,
                  });
                  return acc;
                },
                {}
              );

              const assetFiles = (edgeFunction.assets ?? []).reduce(
                (acc: Files, { filePath, name }) => {
                  const fullFilePath = path.join(
                    entryPath,
                    outputDirectory,
                    filePath
                  );
                  acc[`assets/${name}`] = new FileFsRef({
                    mode: 0o644,
                    contentType: 'application/octet-stream',
                    fsPath: fullFilePath,
                  });
                  return acc;
                },
                {}
              );

              return new EdgeFunction({
                deploymentTarget: 'v8-worker',
                name: edgeFunction.name,
                files: {
                  'index.js': new FileBlob({
                    data: source,
                    contentType: 'application/javascript',
                    mode: 0o644,
                  }),
                  ...(transformedMap && {
                    'index.js.map': new FileBlob({
                      data: transformedMap,
                      contentType: 'application/json',
                      mode: 0o644,
                    }),
                  }),
                  ...wasmFiles,
                  ...assetFiles,
                },
                entrypoint: 'index.js',
                envVarsInUse: edgeFunction.env,
                assets: (edgeFunction.assets ?? []).map(({ name }) => {
                  return {
                    name,
                    path: `assets/${name}`,
                  };
                }),
              });
            })(),
            routeMatchers: getRouteMatchers(edgeFunction, routesManifest),
          };
        } catch (e: any) {
          e.message = `Can't build edge function ${key}: ${e.message}`;
          throw e;
        }
      })
    );

    const source: {
      staticRoutes: Route[];
      dynamicRouteMap: Map<string, RouteWithSrc>;
      edgeFunctions: Record<string, EdgeFunction>;
    } = {
      staticRoutes: [],
      dynamicRouteMap: new Map(),
      edgeFunctions: {},
    };

    for (const worker of workerConfigs.values()) {
      const edgeFile = worker.edgeFunction.name;
      const shortPath = edgeFile.replace(/^pages\//, '');

      worker.edgeFunction.name = shortPath;
      source.edgeFunctions[shortPath] = worker.edgeFunction;
<<<<<<< HEAD

      for (const matcher of worker.routeMatchers) {
        const route: Route = {
          continue: true,
          src: matcher.regexp,
          has: matcher.has,
          missing: [
            {
              type: 'header',
              key: 'x-prerender-revalidate',
              value: prerenderBypassToken,
            },
          ],
        };

        if (worker.type === 'function') {
          route.dest = shortPath;
        } else {
          route.middlewarePath = shortPath;
          if (isCorrectMiddlewareOrder) {
            route.override = true;
          }
        }
=======

      // we don't add the route for edge functions as these
      // are already added in the routes-manifest under dynamicRoutes
      if (worker.type === 'function') {
        continue;
      }

      const route: Route = {
        continue: true,
        src: worker.routeSrc,
        missing: [
          {
            type: 'header',
            key: 'x-prerender-revalidate',
            value: prerenderBypassToken,
          },
        ],
      };

      route.middlewarePath = shortPath;
      if (isCorrectMiddlewareOrder) {
        route.override = true;
      }
>>>>>>> 09c85f63

        if (routesManifest.version > 3 && isDynamicRoute(worker.page)) {
          source.dynamicRouteMap.set(worker.page, route);
        } else {
          source.staticRoutes.push(route);
        }
      }
    }

    return source;
  }

  return {
    staticRoutes: [],
    dynamicRouteMap: new Map(),
    edgeFunctions: {},
  };
}

/**
 * Attempts to read the middleware manifest from the pre-defined
 * location. If the manifest can't be found it will resolve to
 * undefined.
 */
export async function getMiddlewareManifest(
  entryPath: string,
  outputDirectory: string
): Promise<MiddlewareManifestV2 | undefined> {
  const middlewareManifestPath = path.join(
    entryPath,
    outputDirectory,
    './server/middleware-manifest.json'
  );

  const hasManifest = await fs
    .access(middlewareManifestPath)
    .then(() => true)
    .catch(() => false);

  if (!hasManifest) {
    return;
  }

  const manifest = (await fs.readJSON(
    middlewareManifestPath
  )) as MiddlewareManifest;
  return manifest.version === 1
    ? upgradeMiddlewareManifest(manifest)
    : manifest;
}

export function upgradeMiddlewareManifest(
  v1: MiddlewareManifestV1
): MiddlewareManifestV2 {
  function updateInfo(v1Info: EdgeFunctionInfoV1): EdgeFunctionInfoV2 {
    const { regexp, ...rest } = v1Info;
    return {
      ...rest,
      matchers: [{ regexp }],
    };
  }

  const middleware = Object.fromEntries(
    Object.entries(v1.middleware).map(([p, info]) => [p, updateInfo(info)])
  );
  const functions = v1.functions
    ? Object.fromEntries(
        Object.entries(v1.functions).map(([p, info]) => [p, updateInfo(info)])
      )
    : undefined;

  return {
    ...v1,
    version: 2,
    middleware,
    functions,
  };
}

/**
 * For an object containing middleware info and a routes manifest this will
 * generate a string with the route that will activate the middleware on
 * Vercel Proxy.
 *
 * @param param0 The middleware info including matchers and page.
 * @param param1 The routes manifest
 * @returns matchers for the middleware route.
 */
function getRouteMatchers(
  info: EdgeFunctionInfoV2,
  { basePath = '', i18n }: RoutesManifest
): EdgeFunctionMatcher[] {
  function getRegexp(regexp: string) {
    if (info.page === '/') {
      const base = basePath?.substring(1);
      return regexp.replace('_next', `${base ? `${base}/` : ''}_next`);
    }

    const locale = i18n?.locales.length
      ? `(?:/(${i18n.locales
          .map(locale => escapeStringRegexp(locale))
          .join('|')}))?`
      : '';

    return `(?:^${basePath}${locale}${regexp.substring(1)})`;
  }

  return info.matchers.map(matcher => ({
    ...matcher,
    regexp: getRegexp(matcher.regexp),
  }));
}

/**
 * Makes the sources more human-readable in the source map
 * by removing webpack-specific prefixes
 */
function transformSourceMap(
  sourcemap: RawSourceMap | null
): RawSourceMap | undefined {
  if (!sourcemap) return;
  const sources = sourcemap.sources
    ?.map(source => {
      return source.replace(/^webpack:\/\/?_N_E\/(?:\.\/)?/, '');
    })
    // Hide the Next.js entrypoint
    .map(source => {
      return source.startsWith('?') ? '[native code]' : source;
    });

  return { ...sourcemap, sources };
}<|MERGE_RESOLUTION|>--- conflicted
+++ resolved
@@ -2356,7 +2356,12 @@
 
       worker.edgeFunction.name = shortPath;
       source.edgeFunctions[shortPath] = worker.edgeFunction;
-<<<<<<< HEAD
+
+      // we don't add the route for edge functions as these
+      // are already added in the routes-manifest under dynamicRoutes
+      if (worker.type === 'function') {
+        continue;
+      }
 
       for (const matcher of worker.routeMatchers) {
         const route: Route = {
@@ -2372,39 +2377,10 @@
           ],
         };
 
-        if (worker.type === 'function') {
-          route.dest = shortPath;
-        } else {
-          route.middlewarePath = shortPath;
-          if (isCorrectMiddlewareOrder) {
-            route.override = true;
-          }
+        route.middlewarePath = shortPath;
+        if (isCorrectMiddlewareOrder) {
+          route.override = true;
         }
-=======
-
-      // we don't add the route for edge functions as these
-      // are already added in the routes-manifest under dynamicRoutes
-      if (worker.type === 'function') {
-        continue;
-      }
-
-      const route: Route = {
-        continue: true,
-        src: worker.routeSrc,
-        missing: [
-          {
-            type: 'header',
-            key: 'x-prerender-revalidate',
-            value: prerenderBypassToken,
-          },
-        ],
-      };
-
-      route.middlewarePath = shortPath;
-      if (isCorrectMiddlewareOrder) {
-        route.override = true;
-      }
->>>>>>> 09c85f63
 
         if (routesManifest.version > 3 && isDynamicRoute(worker.page)) {
           source.dynamicRouteMap.set(worker.page, route);
