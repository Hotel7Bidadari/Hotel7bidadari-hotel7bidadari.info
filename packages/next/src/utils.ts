import {
  FileFsRef,
  Files,
  Config,
  debug,
  FileBlob,
  glob,
  Lambda,
  Prerender,
  getLambdaOptionsFromFunction,
  getPlatformEnv,
  streamToBuffer,
  NowBuildError,
  isSymbolicLink,
  NodejsLambda,
  EdgeFunction,
  Images,
} from '@vercel/build-utils';
import { NodeFileTraceReasons } from '@vercel/nft';
import type {
  HasField,
  Header,
  Rewrite,
  Route,
  RouteWithSrc,
} from '@vercel/routing-utils';
import { Sema } from 'async-sema';
import crc32 from 'buffer-crc32';
import fs, { lstat, stat } from 'fs-extra';
import path from 'path';
import resolveFrom from 'resolve-from';
import semver from 'semver';
import zlib from 'zlib';
import url from 'url';
import escapeStringRegexp from 'escape-string-regexp';
import { htmlContentType } from '.';
import textTable from 'text-table';
import { getNextjsEdgeFunctionSource } from './edge-function-source/get-edge-function-source';
import type { LambdaOptionsWithFiles } from '@vercel/build-utils/dist/lambda';
import { stringifySourceMap } from './sourcemapped';
import type { RawSourceMap } from 'source-map';
import bytes from 'bytes';

type stringMap = { [key: string]: string };

export const KIB = 1024;
export const MIB = 1024 * KIB;

export const prettyBytes = (n: number) => bytes(n, { unitSeparator: ' ' });

// Identify /[param]/ in route string
// eslint-disable-next-line no-useless-escape
const TEST_DYNAMIC_ROUTE = /\/\[[^\/]+?\](?=\/|$)/;

function isDynamicRoute(route: string): boolean {
  route = route.startsWith('/') ? route : `/${route}`;
  return TEST_DYNAMIC_ROUTE.test(route);
}

/**
 * Validate if the entrypoint is allowed to be used
 */
function validateEntrypoint(entrypoint: string) {
  if (
    !/package\.json$/.exec(entrypoint) &&
    !/next\.config\.js$/.exec(entrypoint)
  ) {
    throw new NowBuildError({
      message:
        'Specified "src" for "@vercel/next" has to be "package.json" or "next.config.js"',
      code: 'NEXT_INCORRECT_SRC',
    });
  }
}

/**
 * Exclude certain files from the files object
 */
function excludeFiles(
  files: Files,
  matcher: (filePath: string) => boolean
): Files {
  return Object.keys(files).reduce((newFiles, filePath) => {
    if (matcher(filePath)) {
      return newFiles;
    }
    return {
      ...newFiles,
      [filePath]: files[filePath],
    };
  }, {});
}

/**
 * Enforce specific package.json configuration for smallest possible lambda
 */
function normalizePackageJson(
  defaultPackageJson: {
    dependencies?: stringMap;
    devDependencies?: stringMap;
    scripts?: stringMap;
  } = {}
) {
  const dependencies: stringMap = {};
  const devDependencies: stringMap = {
    ...defaultPackageJson.dependencies,
    ...defaultPackageJson.devDependencies,
  };

  if (devDependencies.react) {
    dependencies.react = devDependencies.react;
    delete devDependencies.react;
  }

  if (devDependencies['react-dom']) {
    dependencies['react-dom'] = devDependencies['react-dom'];
    delete devDependencies['react-dom'];
  }

  delete devDependencies['next-server'];

  return {
    ...defaultPackageJson,
    dependencies: {
      // react and react-dom can be overwritten
      react: 'latest',
      'react-dom': 'latest',
      ...dependencies, // override react if user provided it
      // next-server is forced to canary
      'next-server': 'v7.0.2-canary.49',
    },
    devDependencies: {
      ...devDependencies,
      // next is forced to canary
      next: 'v7.0.2-canary.49',
    },
    scripts: {
      ...defaultPackageJson.scripts,
      'now-build':
        'NODE_OPTIONS=--max_old_space_size=3000 next build --lambdas',
    },
  };
}

async function getNextConfig(workPath: string, entryPath: string) {
  const entryConfig = path.join(entryPath, './next.config.js');
  if (await fs.pathExists(entryConfig)) {
    return fs.readFile(entryConfig, 'utf8');
  }

  const workConfig = path.join(workPath, './next.config.js');
  if (await fs.pathExists(workConfig)) {
    return fs.readFile(workConfig, 'utf8');
  }

  return null;
}

function getImagesConfig(
  imagesManifest: NextImagesManifest | undefined
): Images | undefined {
  return imagesManifest?.images?.loader === 'default' &&
    imagesManifest.images?.unoptimized !== true
    ? {
        domains: imagesManifest.images.domains,
        sizes: imagesManifest.images.sizes,
        remotePatterns: imagesManifest.images.remotePatterns,
        minimumCacheTTL: imagesManifest.images.minimumCacheTTL,
        formats: imagesManifest.images.formats,
        dangerouslyAllowSVG: imagesManifest.images.dangerouslyAllowSVG,
        contentSecurityPolicy: imagesManifest.images.contentSecurityPolicy,
        contentDispositionType: imagesManifest.images.contentDispositionType,
      }
    : undefined;
}

function normalizePage(page: string): string {
  // Resolve on anything that doesn't start with `/`
  if (!page.startsWith('/')) {
    page = `/${page}`;
  }
  // remove '/index' from the end
  page = page.replace(/\/index$/, '/');
  return page;
}

export type Redirect = Rewrite & {
  statusCode?: number;
  permanent?: boolean;
};

type RoutesManifestRegex = {
  regex: string;
  regexKeys: string[];
};

type RoutesManifestRoute = {
  page: string;
  regex: string;
  namedRegex?: string;
  routeKeys?: { [named: string]: string };
};

type RoutesManifestOld = {
  pages404: boolean;
  basePath: string | undefined;
  redirects: (Redirect & RoutesManifestRegex)[];
  rewrites:
    | (Rewrite & RoutesManifestRegex)[]
    | {
        beforeFiles: (Rewrite & RoutesManifestRegex)[];
        afterFiles: (Rewrite & RoutesManifestRegex)[];
        fallback: (Rewrite & RoutesManifestRegex)[];
      };
  headers?: (Header & RoutesManifestRegex)[];
  dynamicRoutes: RoutesManifestRoute[];
  staticRoutes: RoutesManifestRoute[];
  version: 1 | 2 | 3;
  dataRoutes?: Array<{
    page: string;
    dataRouteRegex: string;
    namedDataRouteRegex?: string;
    routeKeys?: { [named: string]: string };
  }>;
  i18n?: {
    localeDetection?: boolean;
    defaultLocale: string;
    locales: string[];
    domains?: Array<{
      http?: boolean;
      domain: string;
      locales?: string[];
      defaultLocale: string;
    }>;
  };
  rsc?: {
    header: string;
    varyHeader: string;
    contentTypeHeader: string;
  };
  skipMiddlewareUrlNormalize?: boolean;
};

type RoutesManifestV4 = Omit<RoutesManifestOld, 'dynamicRoutes' | 'version'> & {
  version: 4;
  dynamicRoutes: (RoutesManifestRoute | { page: string; isMiddleware: true })[];
};

export type RoutesManifest = RoutesManifestV4 | RoutesManifestOld;

export async function getRoutesManifest(
  entryPath: string,
  outputDirectory: string,
  nextVersion?: string
): Promise<RoutesManifest | undefined> {
  const shouldHaveManifest =
    nextVersion && semver.gte(nextVersion, '9.1.4-canary.0');
  if (!shouldHaveManifest) return;

  const pathRoutesManifest = path.join(
    entryPath,
    outputDirectory,
    'routes-manifest.json'
  );
  const hasRoutesManifest = await fs
    .access(pathRoutesManifest)
    .then(() => true)
    .catch(() => false);

  if (shouldHaveManifest && !hasRoutesManifest) {
    throw new NowBuildError({
      message: `The file "${pathRoutesManifest}" couldn't be found. This is often caused by a misconfiguration in your project.`,
      link: 'https://err.sh/vercel/vercel/now-next-routes-manifest',
      code: 'NEXT_NO_ROUTES_MANIFEST',
    });
  }

  const routesManifest: RoutesManifest = await fs.readJSON(pathRoutesManifest);
  // remove temporary array based routeKeys from v1/v2 of routes
  // manifest since it can result in invalid routes
  for (const route of routesManifest.dataRoutes || []) {
    if (Array.isArray(route.routeKeys)) {
      delete route.routeKeys;
      delete route.namedDataRouteRegex;
    }
  }
  for (const route of routesManifest.dynamicRoutes || []) {
    if ('routeKeys' in route && Array.isArray(route.routeKeys)) {
      delete route.routeKeys;
      delete route.namedRegex;
    }
  }

  return routesManifest;
}

export async function getDynamicRoutes(
  entryPath: string,
  entryDirectory: string,
  dynamicPages: string[],
  isDev?: boolean,
  routesManifest?: RoutesManifest,
  omittedRoutes?: Set<string>,
  canUsePreviewMode?: boolean,
  bypassToken?: string,
  isServerMode?: boolean,
  dynamicMiddlewareRouteMap?: Map<string, RouteWithSrc>
): Promise<RouteWithSrc[]> {
  if (routesManifest) {
    switch (routesManifest.version) {
      case 1:
      case 2: {
        return routesManifest.dynamicRoutes
          .filter(({ page }) => canUsePreviewMode || !omittedRoutes?.has(page))
          .map(({ page, regex }: { page: string; regex: string }) => {
            return {
              src: regex,
              dest: !isDev ? path.posix.join('/', entryDirectory, page) : page,
              check: true,
              status:
                canUsePreviewMode && omittedRoutes?.has(page) ? 404 : undefined,
            };
          });
      }
      case 3:
      case 4: {
        return routesManifest.dynamicRoutes
          .filter(({ page }) => canUsePreviewMode || !omittedRoutes?.has(page))
          .map(params => {
            if ('isMiddleware' in params) {
              const route = dynamicMiddlewareRouteMap?.get(params.page);
              if (!route) {
                throw new Error(
                  `Could not find dynamic middleware route for ${params.page}`
                );
              }
              return route;
            }

            const { page, namedRegex, regex, routeKeys } = params;
            const route: RouteWithSrc = {
              src: namedRegex || regex,
              dest: `${
                !isDev ? path.posix.join('/', entryDirectory, page) : page
              }${
                routeKeys
                  ? `?${Object.keys(routeKeys)
                      .map(key => `${routeKeys[key]}=$${key}`)
                      .join('&')}`
                  : ''
              }`,
            };

            if (!isServerMode) {
              route.check = true;
            }

            if (isServerMode && canUsePreviewMode && omittedRoutes?.has(page)) {
              // only match this route when in preview mode so
              // preview works for non-prerender fallback: false pages
              route.has = [
                {
                  type: 'cookie',
                  key: '__prerender_bypass',
                  value: bypassToken || undefined,
                },
                {
                  type: 'cookie',
                  key: '__next_preview_data',
                },
              ];
            }

            return route;
          });
      }
      default: {
        // update MIN_ROUTES_MANIFEST_VERSION
        throw new NowBuildError({
          message:
            'This version of `@vercel/next` does not support the version of Next.js you are trying to deploy.\n' +
            'Please upgrade your `@vercel/next` builder and try again. Contact support if this continues to happen.',
          code: 'NEXT_VERSION_UPGRADE',
        });
      }
    }
  }

  // FALLBACK:
  // When `routes-manifest.json` does not exist (old Next.js versions), we'll try to
  // require the methods we need from Next.js' internals.
  if (!dynamicPages.length) {
    return [];
  }

  let getRouteRegex: ((pageName: string) => { re: RegExp }) | undefined =
    undefined;

  let getSortedRoutes: ((normalizedPages: string[]) => string[]) | undefined;

  try {
    // NOTE: `eval('require')` is necessary to avoid bad transpilation to `__webpack_require__`
    ({ getRouteRegex, getSortedRoutes } = eval('require')(
      resolveFrom(entryPath, 'next-server/dist/lib/router/utils')
    ));
    if (typeof getRouteRegex !== 'function') {
      getRouteRegex = undefined;
    }
  } catch (_) {} // eslint-disable-line no-empty

  if (!getRouteRegex || !getSortedRoutes) {
    try {
      // NOTE: `eval('require')` is necessary to avoid bad transpilation to `__webpack_require__`
      ({ getRouteRegex, getSortedRoutes } = eval('require')(
        resolveFrom(entryPath, 'next/dist/next-server/lib/router/utils')
      ));
      if (typeof getRouteRegex !== 'function') {
        getRouteRegex = undefined;
      }
    } catch (_) {} // eslint-disable-line no-empty
  }

  if (!getRouteRegex || !getSortedRoutes) {
    throw new NowBuildError({
      message:
        'Found usage of dynamic routes but not on a new enough version of Next.js.',
      code: 'NEXT_DYNAMIC_ROUTES_OUTDATED',
    });
  }

  const pageMatchers = getSortedRoutes(dynamicPages).map(pageName => ({
    pageName,
    matcher: getRouteRegex && getRouteRegex(pageName).re,
  }));

  const routes: RouteWithSrc[] = [];
  pageMatchers.forEach(pageMatcher => {
    // in `vercel dev` we don't need to prefix the destination
    const dest = !isDev
      ? path.posix.join('/', entryDirectory, pageMatcher.pageName)
      : pageMatcher.pageName;

    if (pageMatcher && pageMatcher.matcher) {
      routes.push({
        src: pageMatcher.matcher.source,
        dest,
        check: !isDev,
      });
    }
  });
  return routes;
}

export function localizeDynamicRoutes(
  dynamicRoutes: RouteWithSrc[],
  dynamicPrefix: string,
  entryDirectory: string,
  staticPages: Files,
  prerenderManifest: NextPrerenderedRoutes,
  routesManifest?: RoutesManifest,
  isServerMode?: boolean,
  isCorrectLocaleAPIRoutes?: boolean
): RouteWithSrc[] {
  return dynamicRoutes.map((route: RouteWithSrc) => {
    // i18n is already handled for middleware
    if (route.middleware !== undefined || route.middlewarePath !== undefined)
      return route;

    const { i18n } = routesManifest || {};

    if (i18n) {
      const { pathname } = url.parse(route.dest!);
      const pathnameNoPrefix = pathname?.replace(dynamicPrefix, '');
      const isFallback = prerenderManifest.fallbackRoutes[pathname!];
      const isBlocking = prerenderManifest.blockingFallbackRoutes[pathname!];
      const isApiRoute =
        pathnameNoPrefix === '/api' || pathnameNoPrefix?.startsWith('/api/');
      const isAutoExport =
        staticPages[addLocaleOrDefault(pathname!, routesManifest).substring(1)];

      const isLocalePrefixed =
        isFallback || isBlocking || isAutoExport || isServerMode;

      route.src = route.src.replace(
        '^',
        `^${dynamicPrefix ? `${dynamicPrefix}[/]?` : '[/]?'}(?${
          isLocalePrefixed ? '<nextLocale>' : ':'
        }${i18n.locales.map(locale => escapeStringRegexp(locale)).join('|')})?`
      );

      if (isLocalePrefixed && !(isCorrectLocaleAPIRoutes && isApiRoute)) {
        // ensure destination has locale prefix to match prerender output
        // path so that the prerender object is used
        route.dest = route.dest!.replace(
          `${path.posix.join('/', entryDirectory, '/')}`,
          `${path.posix.join('/', entryDirectory, '$nextLocale', '/')}`
        );
      }
    } else {
      route.src = route.src.replace('^', `^${dynamicPrefix}`);
    }
    return route;
  });
}

type LoaderKey = 'imgix' | 'cloudinary' | 'akamai' | 'default';

export type NextImagesManifest = {
  version: number;
  images: {
    loader: LoaderKey;
    sizes: number[];
    domains: string[];
    remotePatterns: Images['remotePatterns'];
    minimumCacheTTL?: Images['minimumCacheTTL'];
    formats?: Images['formats'];
    unoptimized?: boolean;
    dangerouslyAllowSVG?: Images['dangerouslyAllowSVG'];
    contentSecurityPolicy?: Images['contentSecurityPolicy'];
    contentDispositionType?: Images['contentDispositionType'];
  };
};

export async function getImagesManifest(
  entryPath: string,
  outputDirectory: string
): Promise<NextImagesManifest | undefined> {
  const pathImagesManifest = path.join(
    entryPath,
    outputDirectory,
    'images-manifest.json'
  );

  const hasImagesManifest = await fs
    .access(pathImagesManifest)
    .then(() => true)
    .catch(() => false);

  if (!hasImagesManifest) {
    return undefined;
  }

  return fs.readJson(pathImagesManifest);
}

type FileMap = { [page: string]: FileFsRef };

export function filterStaticPages(
  staticPageFiles: FileMap,
  dynamicPages: string[],
  entryDirectory: string,
  htmlContentType: string,
  prerenderManifest: NextPrerenderedRoutes,
  routesManifest?: RoutesManifest
) {
  const staticPages: FileMap = {};

  Object.keys(staticPageFiles).forEach((page: string) => {
    const pathname = page.replace(/\.html$/, '');
    const routeName = normalizeLocalePath(
      normalizePage(pathname),
      routesManifest?.i18n?.locales
    ).pathname;

    // Prerendered routes emit a `.html` file but should not be treated as a
    // static page.
    // Lazily prerendered routes have a fallback `.html` file on newer
    // Next.js versions so we need to also not treat it as a static page here.
    if (
      prerenderManifest.staticRoutes[routeName] ||
      prerenderManifest.fallbackRoutes[routeName] ||
      prerenderManifest.staticRoutes[normalizePage(pathname)] ||
      prerenderManifest.fallbackRoutes[normalizePage(pathname)]
    ) {
      return;
    }

    const staticRoute = path.posix.join(entryDirectory, pathname);

    staticPages[staticRoute] = staticPageFiles[page];
    staticPages[staticRoute].contentType = htmlContentType;

    if (isDynamicRoute(pathname)) {
      dynamicPages.push(routeName);
      return;
    }
  });

  return staticPages;
}

export function getFilesMapFromReasons(
  fileList: Set<string>,
  reasons: NodeFileTraceReasons,
  ignoreFn?: (file: string, parent?: string) => boolean
) {
  // this uses the reasons tree to collect files specific to a
  // certain parent allowing us to not have to trace each parent
  // separately
  const parentFilesMap = new Map<string, Set<string>>();

  function propagateToParents(
    parents: Set<string>,
    file: string,
    seen = new Set<string>()
  ) {
    for (const parent of parents || []) {
      if (!seen.has(parent)) {
        seen.add(parent);
        let parentFiles = parentFilesMap.get(parent);

        if (!parentFiles) {
          parentFiles = new Set();
          parentFilesMap.set(parent, parentFiles);
        }

        if (!ignoreFn?.(file, parent)) {
          parentFiles.add(file);
        }
        const parentReason = reasons.get(parent);

        if (parentReason?.parents) {
          propagateToParents(parentReason.parents, file, seen);
        }
      }
    }
  }

  for (const file of fileList!) {
    const reason = reasons!.get(file);
    const isInitial =
      reason?.type.length === 1 && reason.type.includes('initial');

    if (
      !reason ||
      !reason.parents ||
      (isInitial && reason.parents.size === 0)
    ) {
      continue;
    }
    propagateToParents(reason.parents, file);
  }
  return parentFilesMap;
}

export const collectTracedFiles =
  (
    baseDir: string,
    lstatResults: { [key: string]: ReturnType<typeof lstat> },
    lstatSema: Sema,
    reasons: NodeFileTraceReasons,
    files: { [filePath: string]: FileFsRef }
  ) =>
  async (file: string) => {
    const reason = reasons.get(file);
    if (reason && reason.type.includes('initial')) {
      // Initial files are manually added to the lambda later
      return;
    }
    const filePath = path.join(baseDir, file);

    if (!lstatResults[filePath]) {
      lstatResults[filePath] = lstatSema
        .acquire()
        .then(() => lstat(filePath))
        .finally(() => lstatSema.release());
    }
    const { mode } = await lstatResults[filePath];

    files[file] = new FileFsRef({
      fsPath: path.join(baseDir, file),
      mode,
    });
  };

export const ExperimentalTraceVersion = `9.0.4-canary.1`;

export type PseudoLayer = {
  [fileName: string]: PseudoFile | PseudoSymbolicLink;
};

export type PseudoFile = {
  file: FileFsRef;
  isSymlink: false;
  crc32: number;
  compBuffer: Buffer;
  uncompressedSize: number;
};

export type PseudoSymbolicLink = {
  file: FileFsRef;
  isSymlink: true;
  symlinkTarget: string;
};

const compressBuffer = (buf: Buffer): Promise<Buffer> => {
  return new Promise((resolve, reject) => {
    zlib.deflateRaw(
      buf,
      { level: zlib.constants.Z_BEST_COMPRESSION },
      (err, compBuf) => {
        if (err) return reject(err);
        resolve(compBuf);
      }
    );
  });
};

export type PseudoLayerResult = {
  pseudoLayer: PseudoLayer;
  pseudoLayerBytes: number;
};

export async function createPseudoLayer(files: {
  [fileName: string]: FileFsRef;
}): Promise<PseudoLayerResult> {
  const pseudoLayer: PseudoLayer = {};
  let pseudoLayerBytes = 0;

  for (const fileName of Object.keys(files)) {
    const file = files[fileName];

    if (isSymbolicLink(file.mode)) {
      const symlinkTarget = await fs.readlink(file.fsPath);
      pseudoLayer[fileName] = {
        file,
        isSymlink: true,
        symlinkTarget,
      };
    } else {
      const origBuffer = await streamToBuffer(file.toStream());
      const compBuffer = await compressBuffer(origBuffer);
      pseudoLayerBytes += compBuffer.byteLength;
      pseudoLayer[fileName] = {
        file,
        compBuffer,
        isSymlink: false,
        crc32: crc32.unsigned(origBuffer),
        uncompressedSize: origBuffer.byteLength,
      };
    }
  }

  return { pseudoLayer, pseudoLayerBytes };
}

interface CreateLambdaFromPseudoLayersOptions extends LambdaOptionsWithFiles {
  layers: PseudoLayer[];
  isStreaming?: boolean;
  nextVersion?: string;
}

// measured with 1, 2, 5, 10, and `os.cpus().length || 5`
// and sema(1) produced the best results
const createLambdaSema = new Sema(1);

export async function createLambdaFromPseudoLayers({
  files: baseFiles,
  layers,
  isStreaming,
  nextVersion,
  ...lambdaOptions
}: CreateLambdaFromPseudoLayersOptions) {
  await createLambdaSema.acquire();

  const files: Files = {};
  const addedFiles = new Set();

  // Add files from pseudo layers
  for (const layer of layers) {
    for (const seedKey of Object.keys(layer)) {
      if (addedFiles.has(seedKey)) {
        // File was already added in a previous pseudo layer
        continue;
      }
      const item = layer[seedKey];
      files[seedKey] = item.file;
      addedFiles.add(seedKey);
    }
  }

  for (const fileName of Object.keys(baseFiles)) {
    if (addedFiles.has(fileName)) {
      // File was already added in a previous pseudo layer
      continue;
    }
    const file = baseFiles[fileName];
    files[fileName] = file;
    addedFiles.add(fileName);
  }

  createLambdaSema.release();

  return new NodejsLambda({
    ...lambdaOptions,
    ...(isStreaming
      ? {
          supportsResponseStreaming: true,
        }
      : {}),
    files,
    shouldAddHelpers: false,
    shouldAddSourcemapSupport: false,
    supportsMultiPayloads: !!process.env.NEXT_PRIVATE_MULTI_PAYLOAD,
    framework: {
      slug: 'nextjs',
      version: nextVersion,
    },
  });
}

export type NextRequiredServerFilesManifest = {
  appDir?: string;
  relativeAppDir?: string;
  files: string[];
  ignore: string[];
  config: Record<string, any>;
};

export type NextPrerenderedRoutes = {
  bypassToken: string | null;

  staticRoutes: {
    [route: string]: {
      initialRevalidate: number | false;
      dataRoute: string | null;
      srcRoute: string | null;
      initialStatus?: number;
      initialHeaders?: Record<string, string>;
    };
  };

  blockingFallbackRoutes: {
    [route: string]: {
      routeRegex: string;
      dataRoute: string | null;
      dataRouteRegex: string | null;
    };
  };

  fallbackRoutes: {
    [route: string]: {
      fallback: string;
      routeRegex: string;
      dataRoute: string | null;
      dataRouteRegex: string | null;
    };
  };

  omittedRoutes: {
    [route: string]: {
      routeRegex: string;
      dataRoute: string | null;
      dataRouteRegex: string | null;
    };
  };

  notFoundRoutes: string[];

  isLocalePrefixed: boolean;
};

export async function getExportIntent(
  entryPath: string
): Promise<false | { trailingSlash: boolean }> {
  const pathExportMarker = path.join(entryPath, '.next', 'export-marker.json');
  const hasExportMarker: boolean = await fs
    .access(pathExportMarker, fs.constants.F_OK)
    .then(() => true)
    .catch(() => false);

  if (!hasExportMarker) {
    return false;
  }

  const manifest: {
    version: 1;
    exportTrailingSlash: boolean;
    hasExportPathMap: boolean;
  } = JSON.parse(await fs.readFile(pathExportMarker, 'utf8'));

  switch (manifest.version) {
    case 1: {
      if (manifest.hasExportPathMap !== true) {
        return false;
      }

      return { trailingSlash: manifest.exportTrailingSlash };
    }

    default: {
      return false;
    }
  }
}

export async function getExportStatus(
  entryPath: string
): Promise<false | { success: boolean; outDirectory: string }> {
  const pathExportDetail = path.join(entryPath, '.next', 'export-detail.json');
  const hasExportDetail: boolean = await fs
    .access(pathExportDetail, fs.constants.F_OK)
    .then(() => true)
    .catch(() => false);

  if (!hasExportDetail) {
    return false;
  }

  const manifest: {
    version: 1;
    success: boolean;
    outDirectory: string;
  } = JSON.parse(await fs.readFile(pathExportDetail, 'utf8'));

  switch (manifest.version) {
    case 1: {
      return {
        success: !!manifest.success,
        outDirectory: manifest.outDirectory,
      };
    }

    default: {
      return false;
    }
  }
}

export async function getRequiredServerFilesManifest(
  entryPath: string,
  outputDirectory: string
): Promise<NextRequiredServerFilesManifest | false> {
  const pathRequiredServerFilesManifest = path.join(
    entryPath,
    outputDirectory,
    'required-server-files.json'
  );

  const hasManifest: boolean = await fs
    .access(pathRequiredServerFilesManifest, fs.constants.F_OK)
    .then(() => true)
    .catch(() => false);

  if (!hasManifest) {
    return false;
  }

  const manifestData = JSON.parse(
    await fs.readFile(pathRequiredServerFilesManifest, 'utf8')
  );

  const requiredServerFiles = {
    files: [],
    ignore: [],
    config: {},
    appDir: manifestData.appDir,
    relativeAppDir: manifestData.relativeAppDir,
  };

  switch (manifestData.version) {
    case 1: {
      requiredServerFiles.files = manifestData.files;
      requiredServerFiles.ignore = manifestData.ignore;
      requiredServerFiles.config = manifestData.config;
      requiredServerFiles.appDir = manifestData.appDir;
      break;
    }
    default: {
      throw new Error(
        `Invalid required-server-files manifest version ${manifestData.version}, please contact support if this error persists`
      );
    }
  }
  return requiredServerFiles;
}

export async function getPrerenderManifest(
  entryPath: string,
  outputDirectory: string
): Promise<NextPrerenderedRoutes> {
  const pathPrerenderManifest = path.join(
    entryPath,
    outputDirectory,
    'prerender-manifest.json'
  );

  const hasManifest: boolean = await fs
    .access(pathPrerenderManifest, fs.constants.F_OK)
    .then(() => true)
    .catch(() => false);

  if (!hasManifest) {
    return {
      staticRoutes: {},
      blockingFallbackRoutes: {},
      fallbackRoutes: {},
      bypassToken: null,
      omittedRoutes: {},
      notFoundRoutes: [],
      isLocalePrefixed: false,
    };
  }

  const manifest:
    | {
        version: 1;
        routes: {
          [key: string]: {
            initialRevalidateSeconds: number | false;
            dataRoute: string;
            srcRoute: string | null;
          };
        };
        dynamicRoutes: {
          [key: string]: {
            fallback?: string;
            routeRegex: string;
            dataRoute: string;
            dataRouteRegex: string;
          };
        };
        preview?: {
          previewModeId: string;
        };
      }
    | {
        version: 2 | 3;
        routes: {
          [route: string]: {
            initialRevalidateSeconds: number | false;
            srcRoute: string | null;
            dataRoute: string;
          };
        };
        dynamicRoutes: {
          [route: string]: {
            routeRegex: string;
            fallback: string | false;
            dataRoute: string;
            dataRouteRegex: string;
          };
        };
        preview: {
          previewModeId: string;
        };
        notFoundRoutes?: string[];
      }
    | {
        version: 4;
        routes: {
          [route: string]: {
            initialRevalidateSeconds: number | false;
            srcRoute: string | null;
            dataRoute: string | null;
            initialStatus?: number;
            initialHeaders?: Record<string, string>;
          };
        };
        dynamicRoutes: {
          [route: string]: {
            routeRegex: string;
            fallback: string | false;
            dataRoute: string | null;
            dataRouteRegex: string | null;
          };
        };
        preview: {
          previewModeId: string;
        };
        notFoundRoutes?: string[];
      } = JSON.parse(await fs.readFile(pathPrerenderManifest, 'utf8'));

  switch (manifest.version) {
    case 1: {
      const routes = Object.keys(manifest.routes);
      const lazyRoutes = Object.keys(manifest.dynamicRoutes);

      const ret: NextPrerenderedRoutes = {
        staticRoutes: {},
        blockingFallbackRoutes: {},
        fallbackRoutes: {},
        bypassToken:
          (manifest.preview && manifest.preview.previewModeId) || null,
        omittedRoutes: {},
        notFoundRoutes: [],
        isLocalePrefixed: false,
      };

      routes.forEach(route => {
        const { initialRevalidateSeconds, dataRoute, srcRoute } =
          manifest.routes[route];
        ret.staticRoutes[route] = {
          initialRevalidate:
            initialRevalidateSeconds === false
              ? false
              : Math.max(1, initialRevalidateSeconds),
          dataRoute,
          srcRoute,
        };
      });

      lazyRoutes.forEach(lazyRoute => {
        const { routeRegex, fallback, dataRoute, dataRouteRegex } =
          manifest.dynamicRoutes[lazyRoute];

        if (fallback) {
          ret.fallbackRoutes[lazyRoute] = {
            routeRegex,
            fallback,
            dataRoute,
            dataRouteRegex,
          };
        } else {
          ret.blockingFallbackRoutes[lazyRoute] = {
            routeRegex,
            dataRoute,
            dataRouteRegex,
          };
        }
      });

      return ret;
    }
    case 2:
    case 3:
    case 4: {
      const routes = Object.keys(manifest.routes);
      const lazyRoutes = Object.keys(manifest.dynamicRoutes);

      const ret: NextPrerenderedRoutes = {
        staticRoutes: {},
        blockingFallbackRoutes: {},
        fallbackRoutes: {},
        bypassToken: manifest.preview.previewModeId,
        omittedRoutes: {},
        notFoundRoutes: [],
        isLocalePrefixed: manifest.version > 2,
      };

      if (manifest.notFoundRoutes) {
        ret.notFoundRoutes.push(...manifest.notFoundRoutes);
      }

      routes.forEach(route => {
        const { initialRevalidateSeconds, dataRoute, srcRoute } =
          manifest.routes[route];

        let initialStatus: undefined | number;
        let initialHeaders: undefined | Record<string, string>;

        if (manifest.version === 4) {
          initialStatus = manifest.routes[route].initialStatus;
          initialHeaders = manifest.routes[route].initialHeaders;
        }

        ret.staticRoutes[route] = {
          initialRevalidate:
            initialRevalidateSeconds === false
              ? false
              : Math.max(1, initialRevalidateSeconds),
          dataRoute,
          srcRoute,
          initialStatus,
          initialHeaders,
        };
      });

      lazyRoutes.forEach(lazyRoute => {
        const { routeRegex, fallback, dataRoute, dataRouteRegex } =
          manifest.dynamicRoutes[lazyRoute];

        if (typeof fallback === 'string') {
          ret.fallbackRoutes[lazyRoute] = {
            routeRegex,
            fallback,
            dataRoute,
            dataRouteRegex,
          };
        } else if (fallback === null) {
          ret.blockingFallbackRoutes[lazyRoute] = {
            routeRegex,
            dataRoute,
            dataRouteRegex,
          };
        } else {
          // Fallback behavior is disabled, all routes would've been provided
          // in the top-level `routes` key (`staticRoutes`).
          ret.omittedRoutes[lazyRoute] = {
            routeRegex,
            dataRoute,
            dataRouteRegex,
          };
        }
      });

      return ret;
    }
    default: {
      return {
        staticRoutes: {},
        blockingFallbackRoutes: {},
        fallbackRoutes: {},
        bypassToken: null,
        omittedRoutes: {},
        notFoundRoutes: [],
        isLocalePrefixed: false,
      };
    }
  }
}

// We only need this once per build
let _usesSrcCache: boolean | undefined;

async function usesSrcDirectory(workPath: string): Promise<boolean> {
  if (!_usesSrcCache) {
    const source = path.join(workPath, 'src', 'pages');

    try {
      if ((await fs.stat(source)).isDirectory()) {
        _usesSrcCache = true;
      }
    } catch (_err) {
      _usesSrcCache = false;
    }
  }

  return Boolean(_usesSrcCache);
}

async function getSourceFilePathFromPage({
  workPath,
  page,
  pageExtensions,
}: {
  workPath: string;
  page: string;
  pageExtensions?: string[];
}) {
  // TODO: this should be updated to get the pageExtensions
  // value used during next build
  const extensionsToTry = pageExtensions || ['js', 'jsx', 'ts', 'tsx'];

  for (const pageType of ['pages', 'app']) {
    let fsPath = path.join(workPath, pageType, page);
    if (await usesSrcDirectory(workPath)) {
      fsPath = path.join(workPath, 'src', pageType, page);
    }

    if (fs.existsSync(fsPath)) {
      return path.relative(workPath, fsPath);
    }
    const extensionless = fsPath.replace(path.extname(fsPath), '');

    for (const ext of extensionsToTry) {
      fsPath = `${extensionless}.${ext}`;
      if (fs.existsSync(fsPath)) {
        return path.relative(workPath, fsPath);
      }
    }

    if (isDirectory(extensionless)) {
      for (const ext of extensionsToTry) {
        fsPath = path.join(extensionless, `index.${ext}`);
        if (fs.existsSync(fsPath)) {
          return path.relative(workPath, fsPath);
        }
        fsPath = path.join(extensionless, `route.${ext}`);
        if (fs.existsSync(fsPath)) {
          return path.relative(workPath, fsPath);
        }
      }
    }
  }

  console.log(
    `WARNING: Unable to find source file for page ${page} with extensions: ${extensionsToTry.join(
      ', '
    )}, this can cause functions config from \`vercel.json\` to not be applied`
  );
  return '';
}

function isDirectory(path: string) {
  return fs.existsSync(path) && fs.lstatSync(path).isDirectory();
}

export function normalizeLocalePath(
  pathname: string,
  locales?: string[]
): {
  detectedLocale?: string;
  pathname: string;
} {
  let detectedLocale: string | undefined;
  // first item will be empty string from splitting at first char
  const pathnameParts = pathname.split('/');

  (locales || []).some(locale => {
    if (pathnameParts[1].toLowerCase() === locale.toLowerCase()) {
      detectedLocale = locale;
      pathnameParts.splice(1, 1);
      pathname = pathnameParts.join('/') || '/';
      return true;
    }
    return false;
  });

  return {
    pathname,
    detectedLocale,
  };
}

export function addLocaleOrDefault(
  pathname: string,
  routesManifest?: RoutesManifest,
  locale?: string
) {
  if (!routesManifest?.i18n) return pathname;
  if (!locale) locale = routesManifest.i18n.defaultLocale;

  return locale
    ? `/${locale}${pathname === '/index' ? '' : pathname}`
    : pathname;
}

export type LambdaGroup = {
  pages: string[];
  memory?: number;
  maxDuration?: number;
  isStreaming?: boolean;
  isPrerenders?: boolean;
  isApiLambda: boolean;
  pseudoLayer: PseudoLayer;
  pseudoLayerBytes: number;
  pseudoLayerUncompressedBytes: number;
};

export const MAX_UNCOMPRESSED_LAMBDA_SIZE = 250 * MIB;
const LAMBDA_RESERVED_UNCOMPRESSED_SIZE = 2.5 * MIB;
const LAMBDA_RESERVED_COMPRESSED_SIZE = 250 * KIB;

export async function getPageLambdaGroups({
  entryPath,
  config,
  pages,
  prerenderRoutes,
  pageTraces,
  compressedPages,
  tracedPseudoLayer,
  initialPseudoLayer,
  initialPseudoLayerUncompressed,
  lambdaCompressedByteLimit,
  internalPages,
  pageExtensions,
}: {
  entryPath: string;
  config: Config;
  pages: string[];
  prerenderRoutes: Set<string>;
  pageTraces: {
    [page: string]: {
      [key: string]: FileFsRef;
    };
  };
  compressedPages: {
    [page: string]: PseudoFile;
  };
  tracedPseudoLayer: PseudoLayer;
  initialPseudoLayer: PseudoLayerResult;
  initialPseudoLayerUncompressed: number;
  lambdaCompressedByteLimit: number;
  internalPages: string[];
  pageExtensions?: string[];
}) {
  const groups: Array<LambdaGroup> = [];

  for (const page of pages) {
    const newPages = [...internalPages, page];
    const routeName = normalizePage(page.replace(/\.js$/, ''));
    const isPrerenderRoute = prerenderRoutes.has(routeName);

    let opts: { memory?: number; maxDuration?: number } = {};

    if (config && config.functions) {
      const sourceFile = await getSourceFilePathFromPage({
        workPath: entryPath,
        page,
        pageExtensions,
      });
      opts = await getLambdaOptionsFromFunction({
        sourceFile,
        config,
      });
    }

    let matchingGroup = groups.find(group => {
      const matches =
        group.maxDuration === opts.maxDuration &&
        group.memory === opts.memory &&
        group.isPrerenders === isPrerenderRoute;

      if (matches) {
        let newTracedFilesSize = group.pseudoLayerBytes;
        let newTracedFilesUncompressedSize = group.pseudoLayerUncompressedBytes;

        for (const newPage of newPages) {
          Object.keys(pageTraces[newPage] || {}).map(file => {
            if (!group.pseudoLayer[file]) {
              const item = tracedPseudoLayer[file] as PseudoFile;

              newTracedFilesSize += item.compBuffer?.byteLength || 0;
              newTracedFilesUncompressedSize += item.uncompressedSize || 0;
            }
          });
          newTracedFilesSize += compressedPages[newPage].compBuffer.byteLength;
          newTracedFilesUncompressedSize +=
            compressedPages[newPage].uncompressedSize;
        }

        const underUncompressedLimit =
          newTracedFilesUncompressedSize <
          MAX_UNCOMPRESSED_LAMBDA_SIZE - LAMBDA_RESERVED_UNCOMPRESSED_SIZE;
        const underCompressedLimit =
          newTracedFilesSize <
          lambdaCompressedByteLimit - LAMBDA_RESERVED_COMPRESSED_SIZE;

        return underUncompressedLimit && underCompressedLimit;
      }
      return false;
    });

    if (matchingGroup) {
      matchingGroup.pages.push(page);
    } else {
      const newGroup: LambdaGroup = {
        pages: [page],
        ...opts,
        isPrerenders: isPrerenderRoute,
        isApiLambda: !!isApiPage(page),
        pseudoLayerBytes: initialPseudoLayer.pseudoLayerBytes,
        pseudoLayerUncompressedBytes: initialPseudoLayerUncompressed,
        pseudoLayer: Object.assign({}, initialPseudoLayer.pseudoLayer),
      };
      groups.push(newGroup);
      matchingGroup = newGroup;
    }

    for (const newPage of newPages) {
      Object.keys(pageTraces[newPage] || {}).map(file => {
        const pseudoItem = tracedPseudoLayer[file] as PseudoFile;
        const compressedSize = pseudoItem?.compBuffer?.byteLength || 0;

        if (!matchingGroup!.pseudoLayer[file]) {
          matchingGroup!.pseudoLayer[file] = pseudoItem;
          matchingGroup!.pseudoLayerBytes += compressedSize;
          matchingGroup!.pseudoLayerUncompressedBytes +=
            pseudoItem.uncompressedSize || 0;
        }
      });

      // ensure the page file itself is accounted for when grouping as
      // large pages can be created that can push the group over the limit
      matchingGroup!.pseudoLayerBytes +=
        compressedPages[newPage].compBuffer.byteLength;
      matchingGroup!.pseudoLayerUncompressedBytes +=
        compressedPages[newPage].uncompressedSize;
    }
  }

  return groups;
}

export const outputFunctionFileSizeInfo = (
  pages: string[],
  pseudoLayer: PseudoLayer,
  pseudoLayerBytes: number,
  pseudoLayerUncompressedBytes: number,
  compressedPages: {
    [page: string]: PseudoFile;
  }
) => {
  const exceededLimitOutput: Array<string[]> = [];

  console.log(
    `Serverless Function's page${pages.length === 1 ? '' : 's'}: ${pages.join(
      ', '
    )}`
  );
  exceededLimitOutput.push([
    'Large Dependencies',
    'Uncompressed size',
    'Compressed size',
  ]);

  const dependencies: {
    [key: string]: {
      compressed: number;
      uncompressed: number;
    };
  } = {};

  for (const fileKey of Object.keys(pseudoLayer)) {
    if (!pseudoLayer[fileKey].isSymlink) {
      const fileItem = pseudoLayer[fileKey] as PseudoFile;
      const depKey = fileKey.split('/').slice(0, 3).join('/');

      if (!dependencies[depKey]) {
        dependencies[depKey] = {
          compressed: 0,
          uncompressed: 0,
        };
      }

      dependencies[depKey].compressed += fileItem.compBuffer.byteLength;
      dependencies[depKey].uncompressed += fileItem.uncompressedSize;
    }
  }

  for (const page of pages) {
    dependencies[`pages/${page}`] = {
      compressed: compressedPages[page].compBuffer.byteLength,
      uncompressed: compressedPages[page].uncompressedSize,
    };
  }
  let numLargeDependencies = 0;

  Object.keys(dependencies)
    .sort((a, b) => {
      // move largest dependencies to the top
      const aDep = dependencies[a];
      const bDep = dependencies[b];

      if (aDep.compressed > bDep.compressed) {
        return -1;
      }
      if (aDep.compressed < bDep.compressed) {
        return 1;
      }
      return 0;
    })
    .forEach(depKey => {
      const dep = dependencies[depKey];

      if (dep.compressed < 100 * KIB && dep.uncompressed < 500 * KIB) {
        // ignore smaller dependencies to reduce noise
        return;
      }
      exceededLimitOutput.push([
        depKey,
        prettyBytes(dep.uncompressed),
        prettyBytes(dep.compressed),
      ]);
      numLargeDependencies += 1;
    });

  if (numLargeDependencies === 0) {
    exceededLimitOutput.push([
      'No large dependencies found (> 100KB compressed)',
    ]);
  }

  exceededLimitOutput.push([]);
  exceededLimitOutput.push([
    'All dependencies',
    prettyBytes(pseudoLayerUncompressedBytes),
    prettyBytes(pseudoLayerBytes),
  ]);

  console.log(
    textTable(exceededLimitOutput, {
      align: ['l', 'r', 'r'],
    })
  );
};

export const detectLambdaLimitExceeding = async (
  lambdaGroups: LambdaGroup[],
  compressedSizeLimit: number,
  compressedPages: {
    [page: string]: PseudoFile;
  }
) => {
  // show debug info if within 5 MB of exceeding the limit
  const COMPRESSED_SIZE_LIMIT_CLOSE = compressedSizeLimit - 5 * MIB;
  const UNCOMPRESSED_SIZE_LIMIT_CLOSE = MAX_UNCOMPRESSED_LAMBDA_SIZE - 5 * MIB;

  let numExceededLimit = 0;
  let numCloseToLimit = 0;
  let loggedHeadInfo = false;

  // pre-iterate to see if we are going to exceed the limit
  // or only get close so our first log line can be correct
  const filteredGroups = lambdaGroups.filter(group => {
    const exceededLimit =
      group.pseudoLayerBytes > compressedSizeLimit ||
      group.pseudoLayerUncompressedBytes > MAX_UNCOMPRESSED_LAMBDA_SIZE;

    const closeToLimit =
      group.pseudoLayerBytes > COMPRESSED_SIZE_LIMIT_CLOSE ||
      group.pseudoLayerUncompressedBytes > UNCOMPRESSED_SIZE_LIMIT_CLOSE;

    if (
      closeToLimit ||
      exceededLimit ||
      getPlatformEnv('BUILDER_DEBUG') ||
      process.env.NEXT_DEBUG_FUNCTION_SIZE
    ) {
      if (exceededLimit) {
        numExceededLimit += 1;
      }
      if (closeToLimit) {
        numCloseToLimit += 1;
      }
      return true;
    }
  });

  for (const group of filteredGroups) {
    if (!loggedHeadInfo) {
      if (numExceededLimit || numCloseToLimit) {
        console.log(
          `Warning: Max serverless function size of ${prettyBytes(
            compressedSizeLimit
          )} compressed or ${prettyBytes(
            MAX_UNCOMPRESSED_LAMBDA_SIZE
          )} uncompressed${numExceededLimit ? '' : ' almost'} reached`
        );
      } else {
        console.log(`Serverless function size info`);
      }
      loggedHeadInfo = true;
    }

    outputFunctionFileSizeInfo(
      group.pages,
      group.pseudoLayer,
      group.pseudoLayerBytes,
      group.pseudoLayerUncompressedBytes,
      compressedPages
    );
  }

  if (numExceededLimit) {
    console.log(
      `Max serverless function size was exceeded for ${numExceededLimit} function${
        numExceededLimit === 1 ? '' : 's'
      }`
    );
  }
};

// checks if prerender files are all static or not before creating lambdas
export const onPrerenderRouteInitial = (
  prerenderManifest: NextPrerenderedRoutes,
  canUsePreviewMode: boolean,
  entryDirectory: string,
  nonLambdaSsgPages: Set<string>,
  routeKey: string,
  hasPages404: boolean,
  routesManifest?: RoutesManifest,
  appDir?: string | null
) => {
  let static404Page: string | undefined;
  let static500Page: string | undefined;

  // Get the route file as it'd be mounted in the builder output
  const pr = prerenderManifest.staticRoutes[routeKey];
  const { initialRevalidate, srcRoute, dataRoute } = pr;
  const route = srcRoute || routeKey;

  const isAppPathRoute = appDir && (!dataRoute || dataRoute?.endsWith('.rsc'));

  const routeNoLocale = routesManifest?.i18n
    ? normalizeLocalePath(routeKey, routesManifest.i18n.locales).pathname
    : routeKey;

  // if the 404 page used getStaticProps we need to update static404Page
  // since it wasn't populated from the staticPages group
  if (routeNoLocale === '/404') {
    static404Page = path.posix.join(entryDirectory, routeKey);
  }

  if (routeNoLocale === '/500') {
    static500Page = path.posix.join(entryDirectory, routeKey);
  }

  if (
    // App paths must be Prerenders to ensure Vary header is
    // correctly added
    !isAppPathRoute &&
    initialRevalidate === false &&
    (!canUsePreviewMode || (hasPages404 && routeNoLocale === '/404')) &&
    !prerenderManifest.fallbackRoutes[route] &&
    !prerenderManifest.blockingFallbackRoutes[route]
  ) {
    if (
      routesManifest?.i18n &&
      Object.keys(prerenderManifest.staticRoutes).some(route => {
        const staticRoute = prerenderManifest.staticRoutes[route];

        return (
          staticRoute.srcRoute === srcRoute &&
          staticRoute.initialRevalidate !== false
        );
      })
    ) {
      // if any locale static routes are using revalidate the page
      // requires a lambda
      return {
        static404Page,
        static500Page,
      };
    }

    nonLambdaSsgPages.add(route === '/' ? '/index' : route);
  }

  return {
    static404Page,
    static500Page,
  };
};

type OnPrerenderRouteArgs = {
  appDir: string | null;
  pagesDir: string;
  static404Page?: string;
  hasPages404: boolean;
  entryDirectory: string;
  appPathRoutesManifest?: Record<string, string>;
  prerenderManifest: NextPrerenderedRoutes;
  isSharedLambdas: boolean;
  isServerMode: boolean;
  canUsePreviewMode: boolean;
  lambdas: { [key: string]: Lambda };
  prerenders: { [key: string]: Prerender | FileFsRef };
  pageLambdaMap: { [key: string]: string };
  routesManifest?: RoutesManifest;
  isCorrectNotFoundRoutes?: boolean;
  isEmptyAllowQueryForPrendered?: boolean;
};
let prerenderGroup = 1;

export const onPrerenderRoute =
  (prerenderRouteArgs: OnPrerenderRouteArgs) =>
  (
    routeKey: string,
    {
      isBlocking,
      isFallback,
      isOmitted,
      locale,
    }: {
      isBlocking?: boolean;
      isFallback?: boolean;
      isOmitted?: boolean;
      locale?: string;
    }
  ) => {
    const {
      appDir,
      pagesDir,
      static404Page,
      entryDirectory,
      prerenderManifest,
      isSharedLambdas,
      isServerMode,
      canUsePreviewMode,
      lambdas,
      prerenders,
      pageLambdaMap,
      routesManifest,
      isCorrectNotFoundRoutes,
      isEmptyAllowQueryForPrendered,
    } = prerenderRouteArgs;

    if (isBlocking && isFallback) {
      throw new NowBuildError({
        code: 'NEXT_ISBLOCKING_ISFALLBACK',
        message: 'invariant: isBlocking and isFallback cannot both be true',
      });
    }

    if (isFallback && isOmitted) {
      throw new NowBuildError({
        code: 'NEXT_ISOMITTED_ISFALLBACK',
        message: 'invariant: isOmitted and isFallback cannot both be true',
      });
    }

    // Get the route file as it'd be mounted in the builder output
    let routeFileNoExt = routeKey === '/' ? '/index' : routeKey;
    let origRouteFileNoExt = routeFileNoExt;
    const { isLocalePrefixed } = prerenderManifest;

    if (!locale && isLocalePrefixed) {
      const localePathResult = normalizeLocalePath(
        routeKey,
        routesManifest?.i18n?.locales || []
      );

      locale = localePathResult.detectedLocale;
      origRouteFileNoExt =
        localePathResult.pathname === '/'
          ? '/index'
          : localePathResult.pathname;
    }

    const nonDynamicSsg =
      !isFallback &&
      !isBlocking &&
      !isOmitted &&
      !prerenderManifest.staticRoutes[routeKey].srcRoute;

    // if there isn't a srcRoute then it's a non-dynamic SSG page
    if ((nonDynamicSsg && !isLocalePrefixed) || isFallback || isOmitted) {
      routeFileNoExt = addLocaleOrDefault(
        // root index files are located without folder/index.html
        routeFileNoExt,
        routesManifest,
        locale
      );
    }

    const isNotFound = prerenderManifest.notFoundRoutes.includes(routeKey);

    let initialRevalidate: false | number;
    let srcRoute: string | null;
    let dataRoute: string | null;
    let initialStatus: number | undefined;
    let initialHeaders: Record<string, string> | undefined;

    if (isFallback || isBlocking) {
      const pr = isFallback
        ? prerenderManifest.fallbackRoutes[routeKey]
        : prerenderManifest.blockingFallbackRoutes[routeKey];
      initialRevalidate = 1; // TODO: should Next.js provide this default?
      // @ts-ignore
      if (initialRevalidate === false) {
        // Lazy routes cannot be "snapshotted" in time.
        throw new NowBuildError({
          code: 'NEXT_ISLAZY_INITIALREVALIDATE',
          message: 'invariant isLazy: initialRevalidate !== false',
        });
      }
      srcRoute = null;
      dataRoute = pr.dataRoute;
    } else if (isOmitted) {
      initialRevalidate = false;
      srcRoute = routeKey;
      dataRoute = prerenderManifest.omittedRoutes[routeKey].dataRoute;
    } else {
      const pr = prerenderManifest.staticRoutes[routeKey];
      ({
        initialRevalidate,
        srcRoute,
        dataRoute,
        initialHeaders,
        initialStatus,
      } = pr);
    }

    let isAppPathRoute = false;
    // TODO: leverage manifest to determine app paths more accurately
    if (appDir && srcRoute && (!dataRoute || dataRoute?.endsWith('.rsc'))) {
      isAppPathRoute = true;
    }

    const isOmittedOrNotFound = isOmitted || isNotFound;
    let htmlFsRef: FileFsRef | null;

    if (appDir && !dataRoute && isAppPathRoute && !(isBlocking || isFallback)) {
      const contentType = initialHeaders?.['content-type'];
      htmlFsRef = new FileFsRef({
        fsPath: path.join(appDir, `${routeFileNoExt}.body`),
        contentType: contentType || 'text/html;charset=utf-8',
      });
    } else {
      htmlFsRef =
        isBlocking || (isNotFound && !static404Page)
          ? // Blocking pages do not have an HTML fallback
            null
          : new FileFsRef({
              fsPath: path.join(
                isAppPathRoute && !isOmittedOrNotFound && appDir
                  ? appDir
                  : pagesDir,
                isFallback
                  ? // Fallback pages have a special file.
                    addLocaleOrDefault(
                      prerenderManifest.fallbackRoutes[routeKey].fallback,
                      routesManifest,
                      locale
                    )
                  : // Otherwise, the route itself should exist as a static HTML
                    // file.
                    `${
                      isOmittedOrNotFound
                        ? addLocaleOrDefault('/404', routesManifest, locale)
                        : routeFileNoExt
                    }.html`
              ),
            });
    }
    const jsonFsRef =
      // JSON data does not exist for fallback or blocking pages
      isFallback || isBlocking || (isNotFound && !static404Page) || !dataRoute
        ? null
        : new FileFsRef({
            fsPath: path.join(
              isAppPathRoute && !isOmittedOrNotFound && appDir
                ? appDir
                : pagesDir,
              `${
                isOmittedOrNotFound
                  ? addLocaleOrDefault('/404.html', routesManifest, locale)
                  : isAppPathRoute
                  ? dataRoute
                  : routeFileNoExt + '.json'
              }`
            ),
          });

    if (isAppPathRoute) {
      // for literal index routes we need to append an additional /index
      // due to the proxy's normalizing for /index routes
      if (routeKey !== '/index' && routeKey.endsWith('/index')) {
        routeKey = `${routeKey}/index`;
        routeFileNoExt = routeKey;
        origRouteFileNoExt = routeKey;
      }
    }

    let outputPathPage = path.posix.join(entryDirectory, routeFileNoExt);

    if (!isAppPathRoute) {
      outputPathPage = normalizeIndexOutput(outputPathPage, isServerMode);
    }
    const outputPathPageOrig = path.posix.join(
      entryDirectory,
      origRouteFileNoExt
    );

    let lambda: undefined | Lambda;
    let outputPathData: null | string = null;

    if (dataRoute) {
      outputPathData = path.posix.join(entryDirectory, dataRoute);

      if (nonDynamicSsg || isFallback || isOmitted) {
        outputPathData = outputPathData.replace(
          new RegExp(`${escapeStringRegexp(origRouteFileNoExt)}.json$`),
          // ensure we escape "$" correctly while replacing as "$" is a special
          // character, we need to do double escaping as first is for the initial
          // replace on the routeFile and then the second on the outputPath
          `${routeFileNoExt.replace(/\$/g, '$$$$')}.json`
        );
      }
    }

    if (isSharedLambdas) {
      const outputSrcPathPage = normalizeIndexOutput(
        path.join(
          '/',
          srcRoute == null
            ? outputPathPageOrig
            : path.posix.join(
                entryDirectory,
                srcRoute === '/' ? '/index' : srcRoute
              )
        ),
        isServerMode
      );

      const lambdaId = pageLambdaMap[outputSrcPathPage];
      lambda = lambdas[lambdaId];
    } else {
      const outputSrcPathPage = normalizeIndexOutput(
        srcRoute == null
          ? outputPathPageOrig
          : path.posix.join(
              entryDirectory,
              srcRoute === '/' ? '/index' : srcRoute
            ),
        isServerMode
      );

      lambda = lambdas[outputSrcPathPage];
    }

    if (!isAppPathRoute && !isNotFound && initialRevalidate === false) {
      if (htmlFsRef == null || jsonFsRef == null) {
        throw new NowBuildError({
          code: 'NEXT_HTMLFSREF_JSONFSREF',
          message: `invariant: htmlFsRef != null && jsonFsRef != null ${routeFileNoExt}`,
        });
      }

      // if preview mode/On-Demand ISR can't be leveraged
      // we can output pure static outputs instead of prerenders
      if (
        !canUsePreviewMode ||
        (routeKey === '/404' && !lambdas[outputPathPage])
      ) {
        htmlFsRef.contentType = htmlContentType;
        prerenders[outputPathPage] = htmlFsRef;

        if (outputPathData) {
          prerenders[outputPathData] = jsonFsRef;
        }
      }
    }
    const isNotFoundPreview =
      isCorrectNotFoundRoutes &&
      !initialRevalidate &&
      canUsePreviewMode &&
      isServerMode &&
      isNotFound;

    if (
      prerenders[outputPathPage] == null &&
      (!isNotFound || initialRevalidate || isNotFoundPreview)
    ) {
      if (lambda == null) {
        throw new NowBuildError({
          code: 'NEXT_MISSING_LAMBDA',
          message: `Unable to find lambda for route: ${routeFileNoExt}`,
        });
      }

      // `allowQuery` is an array of query parameter keys that are allowed for
      // a given path. All other query keys will be striped. We can automatically
      // detect this for prerender (ISR) pages by reading the routes manifest file.
      const pageKey = srcRoute || routeKey;
      const route = routesManifest?.dynamicRoutes.find(
        (r): r is RoutesManifestRoute =>
          r.page === pageKey && !('isMiddleware' in r)
      ) as RoutesManifestRoute | undefined;
      const routeKeys = route?.routeKeys;
      // by default allowQuery should be undefined and only set when
      // we have sufficient information to set it
      let allowQuery: string[] | undefined;

      if (isEmptyAllowQueryForPrendered) {
        const isDynamic = isDynamicRoute(routeKey);

        if (!isDynamic) {
          // for non-dynamic routes we use an empty array since
          // no query values bust the cache for non-dynamic prerenders
          // prerendered paths also do not pass allowQuery as they match
          // during handle: 'filesystem' so should not cache differently
          // by query values
          allowQuery = [];
        } else if (routeKeys) {
          // if we have routeKeys in the routes-manifest we use those
          // for allowQuery for dynamic routes
          allowQuery = Object.values(routeKeys);
        }
      } else {
        const isDynamic = isDynamicRoute(pageKey);

        if (routeKeys) {
          // if we have routeKeys in the routes-manifest we use those
          // for allowQuery for dynamic routes
          allowQuery = Object.values(routeKeys);
        } else if (!isDynamic) {
          // for non-dynamic routes we use an empty array since
          // no query values bust the cache for non-dynamic prerenders
          allowQuery = [];
        }
      }

      const rscEnabled = !!routesManifest?.rsc;
      const rscVaryHeader =
        routesManifest?.rsc?.varyHeader ||
        'RSC, Next-Router-State-Tree, Next-Router-Prefetch';
      const rscContentTypeHeader =
        routesManifest?.rsc?.contentTypeHeader || 'text/x-component';

      let sourcePath: string | undefined;
      if (`/${outputPathPage}` !== srcRoute && srcRoute) {
        sourcePath = srcRoute;
      }

      prerenders[outputPathPage] = new Prerender({
        expiration: initialRevalidate,
        lambda,
        allowQuery,
        fallback: htmlFsRef,
        group: prerenderGroup,
        bypassToken: prerenderManifest.bypassToken,
        initialStatus,
        initialHeaders,
        sourcePath,

        ...(isNotFound
          ? {
              initialStatus: 404,
            }
          : {}),

        ...(rscEnabled
          ? {
              initialHeaders: {
                ...initialHeaders,
                vary: rscVaryHeader,
              },
            }
          : {}),
      });

      if (outputPathData) {
        prerenders[outputPathData] = new Prerender({
          expiration: initialRevalidate,
          lambda,
          allowQuery,
          fallback: jsonFsRef,
          group: prerenderGroup,
          bypassToken: prerenderManifest.bypassToken,

          ...(isNotFound
            ? {
                initialStatus: 404,
              }
            : {}),

          ...(rscEnabled
            ? {
                initialHeaders: {
                  'content-type': rscContentTypeHeader,
                  vary: rscVaryHeader,
                },
              }
            : {}),
        });
      }

      ++prerenderGroup;

      if (routesManifest?.i18n && isBlocking) {
        for (const locale of routesManifest.i18n.locales) {
          const localeRouteFileNoExt = addLocaleOrDefault(
            routeFileNoExt,
            routesManifest,
            locale
          );
          const localeOutputPathPage = normalizeIndexOutput(
            path.posix.join(entryDirectory, localeRouteFileNoExt),
            isServerMode
          );

          const origPrerenderPage = prerenders[outputPathPage];
          prerenders[localeOutputPathPage] = {
            ...origPrerenderPage,
            group: prerenderGroup,
          } as Prerender;

          if (outputPathData) {
            const localeOutputPathData = outputPathData.replace(
              new RegExp(`${escapeStringRegexp(origRouteFileNoExt)}.json$`),
              `${localeRouteFileNoExt}${
                localeRouteFileNoExt !== origRouteFileNoExt &&
                origRouteFileNoExt === '/index'
                  ? '/index'
                  : ''
              }.json`
            );
            const origPrerenderData = prerenders[outputPathData];

            prerenders[localeOutputPathData] = {
              ...origPrerenderData,
              group: prerenderGroup,
            } as Prerender;
          }
          ++prerenderGroup;
        }
      }
    }

    if (
      ((nonDynamicSsg && !isLocalePrefixed) || isFallback || isOmitted) &&
      routesManifest?.i18n &&
      !locale
    ) {
      // load each locale
      for (const locale of routesManifest.i18n.locales) {
        if (locale === routesManifest.i18n.defaultLocale) continue;
        onPrerenderRoute(prerenderRouteArgs)(routeKey, {
          isBlocking,
          isFallback,
          isOmitted,
          locale,
        });
      }
    }
  };

export type UnwrapPromise<T> = T extends Promise<infer U> ? U : T;

export async function getStaticFiles(
  entryPath: string,
  entryDirectory: string,
  outputDirectory: string
) {
  const collectLabel =
    'Collected static files (public/, static/, .next/static)';
  console.time(collectLabel);

  const nextStaticFiles = await glob(
    '**',
    path.join(entryPath, outputDirectory, 'static')
  );
  const staticFolderFiles = await glob('**', path.join(entryPath, 'static'));

  let publicFolderFiles: UnwrapPromise<ReturnType<typeof glob>> = {};
  let publicFolderPath: string | undefined;

  if (await fs.pathExists(path.join(entryPath, 'public'))) {
    publicFolderPath = path.join(entryPath, 'public');
  } else if (
    // check at the same level as the output directory also
    await fs.pathExists(path.join(entryPath, outputDirectory, '../public'))
  ) {
    publicFolderPath = path.join(entryPath, outputDirectory, '../public');
  }

  if (publicFolderPath) {
    debug(`Using public folder at ${publicFolderPath}`);
    publicFolderFiles = await glob('**/*', publicFolderPath);
  } else {
    debug('No public folder found');
  }
  const staticFiles: Record<string, FileFsRef> = {};
  const staticDirectoryFiles: Record<string, FileFsRef> = {};
  const publicDirectoryFiles: Record<string, FileFsRef> = {};

  for (const file of Object.keys(nextStaticFiles)) {
    staticFiles[path.posix.join(entryDirectory, `_next/static/${file}`)] =
      nextStaticFiles[file];
  }

  for (const file of Object.keys(staticFolderFiles)) {
    staticDirectoryFiles[path.posix.join(entryDirectory, 'static', file)] =
      staticFolderFiles[file];
  }

  for (const file of Object.keys(publicFolderFiles)) {
    publicDirectoryFiles[path.posix.join(entryDirectory, file)] =
      publicFolderFiles[file];
  }

  console.timeEnd(collectLabel);
  return {
    staticFiles,
    staticDirectoryFiles,
    publicDirectoryFiles,
  };
}

export function normalizeIndexOutput(
  outputName: string,
  isServerMode: boolean
) {
  if (outputName !== '/index' && isServerMode) {
    return outputName.replace(/\/index$/, '');
  }
  return outputName;
}

/**
 * The path to next-server was changed in
 * https://github.com/vercel/next.js/pull/26756
 */
export function getNextServerPath(nextVersion: string) {
  return semver.gte(nextVersion, 'v11.0.2-canary.4')
    ? 'next/dist/server'
    : 'next/dist/next-server/server';
}

// update to leverage
export function updateRouteSrc(
  route: Route,
  index: number,
  manifestItems: Array<{ regex: string }>
) {
  if (route.src) {
    route.src = manifestItems[index].regex;
  }
  return route;
}

export async function getPrivateOutputs(
  dir: string,
  entries: Record<string, string>
) {
  const files: Files = {};
  const routes: Route[] = [];

  for (const [existingFile, outputFile] of Object.entries(entries)) {
    const fsPath = path.join(dir, existingFile);

    try {
      const { mode, size } = await stat(fsPath);
      if (size > 30 * 1024 * 1024) {
        throw new Error(`Exceeds maximum file size: ${size}`);
      }
      files[outputFile] = new FileFsRef({ mode, fsPath });
      routes.push({
        src: `/${outputFile}`,
        dest: '/404',
        status: 404,
        continue: true,
      });
    } catch (error) {
      debug(
        `Private file ${existingFile} had an error and will not be uploaded: ${error}`
      );
    }
  }

  return { files, routes };
}

export {
  excludeFiles,
  validateEntrypoint,
  normalizePackageJson,
  getNextConfig,
  getImagesConfig,
  stringMap,
  normalizePage,
  isDynamicRoute,
  getSourceFilePathFromPage,
};

type MiddlewareManifest = MiddlewareManifestV1 | MiddlewareManifestV2;

interface MiddlewareManifestV1 {
  version: 1;
  sortedMiddleware: string[];
  middleware: { [page: string]: EdgeFunctionInfoV1 };
  functions?: { [page: string]: EdgeFunctionInfoV1 };
}

interface MiddlewareManifestV2 {
  version: 2;
  sortedMiddleware: string[];
  middleware: { [page: string]: EdgeFunctionInfoV2 };
  functions?: { [page: string]: EdgeFunctionInfoV2 };
}

type Regions = 'home' | 'global' | 'auto' | string[] | 'all' | 'default';

interface BaseEdgeFunctionInfo {
  env: string[];
  files: string[];
  name: string;
  page: string;
  wasm?: { filePath: string; name: string }[];
  assets?: { filePath: string; name: string }[];
  regions?: Regions;
}

interface EdgeFunctionInfoV1 extends BaseEdgeFunctionInfo {
  regexp: string;
}

interface EdgeFunctionInfoV2 extends BaseEdgeFunctionInfo {
  matchers: EdgeFunctionMatcher[];
}

interface EdgeFunctionMatcher {
  regexp: string;
  has?: HasField;
  missing?: HasField;
  originalSource?: string;
}

const vercelFunctionRegionsVar = process.env.VERCEL_FUNCTION_REGIONS;
let vercelFunctionRegions: string[] | undefined;
if (vercelFunctionRegionsVar) {
  vercelFunctionRegions = vercelFunctionRegionsVar.split(',');
}

/**
 * Normalizes the regions config that comes from the Next.js edge functions manifest.
 * Ensures that config like `home` and `global` are converted to the corresponding Vercel region config.
 * In the future we'll want to make `home` and `global` part of the Build Output API.
 * - `home` refers to the regions set in vercel.json or on the Vercel dashboard project config.
 * - `global` refers to all regions.
 */
function normalizeRegions(regions: Regions): string[] {
  if (typeof regions === 'string') {
    regions = [regions];
  }

  const newRegions: string[] = [];
  for (const region of regions) {
    // Explicitly mentioned as `home` is one of the explicit values for preferredRegion in Next.js.
<<<<<<< HEAD
    if (region === 'home' && vercelFunctionRegions) {
      // Includes the regions from the VERCEL_FUNCTION_REGIONS env var.
      newRegions.push(...vercelFunctionRegions);
=======
    if (region === 'home') {
      if (vercelFunctionRegions) {
        // Includes the regions from the VERCEL_FUNCTION_REGIONS env var.
        newRegions.push(...vercelFunctionRegions);
      }
>>>>>>> 6c2939c1
      continue;
    }

    // Explicitly mentioned as `global` is one of the explicit values for preferredRegion in Next.js.
    if (region === 'global') {
      // Uses `all` instead as that's how it's implemented on Vercel.
      newRegions.push('all');
<<<<<<< HEAD
=======
      continue;
>>>>>>> 6c2939c1
    }

    // Explicitly mentioned as `auto` is one of the explicit values for preferredRegion in Next.js.
    if (region === 'auto') {
      newRegions.push('auto');
<<<<<<< HEAD
=======
      continue;
>>>>>>> 6c2939c1
    }

    newRegions.push(region);
  }
  return [];
}

export async function getMiddlewareBundle({
  entryPath,
  outputDirectory,
  routesManifest,
  isCorrectMiddlewareOrder,
  prerenderBypassToken,
  nextVersion,
  appPathRoutesManifest,
}: {
  config: Config;
  entryPath: string;
  outputDirectory: string;
  prerenderBypassToken: string;
  routesManifest: RoutesManifest;
  isCorrectMiddlewareOrder: boolean;
  nextVersion: string;
  appPathRoutesManifest: Record<string, string>;
}): Promise<{
  staticRoutes: Route[];
  dynamicRouteMap: Map<string, RouteWithSrc>;
  edgeFunctions: Record<string, EdgeFunction>;
}> {
  const middlewareManifest = await getMiddlewareManifest(
    entryPath,
    outputDirectory
  );
  const sortedFunctions = [
    ...(!middlewareManifest
      ? []
      : middlewareManifest.sortedMiddleware.map(key => ({
          key,
          edgeFunction: middlewareManifest?.middleware[key],
          type: 'middleware' as const,
        }))),

    ...Object.entries(middlewareManifest?.functions ?? {}).map(
      ([key, edgeFunction]) => {
        return {
          key,
          edgeFunction,
          type: 'function' as const,
        };
      }
    ),
  ];

  if (middlewareManifest && sortedFunctions.length > 0) {
    const workerConfigs = await Promise.all(
      sortedFunctions.map(async ({ key, edgeFunction, type }) => {
        try {
          const wrappedModuleSource = await getNextjsEdgeFunctionSource(
            edgeFunction.files,
            {
              name: edgeFunction.name,
              staticRoutes: routesManifest.staticRoutes,
              dynamicRoutes: routesManifest.dynamicRoutes.filter(
                r => !('isMiddleware' in r)
              ),
              nextConfig: {
                basePath: routesManifest.basePath,
                i18n: routesManifest.i18n,
              },
            },
            path.resolve(entryPath, outputDirectory),
            edgeFunction.wasm
          );

          return {
            type,
            page: edgeFunction.page,
            edgeFunction: (() => {
              const { source, map } = wrappedModuleSource.sourceAndMap();
              const transformedMap = stringifySourceMap(
                transformSourceMap(map)
              );

              const wasmFiles = (edgeFunction.wasm ?? []).reduce(
                (acc: Files, { filePath, name }) => {
                  const fullFilePath = path.join(
                    entryPath,
                    outputDirectory,
                    filePath
                  );
                  acc[`wasm/${name}.wasm`] = new FileFsRef({
                    mode: 0o644,
                    contentType: 'application/wasm',
                    fsPath: fullFilePath,
                  });
                  return acc;
                },
                {}
              );

              const assetFiles = (edgeFunction.assets ?? []).reduce(
                (acc: Files, { filePath, name }) => {
                  const fullFilePath = path.join(
                    entryPath,
                    outputDirectory,
                    filePath
                  );
                  acc[`assets/${name}`] = new FileFsRef({
                    mode: 0o644,
                    contentType: 'application/octet-stream',
                    fsPath: fullFilePath,
                  });
                  return acc;
                },
                {}
              );

              return new EdgeFunction({
                deploymentTarget: 'v8-worker',
                name: edgeFunction.name,
                files: {
                  'index.js': new FileBlob({
                    data: source,
                    contentType: 'application/javascript',
                    mode: 0o644,
                  }),
                  ...(transformedMap && {
                    'index.js.map': new FileBlob({
                      data: transformedMap,
                      contentType: 'application/json',
                      mode: 0o644,
                    }),
                  }),
                  ...wasmFiles,
                  ...assetFiles,
                },
                regions: edgeFunction.regions
                  ? normalizeRegions(edgeFunction.regions)
                  : undefined,
                entrypoint: 'index.js',
                envVarsInUse: edgeFunction.env,
                assets: (edgeFunction.assets ?? []).map(({ name }) => {
                  return {
                    name,
                    path: `assets/${name}`,
                  };
                }),
                framework: {
                  slug: 'nextjs',
                  version: nextVersion,
                },
              });
            })(),
            routeMatchers: getRouteMatchers(edgeFunction, routesManifest),
          };
        } catch (e: any) {
          e.message = `Can't build edge function ${key}: ${e.message}`;
          throw e;
        }
      })
    );

    const source: {
      staticRoutes: Route[];
      dynamicRouteMap: Map<string, RouteWithSrc>;
      edgeFunctions: Record<string, EdgeFunction>;
    } = {
      staticRoutes: [],
      dynamicRouteMap: new Map(),
      edgeFunctions: {},
    };

    for (const worker of workerConfigs.values()) {
      const edgeFile = worker.edgeFunction.name;
      let shortPath = edgeFile;

      // Replacing the folder prefix for the page
      //
      // For `pages/`, use file base name directly:
      //    pages/index -> index
      // For `app/`, use folder name, handle the root page as index:
      //    app/route/page -> route
      //    app/page -> index
      //    app/index/page -> index/index
      if (shortPath.startsWith('pages/')) {
        shortPath = shortPath.replace(/^pages\//, '');
      } else if (
        shortPath.startsWith('app/') &&
        (shortPath.endsWith('/page') || shortPath.endsWith('/route'))
      ) {
        const ogRoute = shortPath.replace(/^app\//, '/');
        shortPath = (
          appPathRoutesManifest[ogRoute] ||
          shortPath.replace(/(^|\/)(page|route)$/, '')
        ).replace(/^\//, '');

        if (!shortPath || shortPath === '/') {
          shortPath = 'index';
        }
      }

      if (routesManifest?.basePath) {
        shortPath = path.posix
          .join(routesManifest.basePath, shortPath)
          .replace(/^\//, '');
      }

      worker.edgeFunction.name = shortPath;
      source.edgeFunctions[shortPath] = worker.edgeFunction;

      // we don't add the route for edge functions as these
      // are already added in the routes-manifest under dynamicRoutes
      if (worker.type === 'function') {
        continue;
      }

      for (const matcher of worker.routeMatchers) {
        const route: Route = {
          continue: true,
          src: matcher.regexp,
          has: matcher.has,
          missing: [
            {
              type: 'header',
              key: 'x-prerender-revalidate',
              value: prerenderBypassToken,
            },
            ...(matcher.missing || []),
          ],
        };

        route.middlewarePath = shortPath;
        route.middlewareRawSrc = matcher.originalSource
          ? [matcher.originalSource]
          : [];
        if (isCorrectMiddlewareOrder) {
          route.override = true;
        }

        if (routesManifest.version > 3 && isDynamicRoute(worker.page)) {
          source.dynamicRouteMap.set(worker.page, route);
        } else {
          source.staticRoutes.push(route);
        }
      }
    }
    return source;
  }

  return {
    staticRoutes: [],
    dynamicRouteMap: new Map(),
    edgeFunctions: {},
  };
}

/**
 * Attempts to read the middleware manifest from the pre-defined
 * location. If the manifest can't be found it will resolve to
 * undefined.
 */
export async function getMiddlewareManifest(
  entryPath: string,
  outputDirectory: string
): Promise<MiddlewareManifestV2 | undefined> {
  const middlewareManifestPath = path.join(
    entryPath,
    outputDirectory,
    './server/middleware-manifest.json'
  );

  const hasManifest = await fs
    .access(middlewareManifestPath)
    .then(() => true)
    .catch(() => false);

  if (!hasManifest) {
    return;
  }

  const manifest = (await fs.readJSON(
    middlewareManifestPath
  )) as MiddlewareManifest;
  return manifest.version === 1
    ? upgradeMiddlewareManifest(manifest)
    : manifest;
}

export function upgradeMiddlewareManifest(
  v1: MiddlewareManifestV1
): MiddlewareManifestV2 {
  function updateInfo(v1Info: EdgeFunctionInfoV1): EdgeFunctionInfoV2 {
    const { regexp, ...rest } = v1Info;
    return {
      ...rest,
      matchers: [{ regexp }],
    };
  }

  const middleware = Object.fromEntries(
    Object.entries(v1.middleware).map(([p, info]) => [p, updateInfo(info)])
  );
  const functions = v1.functions
    ? Object.fromEntries(
        Object.entries(v1.functions).map(([p, info]) => [p, updateInfo(info)])
      )
    : undefined;

  return {
    ...v1,
    version: 2,
    middleware,
    functions,
  };
}

/**
 * For an object containing middleware info and a routes manifest this will
 * generate a string with the route that will activate the middleware on
 * Vercel Proxy.
 *
 * @param param0 The middleware info including matchers and page.
 * @param param1 The routes manifest
 * @returns matchers for the middleware route.
 */
function getRouteMatchers(
  info: EdgeFunctionInfoV2,
  { basePath = '', i18n }: RoutesManifest
): EdgeFunctionMatcher[] {
  function getRegexp(regexp: string) {
    if (info.page === '/') {
      return regexp;
    }

    const locale = i18n?.locales.length
      ? `(?:/(${i18n.locales
          .map(locale => escapeStringRegexp(locale))
          .join('|')}))?`
      : '';

    return `(?:^${basePath}${locale}${regexp.substring(1)})`;
  }

  function normalizeHas(has: HasField): HasField {
    return has.map(v =>
      v.type === 'header'
        ? {
            ...v,
            key: v.key.toLowerCase(),
          }
        : v
    );
  }

  return info.matchers.map(matcher => {
    const m: EdgeFunctionMatcher = {
      regexp: getRegexp(matcher.regexp),
      originalSource: matcher.originalSource,
    };
    if (matcher.has) {
      m.has = normalizeHas(matcher.has);
    }
    if (matcher.missing) {
      m.missing = normalizeHas(matcher.missing);
    }
    return m;
  });
}

/**
 * Makes the sources more human-readable in the source map
 * by removing webpack-specific prefixes
 */
function transformSourceMap(
  sourcemap: RawSourceMap | null
): RawSourceMap | undefined {
  if (!sourcemap) return;
  const sources = sourcemap.sources
    ?.map(source => {
      return source.replace(/^webpack:\/\/?_N_E\/(?:\.\/)?/, '');
    })
    // Hide the Next.js entrypoint
    .map(source => {
      return source.startsWith('?') ? '[native code]' : source;
    });

  return { ...sourcemap, sources };
}

interface LambdaGroupTypeInterface {
  isApiLambda: boolean;
  isPrerenders?: boolean;
}

export function getOperationType({
  group,
  prerenderManifest,
  pageFileName,
}: {
  group?: LambdaGroupTypeInterface;
  prerenderManifest?: NextPrerenderedRoutes;
  pageFileName?: string;
}) {
  if (group?.isApiLambda || isApiPage(pageFileName)) {
    return 'API';
  }

  if (group?.isPrerenders) {
    return 'ISR';
  }

  if (pageFileName && prerenderManifest) {
    const { blockingFallbackRoutes = {}, fallbackRoutes = {} } =
      prerenderManifest;
    if (
      pageFileName in blockingFallbackRoutes ||
      pageFileName in fallbackRoutes
    ) {
      return 'ISR';
    }
  }

  return 'Page'; // aka SSR
}

export function isApiPage(page: string | undefined) {
  if (!page) {
    return false;
  }

  return page
    .replace(/\\/g, '/')
    .match(/(serverless|server)\/pages\/api(\/|\.js$)/);
}<|MERGE_RESOLUTION|>--- conflicted
+++ resolved
@@ -2400,17 +2400,11 @@
   const newRegions: string[] = [];
   for (const region of regions) {
     // Explicitly mentioned as `home` is one of the explicit values for preferredRegion in Next.js.
-<<<<<<< HEAD
-    if (region === 'home' && vercelFunctionRegions) {
-      // Includes the regions from the VERCEL_FUNCTION_REGIONS env var.
-      newRegions.push(...vercelFunctionRegions);
-=======
     if (region === 'home') {
       if (vercelFunctionRegions) {
         // Includes the regions from the VERCEL_FUNCTION_REGIONS env var.
         newRegions.push(...vercelFunctionRegions);
       }
->>>>>>> 6c2939c1
       continue;
     }
 
@@ -2418,19 +2412,13 @@
     if (region === 'global') {
       // Uses `all` instead as that's how it's implemented on Vercel.
       newRegions.push('all');
-<<<<<<< HEAD
-=======
       continue;
->>>>>>> 6c2939c1
     }
 
     // Explicitly mentioned as `auto` is one of the explicit values for preferredRegion in Next.js.
     if (region === 'auto') {
       newRegions.push('auto');
-<<<<<<< HEAD
-=======
       continue;
->>>>>>> 6c2939c1
     }
 
     newRegions.push(region);
