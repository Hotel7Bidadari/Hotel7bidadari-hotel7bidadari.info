import {
  FileFsRef,
  Files,
  Config,
  debug,
  FileBlob,
  glob,
  Lambda,
  Prerender,
  getLambdaOptionsFromFunction,
  getPlatformEnv,
  streamToBuffer,
  NowBuildError,
  isSymbolicLink,
  NodejsLambda,
  EdgeFunction,
} from '@vercel/build-utils';
import { NodeFileTraceReasons } from '@vercel/nft';
import { Header, Rewrite, Route, Source } from '@vercel/routing-utils';
import { Sema } from 'async-sema';
import crc32 from 'buffer-crc32';
import fs, { lstat, stat } from 'fs-extra';
import path from 'path';
import resolveFrom from 'resolve-from';
import semver from 'semver';
import zlib from 'zlib';
import url from 'url';
import escapeStringRegexp from 'escape-string-regexp';
import { htmlContentType } from '.';
import textTable from 'text-table';
import prettyBytes from 'pretty-bytes';
import { getNextjsEdgeFunctionSource } from './edge-function-source/get-edge-function-source';
import type { LambdaOptionsWithFiles } from '@vercel/build-utils/dist/lambda';
import { stringifySourceMap } from './sourcemapped';
import type { RawSourceMap } from 'source-map';

type stringMap = { [key: string]: string };

// Identify /[param]/ in route string
// eslint-disable-next-line no-useless-escape
const TEST_DYNAMIC_ROUTE = /\/\[[^\/]+?\](?=\/|$)/;

function isDynamicRoute(route: string): boolean {
  route = route.startsWith('/') ? route : `/${route}`;
  return TEST_DYNAMIC_ROUTE.test(route);
}

/**
 * Validate if the entrypoint is allowed to be used
 */
function validateEntrypoint(entrypoint: string) {
  if (
    !/package\.json$/.exec(entrypoint) &&
    !/next\.config\.js$/.exec(entrypoint)
  ) {
    throw new NowBuildError({
      message:
        'Specified "src" for "@vercel/next" has to be "package.json" or "next.config.js"',
      code: 'NEXT_INCORRECT_SRC',
    });
  }
}

/**
 * Exclude certain files from the files object
 */
function excludeFiles(
  files: Files,
  matcher: (filePath: string) => boolean
): Files {
  return Object.keys(files).reduce((newFiles, filePath) => {
    if (matcher(filePath)) {
      return newFiles;
    }
    return {
      ...newFiles,
      [filePath]: files[filePath],
    };
  }, {});
}

/**
 * Enforce specific package.json configuration for smallest possible lambda
 */
function normalizePackageJson(
  defaultPackageJson: {
    dependencies?: stringMap;
    devDependencies?: stringMap;
    scripts?: stringMap;
  } = {}
) {
  const dependencies: stringMap = {};
  const devDependencies: stringMap = {
    ...defaultPackageJson.dependencies,
    ...defaultPackageJson.devDependencies,
  };

  if (devDependencies.react) {
    dependencies.react = devDependencies.react;
    delete devDependencies.react;
  }

  if (devDependencies['react-dom']) {
    dependencies['react-dom'] = devDependencies['react-dom'];
    delete devDependencies['react-dom'];
  }

  delete devDependencies['next-server'];

  return {
    ...defaultPackageJson,
    dependencies: {
      // react and react-dom can be overwritten
      react: 'latest',
      'react-dom': 'latest',
      ...dependencies, // override react if user provided it
      // next-server is forced to canary
      'next-server': 'v7.0.2-canary.49',
    },
    devDependencies: {
      ...devDependencies,
      // next is forced to canary
      next: 'v7.0.2-canary.49',
    },
    scripts: {
      ...defaultPackageJson.scripts,
      'now-build':
        'NODE_OPTIONS=--max_old_space_size=3000 next build --lambdas',
    },
  };
}

async function getNextConfig(workPath: string, entryPath: string) {
  const entryConfig = path.join(entryPath, './next.config.js');
  if (await fs.pathExists(entryConfig)) {
    return fs.readFile(entryConfig, 'utf8');
  }

  const workConfig = path.join(workPath, './next.config.js');
  if (await fs.pathExists(workConfig)) {
    return fs.readFile(workConfig, 'utf8');
  }

  return null;
}

function normalizePage(page: string): string {
  // Resolve on anything that doesn't start with `/`
  if (!page.startsWith('/')) {
    page = `/${page}`;
  }
  // remove '/index' from the end
  page = page.replace(/\/index$/, '/');
  return page;
}

export type Redirect = Rewrite & {
  statusCode?: number;
  permanent?: boolean;
};

type RoutesManifestRegex = {
  regex: string;
  regexKeys: string[];
};

type RoutesManifestRoute = {
  page: string;
  regex: string;
  namedRegex?: string;
  routeKeys?: { [named: string]: string };
};

type RoutesManifestOld = {
  pages404: boolean;
  basePath: string | undefined;
  redirects: (Redirect & RoutesManifestRegex)[];
  rewrites:
    | (Rewrite & RoutesManifestRegex)[]
    | {
        beforeFiles: (Rewrite & RoutesManifestRegex)[];
        afterFiles: (Rewrite & RoutesManifestRegex)[];
        fallback: (Rewrite & RoutesManifestRegex)[];
      };
  headers?: (Header & RoutesManifestRegex)[];
  dynamicRoutes: RoutesManifestRoute[];
  staticRoutes: RoutesManifestRoute[];
  version: 1 | 2 | 3;
  dataRoutes?: Array<{
    page: string;
    dataRouteRegex: string;
    namedDataRouteRegex?: string;
    routeKeys?: { [named: string]: string };
  }>;
  i18n?: {
    localeDetection?: boolean;
    defaultLocale: string;
    locales: string[];
    domains?: Array<{
      http?: boolean;
      domain: string;
      locales?: string[];
      defaultLocale: string;
    }>;
  };
};

type RoutesManifestV4 = Omit<RoutesManifestOld, 'dynamicRoutes' | 'version'> & {
  version: 4;
  dynamicRoutes: (RoutesManifestRoute | { page: string; isMiddleware: true })[];
};

export type RoutesManifest = RoutesManifestV4 | RoutesManifestOld;

export async function getRoutesManifest(
  entryPath: string,
  outputDirectory: string,
  nextVersion?: string
): Promise<RoutesManifest | undefined> {
  const shouldHaveManifest =
    nextVersion && semver.gte(nextVersion, '9.1.4-canary.0');
  if (!shouldHaveManifest) return;

  const pathRoutesManifest = path.join(
    entryPath,
    outputDirectory,
    'routes-manifest.json'
  );
  const hasRoutesManifest = await fs
    .access(pathRoutesManifest)
    .then(() => true)
    .catch(() => false);

  if (shouldHaveManifest && !hasRoutesManifest) {
    throw new NowBuildError({
      message:
        `The file "${pathRoutesManifest}" couldn't be found. This is normally caused by a misconfiguration in your project.\n` +
        'Please check the following, and reach out to support if you cannot resolve the problem:\n' +
        '  1. If present, be sure your `build` script in "package.json" calls `next build`.' +
        '  2. Navigate to your project\'s settings in the Vercel dashboard, and verify that the "Build Command" is not overridden, or that it calls `next build`.' +
        '  3. Navigate to your project\'s settings in the Vercel dashboard, and verify that the "Output Directory" is not overridden. Note that `next export` does **not** require you change this setting, even if you customize the `next export` output directory.',
      link: 'https://err.sh/vercel/vercel/now-next-routes-manifest',
      code: 'NEXT_NO_ROUTES_MANIFEST',
    });
  }

  // eslint-disable-next-line @typescript-eslint/no-var-requires
  const routesManifest: RoutesManifest = require(pathRoutesManifest);

  // remove temporary array based routeKeys from v1/v2 of routes
  // manifest since it can result in invalid routes
  for (const route of routesManifest.dataRoutes || []) {
    if (Array.isArray(route.routeKeys)) {
      delete route.routeKeys;
      delete route.namedDataRouteRegex;
    }
  }
  for (const route of routesManifest.dynamicRoutes || []) {
    if ('routeKeys' in route && Array.isArray(route.routeKeys)) {
      delete route.routeKeys;
      delete route.namedRegex;
    }
  }

  return routesManifest;
}

export async function getDynamicRoutes(
  entryPath: string,
  entryDirectory: string,
  dynamicPages: string[],
  isDev?: boolean,
  routesManifest?: RoutesManifest,
  omittedRoutes?: Set<string>,
  canUsePreviewMode?: boolean,
  bypassToken?: string,
  isServerMode?: boolean,
  dynamicMiddlewareRouteMap?: Map<string, Source>
): Promise<Source[]> {
  if (routesManifest) {
    switch (routesManifest.version) {
      case 1:
      case 2: {
        return routesManifest.dynamicRoutes
          .filter(({ page }) => canUsePreviewMode || !omittedRoutes?.has(page))
          .map(({ page, regex }: { page: string; regex: string }) => {
            return {
              src: regex,
              dest: !isDev ? path.join('/', entryDirectory, page) : page,
              check: true,
              status:
                canUsePreviewMode && omittedRoutes?.has(page) ? 404 : undefined,
            };
          });
      }
      case 3:
      case 4: {
        return routesManifest.dynamicRoutes
          .filter(({ page }) => canUsePreviewMode || !omittedRoutes?.has(page))
          .map(params => {
            if ('isMiddleware' in params) {
              const route = dynamicMiddlewareRouteMap?.get(params.page);
              if (!route) {
                throw new Error(
                  `Could not find dynamic middleware route for ${params.page}`
                );
              }
              return route;
            }

            const { page, namedRegex, regex, routeKeys } = params;
            const route: Source = {
              src: namedRegex || regex,
              dest: `${!isDev ? path.join('/', entryDirectory, page) : page}${
                routeKeys
                  ? `?${Object.keys(routeKeys)
                      .map(key => `${routeKeys[key]}=$${key}`)
                      .join('&')}`
                  : ''
              }`,
            };

            if (!isServerMode) {
              route.check = true;
            }

            if (isServerMode && canUsePreviewMode && omittedRoutes?.has(page)) {
              // only match this route when in preview mode so
              // preview works for non-prerender fallback: false pages
              route.has = [
                {
                  type: 'cookie',
                  key: '__prerender_bypass',
                  value: bypassToken || undefined,
                },
                {
                  type: 'cookie',
                  key: '__next_preview_data',
                },
              ];
            }

            return route;
          });
      }
      default: {
        // update MIN_ROUTES_MANIFEST_VERSION
        throw new NowBuildError({
          message:
            'This version of `@vercel/next` does not support the version of Next.js you are trying to deploy.\n' +
            'Please upgrade your `@vercel/next` builder and try again. Contact support if this continues to happen.',
          code: 'NEXT_VERSION_UPGRADE',
        });
      }
    }
  }

  // FALLBACK:
  // When `routes-manifest.json` does not exist (old Next.js versions), we'll try to
  // require the methods we need from Next.js' internals.
  if (!dynamicPages.length) {
    return [];
  }

  let getRouteRegex: ((pageName: string) => { re: RegExp }) | undefined =
    undefined;

  let getSortedRoutes: ((normalizedPages: string[]) => string[]) | undefined;

  try {
    ({ getRouteRegex, getSortedRoutes } = require(resolveFrom(
      entryPath,
      'next-server/dist/lib/router/utils'
    )));
    if (typeof getRouteRegex !== 'function') {
      getRouteRegex = undefined;
    }
  } catch (_) {} // eslint-disable-line no-empty

  if (!getRouteRegex || !getSortedRoutes) {
    try {
      ({ getRouteRegex, getSortedRoutes } = require(resolveFrom(
        entryPath,
        'next/dist/next-server/lib/router/utils'
      )));
      if (typeof getRouteRegex !== 'function') {
        getRouteRegex = undefined;
      }
    } catch (_) {} // eslint-disable-line no-empty
  }

  if (!getRouteRegex || !getSortedRoutes) {
    throw new NowBuildError({
      message:
        'Found usage of dynamic routes but not on a new enough version of Next.js.',
      code: 'NEXT_DYNAMIC_ROUTES_OUTDATED',
    });
  }

  const pageMatchers = getSortedRoutes(dynamicPages).map(pageName => ({
    pageName,
    matcher: getRouteRegex && getRouteRegex(pageName).re,
  }));

  const routes: Source[] = [];
  pageMatchers.forEach(pageMatcher => {
    // in `vercel dev` we don't need to prefix the destination
    const dest = !isDev
      ? path.join('/', entryDirectory, pageMatcher.pageName)
      : pageMatcher.pageName;

    if (pageMatcher && pageMatcher.matcher) {
      routes.push({
        src: pageMatcher.matcher.source,
        dest,
        check: !isDev,
      });
    }
  });
  return routes;
}

export function localizeDynamicRoutes(
  dynamicRoutes: Source[],
  dynamicPrefix: string,
  entryDirectory: string,
  staticPages: Files,
  prerenderManifest: NextPrerenderedRoutes,
  routesManifest?: RoutesManifest,
  isServerMode?: boolean,
  isCorrectLocaleAPIRoutes?: boolean
): Source[] {
  return dynamicRoutes.map((route: Source) => {
    // i18n is already handled for middleware
    if (route.middleware !== undefined || route.middlewarePath !== undefined)
      return route;

    const { i18n } = routesManifest || {};

    if (i18n) {
      const { pathname } = url.parse(route.dest!);
      const pathnameNoPrefix = pathname?.replace(dynamicPrefix, '');
      const isFallback = prerenderManifest.fallbackRoutes[pathname!];
      const isBlocking = prerenderManifest.blockingFallbackRoutes[pathname!];
      const isApiRoute =
        pathnameNoPrefix === '/api' || pathnameNoPrefix?.startsWith('/api/');
      const isAutoExport =
        staticPages[addLocaleOrDefault(pathname!, routesManifest).substring(1)];

      const isLocalePrefixed =
        isFallback || isBlocking || isAutoExport || isServerMode;

      route.src = route.src.replace(
        '^',
        `^${dynamicPrefix ? `${dynamicPrefix}[/]?` : '[/]?'}(?${
          isLocalePrefixed ? '<nextLocale>' : ':'
        }${i18n.locales.map(locale => escapeStringRegexp(locale)).join('|')})?`
      );

      if (isLocalePrefixed && !(isCorrectLocaleAPIRoutes && isApiRoute)) {
        // ensure destination has locale prefix to match prerender output
        // path so that the prerender object is used
        route.dest = route.dest!.replace(
          `${path.join('/', entryDirectory, '/')}`,
          `${path.join('/', entryDirectory, '$nextLocale', '/')}`
        );
      }
    } else {
      route.src = route.src.replace('^', `^${dynamicPrefix}`);
    }
    return route;
  });
}

type LoaderKey = 'imgix' | 'cloudinary' | 'akamai' | 'default';

export type NextImagesManifest = {
  version: number;
  images: {
    loader: LoaderKey;
    sizes: number[];
    domains: string[];
    remotePatterns: RemotePattern[];
    minimumCacheTTL?: number;
    formats?: ImageFormat[];
    dangerouslyAllowSVG?: boolean;
    contentSecurityPolicy?: string;
  };
};

export type RemotePattern = {
  /**
   * Must be `http` or `https`.
   */
  protocol?: 'http' | 'https';

  /**
   * Can be literal or wildcard.
   * Single `*` matches a single subdomain.
   * Double `**` matches any number of subdomains.
   */
  hostname: string;

  /**
   * Can be literal port such as `8080` or empty string
   * meaning no port.
   */
  port?: string;

  /**
   * Can be literal or wildcard.
   * Single `*` matches a single path segment.
   * Double `**` matches any number of path segments.
   */
  pathname?: string;
};

type ImageFormat = 'image/avif' | 'image/webp';

export async function getImagesManifest(
  entryPath: string,
  outputDirectory: string
): Promise<NextImagesManifest | undefined> {
  const pathImagesManifest = path.join(
    entryPath,
    outputDirectory,
    'images-manifest.json'
  );

  const hasImagesManifest = await fs
    .access(pathImagesManifest)
    .then(() => true)
    .catch(() => false);

  if (!hasImagesManifest) {
    return undefined;
  }

  // eslint-disable-next-line @typescript-eslint/no-var-requires
  const imagesManifest: NextImagesManifest = require(pathImagesManifest);
  return imagesManifest;
}

type FileMap = { [page: string]: FileFsRef };

export function filterStaticPages(
  staticPageFiles: FileMap,
  dynamicPages: string[],
  entryDirectory: string,
  htmlContentType: string,
  prerenderManifest: NextPrerenderedRoutes,
  routesManifest?: RoutesManifest
) {
  const staticPages: FileMap = {};

  Object.keys(staticPageFiles).forEach((page: string) => {
    const pathname = page.replace(/\.html$/, '');
    const routeName = normalizeLocalePath(
      normalizePage(pathname),
      routesManifest?.i18n?.locales
    ).pathname;

    // Prerendered routes emit a `.html` file but should not be treated as a
    // static page.
    // Lazily prerendered routes have a fallback `.html` file on newer
    // Next.js versions so we need to also not treat it as a static page here.
    if (
      prerenderManifest.staticRoutes[routeName] ||
      prerenderManifest.fallbackRoutes[routeName] ||
      prerenderManifest.staticRoutes[normalizePage(pathname)] ||
      prerenderManifest.fallbackRoutes[normalizePage(pathname)]
    ) {
      return;
    }

    const staticRoute = path.join(entryDirectory, pathname);

    staticPages[staticRoute] = staticPageFiles[page];
    staticPages[staticRoute].contentType = htmlContentType;

    if (isDynamicRoute(pathname)) {
      dynamicPages.push(routeName);
      return;
    }
  });

  return staticPages;
}

export function getFilesMapFromReasons(
  fileList: Set<string>,
  reasons: NodeFileTraceReasons,
  ignoreFn?: (file: string, parent?: string) => boolean
) {
  // this uses the reasons tree to collect files specific to a
  // certain parent allowing us to not have to trace each parent
  // separately
  const parentFilesMap = new Map<string, Set<string>>();

  function propagateToParents(
    parents: Set<string>,
    file: string,
    seen = new Set<string>()
  ) {
    for (const parent of parents || []) {
      if (!seen.has(parent)) {
        seen.add(parent);
        let parentFiles = parentFilesMap.get(parent);

        if (!parentFiles) {
          parentFiles = new Set();
          parentFilesMap.set(parent, parentFiles);
        }

        if (!ignoreFn?.(file, parent)) {
          parentFiles.add(file);
        }
        const parentReason = reasons.get(parent);

        if (parentReason?.parents) {
          propagateToParents(parentReason.parents, file, seen);
        }
      }
    }
  }

  for (const file of fileList!) {
    const reason = reasons!.get(file);
    const isInitial =
      reason?.type.length === 1 && reason.type.includes('initial');

    if (
      !reason ||
      !reason.parents ||
      (isInitial && reason.parents.size === 0)
    ) {
      continue;
    }
    propagateToParents(reason.parents, file);
  }
  return parentFilesMap;
}

export const collectTracedFiles =
  (
    baseDir: string,
    lstatResults: { [key: string]: ReturnType<typeof lstat> },
    lstatSema: Sema,
    reasons: NodeFileTraceReasons,
    files: { [filePath: string]: FileFsRef }
  ) =>
  async (file: string) => {
    const reason = reasons.get(file);
    if (reason && reason.type.includes('initial')) {
      // Initial files are manually added to the lambda later
      return;
    }
    const filePath = path.join(baseDir, file);

    if (!lstatResults[filePath]) {
      lstatResults[filePath] = lstatSema
        .acquire()
        .then(() => lstat(filePath))
        .finally(() => lstatSema.release());
    }
    const { mode } = await lstatResults[filePath];

    files[file] = new FileFsRef({
      fsPath: path.join(baseDir, file),
      mode,
    });
  };

export const ExperimentalTraceVersion = `9.0.4-canary.1`;

export type PseudoLayer = {
  [fileName: string]: PseudoFile | PseudoSymbolicLink;
};

export type PseudoFile = {
  file: FileFsRef;
  isSymlink: false;
  crc32: number;
  compBuffer: Buffer;
  uncompressedSize: number;
};

export type PseudoSymbolicLink = {
  file: FileFsRef;
  isSymlink: true;
  symlinkTarget: string;
};

const compressBuffer = (buf: Buffer): Promise<Buffer> => {
  return new Promise((resolve, reject) => {
    zlib.deflateRaw(
      buf,
      { level: zlib.constants.Z_BEST_COMPRESSION },
      (err, compBuf) => {
        if (err) return reject(err);
        resolve(compBuf);
      }
    );
  });
};

export type PseudoLayerResult = {
  pseudoLayer: PseudoLayer;
  pseudoLayerBytes: number;
};

export async function createPseudoLayer(files: {
  [fileName: string]: FileFsRef;
}): Promise<PseudoLayerResult> {
  const pseudoLayer: PseudoLayer = {};
  let pseudoLayerBytes = 0;

  for (const fileName of Object.keys(files)) {
    const file = files[fileName];

    if (isSymbolicLink(file.mode)) {
      const symlinkTarget = await fs.readlink(file.fsPath);
      pseudoLayer[fileName] = {
        file,
        isSymlink: true,
        symlinkTarget,
      };
    } else {
      const origBuffer = await streamToBuffer(file.toStream());
      const compBuffer = await compressBuffer(origBuffer);
      pseudoLayerBytes += compBuffer.byteLength;
      pseudoLayer[fileName] = {
        file,
        compBuffer,
        isSymlink: false,
        crc32: crc32.unsigned(origBuffer),
        uncompressedSize: origBuffer.byteLength,
      };
    }
  }

  return { pseudoLayer, pseudoLayerBytes };
}

interface CreateLambdaFromPseudoLayersOptions extends LambdaOptionsWithFiles {
  layers: PseudoLayer[];
}

// measured with 1, 2, 5, 10, and `os.cpus().length || 5`
// and sema(1) produced the best results
const createLambdaSema = new Sema(1);

export async function createLambdaFromPseudoLayers({
  files: baseFiles,
  layers,
  ...lambdaOptions
}: CreateLambdaFromPseudoLayersOptions) {
  await createLambdaSema.acquire();

  const files: Files = {};
  const addedFiles = new Set();

  // Add files from pseudo layers
  for (const layer of layers) {
    for (const seedKey of Object.keys(layer)) {
      if (addedFiles.has(seedKey)) {
        // File was already added in a previous pseudo layer
        continue;
      }
      const item = layer[seedKey];
      files[seedKey] = item.file;
      addedFiles.add(seedKey);
    }
  }

  for (const fileName of Object.keys(baseFiles)) {
    if (addedFiles.has(fileName)) {
      // File was already added in a previous pseudo layer
      continue;
    }
    const file = baseFiles[fileName];
    files[fileName] = file;
    addedFiles.add(fileName);
  }

  createLambdaSema.release();

  return new NodejsLambda({
    ...lambdaOptions,
    files,
    shouldAddHelpers: false,
    shouldAddSourcemapSupport: false,
    supportsMultiPayloads: !!process.env.NEXT_PRIVATE_MULTI_PAYLOAD,
  });
}

export type NextRequiredServerFilesManifest = {
  appDir?: string;
  files: string[];
  ignore: string[];
  config: Record<string, any>;
};

export type NextPrerenderedRoutes = {
  bypassToken: string | null;

  staticRoutes: {
    [route: string]: {
      initialRevalidate: number | false;
      dataRoute: string;
      srcRoute: string | null;
    };
  };

  blockingFallbackRoutes: {
    [route: string]: {
      routeRegex: string;
      dataRoute: string;
      dataRouteRegex: string;
    };
  };

  fallbackRoutes: {
    [route: string]: {
      fallback: string;
      routeRegex: string;
      dataRoute: string;
      dataRouteRegex: string;
    };
  };

  omittedRoutes: {
    [route: string]: {
      routeRegex: string;
      dataRoute: string;
      dataRouteRegex: string;
    };
  };

  notFoundRoutes: string[];

  isLocalePrefixed: boolean;
};

export async function getExportIntent(
  entryPath: string
): Promise<false | { trailingSlash: boolean }> {
  const pathExportMarker = path.join(entryPath, '.next', 'export-marker.json');
  const hasExportMarker: boolean = await fs
    .access(pathExportMarker, fs.constants.F_OK)
    .then(() => true)
    .catch(() => false);

  if (!hasExportMarker) {
    return false;
  }

  const manifest: {
    version: 1;
    exportTrailingSlash: boolean;
    hasExportPathMap: boolean;
  } = JSON.parse(await fs.readFile(pathExportMarker, 'utf8'));

  switch (manifest.version) {
    case 1: {
      if (manifest.hasExportPathMap !== true) {
        return false;
      }

      return { trailingSlash: manifest.exportTrailingSlash };
    }

    default: {
      return false;
    }
  }
}

export async function getExportStatus(
  entryPath: string
): Promise<false | { success: boolean; outDirectory: string }> {
  const pathExportDetail = path.join(entryPath, '.next', 'export-detail.json');
  const hasExportDetail: boolean = await fs
    .access(pathExportDetail, fs.constants.F_OK)
    .then(() => true)
    .catch(() => false);

  if (!hasExportDetail) {
    return false;
  }

  const manifest: {
    version: 1;
    success: boolean;
    outDirectory: string;
  } = JSON.parse(await fs.readFile(pathExportDetail, 'utf8'));

  switch (manifest.version) {
    case 1: {
      return {
        success: !!manifest.success,
        outDirectory: manifest.outDirectory,
      };
    }

    default: {
      return false;
    }
  }
}

export async function getRequiredServerFilesManifest(
  entryPath: string,
  outputDirectory: string
): Promise<NextRequiredServerFilesManifest | false> {
  const pathRequiredServerFilesManifest = path.join(
    entryPath,
    outputDirectory,
    'required-server-files.json'
  );

  const hasManifest: boolean = await fs
    .access(pathRequiredServerFilesManifest, fs.constants.F_OK)
    .then(() => true)
    .catch(() => false);

  if (!hasManifest) {
    return false;
  }

  const manifestData = JSON.parse(
    await fs.readFile(pathRequiredServerFilesManifest, 'utf8')
  );

  const requiredServerFiles = {
    files: [],
    ignore: [],
    config: {},
    appDir: manifestData.appDir,
  };

  switch (manifestData.version) {
    case 1: {
      requiredServerFiles.files = manifestData.files;
      requiredServerFiles.ignore = manifestData.ignore;
      requiredServerFiles.config = manifestData.config;
      requiredServerFiles.appDir = manifestData.appDir;
      break;
    }
    default: {
      throw new Error(
        `Invalid required-server-files manifest version ${manifestData.version}, please contact support if this error persists`
      );
    }
  }
  return requiredServerFiles;
}

export async function getPrerenderManifest(
  entryPath: string,
  outputDirectory: string
): Promise<NextPrerenderedRoutes> {
  const pathPrerenderManifest = path.join(
    entryPath,
    outputDirectory,
    'prerender-manifest.json'
  );

  const hasManifest: boolean = await fs
    .access(pathPrerenderManifest, fs.constants.F_OK)
    .then(() => true)
    .catch(() => false);

  if (!hasManifest) {
    return {
      staticRoutes: {},
      blockingFallbackRoutes: {},
      fallbackRoutes: {},
      bypassToken: null,
      omittedRoutes: {},
      notFoundRoutes: [],
      isLocalePrefixed: false,
    };
  }

  const manifest:
    | {
        version: 1;
        routes: {
          [key: string]: {
            initialRevalidateSeconds: number | false;
            dataRoute: string;
            srcRoute: string | null;
          };
        };
        dynamicRoutes: {
          [key: string]: {
            fallback?: string;
            routeRegex: string;
            dataRoute: string;
            dataRouteRegex: string;
          };
        };
        preview?: {
          previewModeId: string;
        };
      }
    | {
        version: 2 | 3;
        routes: {
          [route: string]: {
            initialRevalidateSeconds: number | false;
            srcRoute: string | null;
            dataRoute: string;
          };
        };
        dynamicRoutes: {
          [route: string]: {
            routeRegex: string;
            fallback: string | false;
            dataRoute: string;
            dataRouteRegex: string;
          };
        };
        preview: {
          previewModeId: string;
        };
        notFoundRoutes?: string[];
      } = JSON.parse(await fs.readFile(pathPrerenderManifest, 'utf8'));

  switch (manifest.version) {
    case 1: {
      const routes = Object.keys(manifest.routes);
      const lazyRoutes = Object.keys(manifest.dynamicRoutes);

      const ret: NextPrerenderedRoutes = {
        staticRoutes: {},
        blockingFallbackRoutes: {},
        fallbackRoutes: {},
        bypassToken:
          (manifest.preview && manifest.preview.previewModeId) || null,
        omittedRoutes: {},
        notFoundRoutes: [],
        isLocalePrefixed: false,
      };

      routes.forEach(route => {
        const { initialRevalidateSeconds, dataRoute, srcRoute } =
          manifest.routes[route];
        ret.staticRoutes[route] = {
          initialRevalidate:
            initialRevalidateSeconds === false
              ? false
              : Math.max(1, initialRevalidateSeconds),
          dataRoute,
          srcRoute,
        };
      });

      lazyRoutes.forEach(lazyRoute => {
        const { routeRegex, fallback, dataRoute, dataRouteRegex } =
          manifest.dynamicRoutes[lazyRoute];

        if (fallback) {
          ret.fallbackRoutes[lazyRoute] = {
            routeRegex,
            fallback,
            dataRoute,
            dataRouteRegex,
          };
        } else {
          ret.blockingFallbackRoutes[lazyRoute] = {
            routeRegex,
            dataRoute,
            dataRouteRegex,
          };
        }
      });

      return ret;
    }
    case 2:
    case 3: {
      const routes = Object.keys(manifest.routes);
      const lazyRoutes = Object.keys(manifest.dynamicRoutes);

      const ret: NextPrerenderedRoutes = {
        staticRoutes: {},
        blockingFallbackRoutes: {},
        fallbackRoutes: {},
        bypassToken: manifest.preview.previewModeId,
        omittedRoutes: {},
        notFoundRoutes: [],
        isLocalePrefixed: manifest.version > 2,
      };

      if (manifest.notFoundRoutes) {
        ret.notFoundRoutes.push(...manifest.notFoundRoutes);
      }

      routes.forEach(route => {
        const { initialRevalidateSeconds, dataRoute, srcRoute } =
          manifest.routes[route];
        ret.staticRoutes[route] = {
          initialRevalidate:
            initialRevalidateSeconds === false
              ? false
              : Math.max(1, initialRevalidateSeconds),
          dataRoute,
          srcRoute,
        };
      });

      lazyRoutes.forEach(lazyRoute => {
        const { routeRegex, fallback, dataRoute, dataRouteRegex } =
          manifest.dynamicRoutes[lazyRoute];

        if (typeof fallback === 'string') {
          ret.fallbackRoutes[lazyRoute] = {
            routeRegex,
            fallback,
            dataRoute,
            dataRouteRegex,
          };
        } else if (fallback === null) {
          ret.blockingFallbackRoutes[lazyRoute] = {
            routeRegex,
            dataRoute,
            dataRouteRegex,
          };
        } else {
          // Fallback behavior is disabled, all routes would've been provided
          // in the top-level `routes` key (`staticRoutes`).
          ret.omittedRoutes[lazyRoute] = {
            routeRegex,
            dataRoute,
            dataRouteRegex,
          };
        }
      });

      return ret;
    }
    default: {
      return {
        staticRoutes: {},
        blockingFallbackRoutes: {},
        fallbackRoutes: {},
        bypassToken: null,
        omittedRoutes: {},
        notFoundRoutes: [],
        isLocalePrefixed: false,
      };
    }
  }
}

// We only need this once per build
let _usesSrcCache: boolean | undefined;

async function usesSrcDirectory(workPath: string): Promise<boolean> {
  if (!_usesSrcCache) {
    const source = path.join(workPath, 'src', 'pages');

    try {
      if ((await fs.stat(source)).isDirectory()) {
        _usesSrcCache = true;
      }
    } catch (_err) {
      _usesSrcCache = false;
    }
  }

  return Boolean(_usesSrcCache);
}

async function getSourceFilePathFromPage({
  workPath,
  page,
  pageExtensions,
}: {
  workPath: string;
  page: string;
  pageExtensions?: string[];
}) {
  // TODO: this should be updated to get the pageExtensions
  // value used during next build
  const extensionsToTry = pageExtensions || ['js', 'jsx', 'ts', 'tsx'];

  let fsPath = path.join(workPath, 'pages', page);
  if (await usesSrcDirectory(workPath)) {
    fsPath = path.join(workPath, 'src', 'pages', page);
  }

  if (fs.existsSync(fsPath)) {
    return path.relative(workPath, fsPath);
  }
  const extensionless = fsPath.slice(0, -3); // remove ".js"

  for (const ext of extensionsToTry) {
    fsPath = `${extensionless}.${ext}`;
    if (fs.existsSync(fsPath)) {
      return path.relative(workPath, fsPath);
    }
  }

  if (isDirectory(extensionless)) {
    for (const ext of extensionsToTry) {
      fsPath = path.join(extensionless, `index.${ext}`);
      if (fs.existsSync(fsPath)) {
        return path.relative(workPath, fsPath);
      }
    }
  }

  console.log(
    `WARNING: Unable to find source file for page ${page} with extensions: ${extensionsToTry.join(
      ', '
    )}, this can cause functions config from \`vercel.json\` to not be applied`
  );
  return '';
}

function isDirectory(path: string) {
  return fs.existsSync(path) && fs.lstatSync(path).isDirectory();
}

export function normalizeLocalePath(
  pathname: string,
  locales?: string[]
): {
  detectedLocale?: string;
  pathname: string;
} {
  let detectedLocale: string | undefined;
  // first item will be empty string from splitting at first char
  const pathnameParts = pathname.split('/');

  (locales || []).some(locale => {
    if (pathnameParts[1].toLowerCase() === locale.toLowerCase()) {
      detectedLocale = locale;
      pathnameParts.splice(1, 1);
      pathname = pathnameParts.join('/') || '/';
      return true;
    }
    return false;
  });

  return {
    pathname,
    detectedLocale,
  };
}

export function addLocaleOrDefault(
  pathname: string,
  routesManifest?: RoutesManifest,
  locale?: string
) {
  if (!routesManifest?.i18n) return pathname;
  if (!locale) locale = routesManifest.i18n.defaultLocale;

  return locale
    ? `/${locale}${pathname === '/index' ? '' : pathname}`
    : pathname;
}

export type LambdaGroup = {
  pages: string[];
  memory?: number;
  maxDuration?: number;
  isPrerenders?: boolean;
  pseudoLayer: PseudoLayer;
  pseudoLayerBytes: number;
  pseudoLayerUncompressedBytes: number;
};

export const MAX_UNCOMPRESSED_LAMBDA_SIZE = 250 * 1000 * 1000; // 250MB
const LAMBDA_RESERVED_UNCOMPRESSED_SIZE = 2.5 * 1000 * 1000; // 2.5MB
const LAMBDA_RESERVED_COMPRESSED_SIZE = 250 * 1000; // 250KB

export async function getPageLambdaGroups(
  entryPath: string,
  config: Config,
  pages: string[],
  prerenderRoutes: Set<string>,
  pageTraces: {
    [page: string]: {
      [key: string]: FileFsRef;
    };
  },
  compressedPages: {
    [page: string]: PseudoFile;
  },
  tracedPseudoLayer: PseudoLayer,
  initialPseudoLayerSize: number,
  initialPseudoLayerUncompressedSize: number,
  lambdaCompressedByteLimit: number,
  internalPages: string[],
  pageExtensions?: string[]
) {
  const groups: Array<LambdaGroup> = [];

  for (const page of pages) {
    const newPages = [...internalPages, page];
    const routeName = normalizePage(page.replace(/\.js$/, ''));
    const isPrerenderRoute = prerenderRoutes.has(routeName);

    let opts: { memory?: number; maxDuration?: number } = {};

    if (config && config.functions) {
      const sourceFile = await getSourceFilePathFromPage({
        workPath: entryPath,
        page,
        pageExtensions,
      });
      opts = await getLambdaOptionsFromFunction({
        sourceFile,
        config,
      });
    }

    let matchingGroup = groups.find(group => {
      const matches =
        group.maxDuration === opts.maxDuration &&
        group.memory === opts.memory &&
        group.isPrerenders === isPrerenderRoute;

      if (matches) {
        let newTracedFilesSize = group.pseudoLayerBytes;
        let newTracedFilesUncompressedSize = group.pseudoLayerUncompressedBytes;

        for (const newPage of newPages) {
          Object.keys(pageTraces[newPage] || {}).map(file => {
            if (!group.pseudoLayer[file]) {
              const item = tracedPseudoLayer[file] as PseudoFile;

              newTracedFilesSize += item.compBuffer?.byteLength || 0;
              newTracedFilesUncompressedSize += item.uncompressedSize || 0;
            }
          });
          newTracedFilesSize += compressedPages[newPage].compBuffer.byteLength;
          newTracedFilesUncompressedSize +=
            compressedPages[newPage].uncompressedSize;
        }

        const underUncompressedLimit =
          newTracedFilesUncompressedSize + initialPseudoLayerUncompressedSize <
          MAX_UNCOMPRESSED_LAMBDA_SIZE - LAMBDA_RESERVED_UNCOMPRESSED_SIZE;
        const underCompressedLimit =
          newTracedFilesSize + initialPseudoLayerSize <
          lambdaCompressedByteLimit - LAMBDA_RESERVED_COMPRESSED_SIZE;

        return underUncompressedLimit && underCompressedLimit;
      }
      return false;
    });

    if (matchingGroup) {
      matchingGroup.pages.push(page);
    } else {
      const newGroup: LambdaGroup = {
        pages: [page],
        ...opts,
        isPrerenders: isPrerenderRoute,
        pseudoLayerBytes: 0,
        pseudoLayerUncompressedBytes: 0,
        pseudoLayer: {},
      };
      groups.push(newGroup);
      matchingGroup = newGroup;
    }

    for (const newPage of newPages) {
      Object.keys(pageTraces[newPage] || {}).map(file => {
        const pseudoItem = tracedPseudoLayer[file] as PseudoFile;
        const compressedSize = pseudoItem?.compBuffer?.byteLength || 0;

        if (!matchingGroup!.pseudoLayer[file]) {
          matchingGroup!.pseudoLayer[file] = pseudoItem;
          matchingGroup!.pseudoLayerBytes += compressedSize;
          matchingGroup!.pseudoLayerUncompressedBytes +=
            pseudoItem.uncompressedSize || 0;
        }
      });

      // ensure the page file itself is accounted for when grouping as
      // large pages can be created that can push the group over the limit
      matchingGroup!.pseudoLayerBytes +=
        compressedPages[newPage].compBuffer.byteLength;
      matchingGroup!.pseudoLayerUncompressedBytes +=
        compressedPages[newPage].uncompressedSize;
    }
  }

  return groups;
}

export const outputFunctionFileSizeInfo = (
  pages: string[],
  pseudoLayer: PseudoLayer,
  pseudoLayerBytes: number,
  pseudoLayerUncompressedBytes: number,
  compressedPages: {
    [page: string]: PseudoFile;
  }
) => {
  const exceededLimitOutput: Array<string[]> = [];

  console.log(
    `Serverless Function's page${pages.length === 1 ? '' : 's'}: ${pages.join(
      ', '
    )}`
  );
  exceededLimitOutput.push([
    'Large Dependencies',
    'Uncompressed size',
    'Compressed size',
  ]);

  const dependencies: {
    [key: string]: {
      compressed: number;
      uncompressed: number;
    };
  } = {};

  for (const fileKey of Object.keys(pseudoLayer)) {
    if (!pseudoLayer[fileKey].isSymlink) {
      const fileItem = pseudoLayer[fileKey] as PseudoFile;
      const depKey = fileKey.split('/').slice(0, 3).join('/');

      if (!dependencies[depKey]) {
        dependencies[depKey] = {
          compressed: 0,
          uncompressed: 0,
        };
      }

      dependencies[depKey].compressed += fileItem.compBuffer.byteLength;
      dependencies[depKey].uncompressed += fileItem.uncompressedSize;
    }
  }

  for (const page of pages) {
    dependencies[`pages/${page}`] = {
      compressed: compressedPages[page].compBuffer.byteLength,
      uncompressed: compressedPages[page].uncompressedSize,
    };
  }
  let numLargeDependencies = 0;

  Object.keys(dependencies)
    .sort((a, b) => {
      // move largest dependencies to the top
      const aDep = dependencies[a];
      const bDep = dependencies[b];

      if (aDep.compressed > bDep.compressed) {
        return -1;
      }
      if (aDep.compressed < bDep.compressed) {
        return 1;
      }
      return 0;
    })
    .forEach(depKey => {
      const dep = dependencies[depKey];

      if (dep.compressed < 100 * 1000 && dep.uncompressed < 500 * 1000) {
        // ignore smaller dependencies to reduce noise
        return;
      }
      exceededLimitOutput.push([
        depKey,
        prettyBytes(dep.uncompressed),
        prettyBytes(dep.compressed),
      ]);
      numLargeDependencies += 1;
    });

  if (numLargeDependencies === 0) {
    exceededLimitOutput.push([
      'No large dependencies found (> 100KB compressed)',
    ]);
  }

  exceededLimitOutput.push([]);
  exceededLimitOutput.push([
    'All dependencies',
    prettyBytes(pseudoLayerUncompressedBytes),
    prettyBytes(pseudoLayerBytes),
  ]);

  console.log(
    textTable(exceededLimitOutput, {
      align: ['l', 'r', 'r'],
    })
  );
};

export const detectLambdaLimitExceeding = async (
  lambdaGroups: LambdaGroup[],
  compressedSizeLimit: number,
  compressedPages: {
    [page: string]: PseudoFile;
  }
) => {
  // show debug info if within 5 MB of exceeding the limit
  const COMPRESSED_SIZE_LIMIT_CLOSE = compressedSizeLimit - 5 * 1000 * 1000;
  const UNCOMPRESSED_SIZE_LIMIT_CLOSE =
    MAX_UNCOMPRESSED_LAMBDA_SIZE - 5 * 1000 * 1000;

  let numExceededLimit = 0;
  let numCloseToLimit = 0;
  let loggedHeadInfo = false;

  // pre-iterate to see if we are going to exceed the limit
  // or only get close so our first log line can be correct
  const filteredGroups = lambdaGroups.filter(group => {
    const exceededLimit =
      group.pseudoLayerBytes > compressedSizeLimit ||
      group.pseudoLayerUncompressedBytes > MAX_UNCOMPRESSED_LAMBDA_SIZE;

    const closeToLimit =
      group.pseudoLayerBytes > COMPRESSED_SIZE_LIMIT_CLOSE ||
      group.pseudoLayerUncompressedBytes > UNCOMPRESSED_SIZE_LIMIT_CLOSE;

    if (
      closeToLimit ||
      exceededLimit ||
      getPlatformEnv('BUILDER_DEBUG') ||
      process.env.NEXT_DEBUG_FUNCTION_SIZE
    ) {
      if (exceededLimit) {
        numExceededLimit += 1;
      }
      if (closeToLimit) {
        numCloseToLimit += 1;
      }
      return true;
    }
  });

  for (const group of filteredGroups) {
    if (!loggedHeadInfo) {
      if (numExceededLimit || numCloseToLimit) {
        console.log(
          `Warning: Max serverless function size of ${prettyBytes(
            compressedSizeLimit
          )} compressed or ${prettyBytes(
            MAX_UNCOMPRESSED_LAMBDA_SIZE
          )} uncompressed${numExceededLimit ? '' : ' almost'} reached`
        );
      } else {
        console.log(`Serverless function size info`);
      }
      loggedHeadInfo = true;
    }

    outputFunctionFileSizeInfo(
      group.pages,
      group.pseudoLayer,
      group.pseudoLayerBytes,
      group.pseudoLayerUncompressedBytes,
      compressedPages
    );
  }

  if (numExceededLimit) {
    console.log(
      `Max serverless function size was exceeded for ${numExceededLimit} function${
        numExceededLimit === 1 ? '' : 's'
      }`
    );
  }
};

// checks if prerender files are all static or not before creating lambdas
export const onPrerenderRouteInitial = (
  prerenderManifest: NextPrerenderedRoutes,
  canUsePreviewMode: boolean,
  entryDirectory: string,
  nonLambdaSsgPages: Set<string>,
  routeKey: string,
  hasPages404: boolean,
  routesManifest?: RoutesManifest
) => {
  let static404Page: string | undefined;
  let static500Page: string | undefined;

  // Get the route file as it'd be mounted in the builder output
  const pr = prerenderManifest.staticRoutes[routeKey];
  const { initialRevalidate, srcRoute } = pr;
  const route = srcRoute || routeKey;

  const routeNoLocale = routesManifest?.i18n
    ? normalizeLocalePath(routeKey, routesManifest.i18n.locales).pathname
    : routeKey;

  // if the 404 page used getStaticProps we need to update static404Page
  // since it wasn't populated from the staticPages group
  if (routeNoLocale === '/404') {
    static404Page = path.join(entryDirectory, routeKey);
  }

  if (routeNoLocale === '/500') {
    static500Page = path.join(entryDirectory, routeKey);
  }

  if (
    initialRevalidate === false &&
    (!canUsePreviewMode || (hasPages404 && routeNoLocale === '/404')) &&
    !prerenderManifest.fallbackRoutes[route] &&
    !prerenderManifest.blockingFallbackRoutes[route]
  ) {
    if (
      routesManifest?.i18n &&
      Object.keys(prerenderManifest.staticRoutes).some(route => {
        const staticRoute = prerenderManifest.staticRoutes[route];

        return (
          staticRoute.srcRoute === srcRoute &&
          staticRoute.initialRevalidate !== false
        );
      })
    ) {
      // if any locale static routes are using revalidate the page
      // requires a lambda
      return {
        static404Page,
        static500Page,
      };
    }

    nonLambdaSsgPages.add(route === '/' ? '/index' : route);
  }

  return {
    static404Page,
    static500Page,
  };
};

type OnPrerenderRouteArgs = {
  pagesDir: string;
  static404Page?: string;
  hasPages404: boolean;
  entryDirectory: string;
  prerenderManifest: NextPrerenderedRoutes;
  isSharedLambdas: boolean;
  isServerMode: boolean;
  canUsePreviewMode: boolean;
  lambdas: { [key: string]: Lambda };
  prerenders: { [key: string]: Prerender | FileFsRef };
  pageLambdaMap: { [key: string]: string };
  routesManifest?: RoutesManifest;
  isCorrectNotFoundRoutes?: boolean;
};
let prerenderGroup = 1;

export const onPrerenderRoute =
  (prerenderRouteArgs: OnPrerenderRouteArgs) =>
  (
    routeKey: string,
    {
      isBlocking,
      isFallback,
      isOmitted,
      locale,
    }: {
      isBlocking?: boolean;
      isFallback?: boolean;
      isOmitted?: boolean;
      locale?: string;
    }
  ) => {
    const {
      pagesDir,
      hasPages404,
      static404Page,
      entryDirectory,
      prerenderManifest,
      isSharedLambdas,
      isServerMode,
      canUsePreviewMode,
      lambdas,
      prerenders,
      pageLambdaMap,
      routesManifest,
      isCorrectNotFoundRoutes,
    } = prerenderRouteArgs;

    if (isBlocking && isFallback) {
      throw new NowBuildError({
        code: 'NEXT_ISBLOCKING_ISFALLBACK',
        message: 'invariant: isBlocking and isFallback cannot both be true',
      });
    }

    if (isFallback && isOmitted) {
      throw new NowBuildError({
        code: 'NEXT_ISOMITTED_ISFALLBACK',
        message: 'invariant: isOmitted and isFallback cannot both be true',
      });
    }

    // Get the route file as it'd be mounted in the builder output
    let routeFileNoExt = routeKey === '/' ? '/index' : routeKey;
    let origRouteFileNoExt = routeFileNoExt;
    const { isLocalePrefixed } = prerenderManifest;

    if (!locale && isLocalePrefixed) {
      const localePathResult = normalizeLocalePath(
        routeKey,
        routesManifest?.i18n?.locales || []
      );

      locale = localePathResult.detectedLocale;
      origRouteFileNoExt =
        localePathResult.pathname === '/'
          ? '/index'
          : localePathResult.pathname;
    }

    const nonDynamicSsg =
      !isFallback &&
      !isBlocking &&
      !isOmitted &&
      !prerenderManifest.staticRoutes[routeKey].srcRoute;

    // if there isn't a srcRoute then it's a non-dynamic SSG page
    if ((nonDynamicSsg && !isLocalePrefixed) || isFallback || isOmitted) {
      routeFileNoExt = addLocaleOrDefault(
        // root index files are located without folder/index.html
        routeFileNoExt,
        routesManifest,
        locale
      );
    }

    const isNotFound = prerenderManifest.notFoundRoutes.includes(routeKey);

    const htmlFsRef =
      isBlocking || (isNotFound && !static404Page)
        ? // Blocking pages do not have an HTML fallback
          null
        : new FileFsRef({
            fsPath: path.join(
              pagesDir,
              isFallback
                ? // Fallback pages have a special file.
                  addLocaleOrDefault(
                    prerenderManifest.fallbackRoutes[routeKey].fallback,
                    routesManifest,
                    locale
                  )
                : // Otherwise, the route itself should exist as a static HTML
                  // file.
                  `${
                    isOmitted || isNotFound
                      ? addLocaleOrDefault('/404', routesManifest, locale)
                      : routeFileNoExt
                  }.html`
            ),
          });
    const jsonFsRef =
      // JSON data does not exist for fallback or blocking pages
      isFallback || isBlocking || (isNotFound && !static404Page)
        ? null
        : new FileFsRef({
            fsPath: path.join(
              pagesDir,
              `${
                isOmitted || isNotFound
                  ? addLocaleOrDefault('/404.html', routesManifest, locale)
                  : routeFileNoExt + '.json'
              }`
            ),
          });

    let initialRevalidate: false | number;
    let srcRoute: string | null;
    let dataRoute: string;

    if (isFallback || isBlocking) {
      const pr = isFallback
        ? prerenderManifest.fallbackRoutes[routeKey]
        : prerenderManifest.blockingFallbackRoutes[routeKey];
      initialRevalidate = 1; // TODO: should Next.js provide this default?
      // @ts-ignore
      if (initialRevalidate === false) {
        // Lazy routes cannot be "snapshotted" in time.
        throw new NowBuildError({
          code: 'NEXT_ISLAZY_INITIALREVALIDATE',
          message: 'invariant isLazy: initialRevalidate !== false',
        });
      }
      srcRoute = null;
      dataRoute = pr.dataRoute;
    } else if (isOmitted) {
      initialRevalidate = false;
      srcRoute = routeKey;
      dataRoute = prerenderManifest.omittedRoutes[routeKey].dataRoute;
    } else {
      const pr = prerenderManifest.staticRoutes[routeKey];
      ({ initialRevalidate, srcRoute, dataRoute } = pr);
    }

    const outputPathPage = normalizeIndexOutput(
      path.posix.join(entryDirectory, routeFileNoExt),
      isServerMode
    );
    const outputPathPageOrig = path.posix.join(
      entryDirectory,
      origRouteFileNoExt
    );
    let lambda: undefined | Lambda;
    let outputPathData = path.posix.join(entryDirectory, dataRoute);

    if (nonDynamicSsg || isFallback || isOmitted) {
      outputPathData = outputPathData.replace(
        new RegExp(`${escapeStringRegexp(origRouteFileNoExt)}.json$`),
        `${routeFileNoExt}.json`
      );
    }

    if (isSharedLambdas) {
      const outputSrcPathPage = normalizeIndexOutput(
        path.join(
          '/',
          srcRoute == null
            ? outputPathPageOrig
            : path.join(entryDirectory, srcRoute === '/' ? '/index' : srcRoute)
        ),
        isServerMode
      );

      const lambdaId = pageLambdaMap[outputSrcPathPage];
      lambda = lambdas[lambdaId];
    } else {
      const outputSrcPathPage = normalizeIndexOutput(
        srcRoute == null
          ? outputPathPageOrig
          : path.posix.join(
              entryDirectory,
              srcRoute === '/' ? '/index' : srcRoute
            ),
        isServerMode
      );

      lambda = lambdas[outputSrcPathPage];
    }

    if (!isNotFound && initialRevalidate === false) {
      if (htmlFsRef == null || jsonFsRef == null) {
        throw new NowBuildError({
          code: 'NEXT_HTMLFSREF_JSONFSREF',
          message: 'invariant: htmlFsRef != null && jsonFsRef != null',
        });
      }

      // If revalidate isn't enabled we force the /404 route to be static
      // to match next start behavior otherwise getStaticProps would be
      // recalled for each 404 URL path since Prerender is cached based
      // on the URL path
      if (!canUsePreviewMode || (hasPages404 && routeKey === '/404')) {
        htmlFsRef.contentType = htmlContentType;
        prerenders[outputPathPage] = htmlFsRef;
        prerenders[outputPathData] = jsonFsRef;
      }
    }
    const isNotFoundPreview =
      isCorrectNotFoundRoutes &&
      !initialRevalidate &&
      canUsePreviewMode &&
      isServerMode &&
      isNotFound;

    if (
      prerenders[outputPathPage] == null &&
      (!isNotFound || initialRevalidate || isNotFoundPreview)
    ) {
      if (lambda == null) {
        throw new NowBuildError({
          code: 'NEXT_MISSING_LAMBDA',
          message: `Unable to find lambda for route: ${routeFileNoExt}`,
        });
      }

      // `allowQuery` is an array of query parameter keys that are allowed for
      // a given path. All other query keys will be striped. We can automatically
      // detect this for prerender (ISR) pages by reading the routes manifest file.
      const pageKey = srcRoute || routeKey;
      const isDynamic = isDynamicRoute(pageKey);
      const route = routesManifest?.dynamicRoutes.find(
        (r): r is RoutesManifestRoute =>
          r.page === pageKey && !('isMiddleware' in r)
      ) as RoutesManifestRoute | undefined;
      const routeKeys = route?.routeKeys;
      // by default allowQuery should be undefined and only set when
      // we have sufficient information to set it
      let allowQuery: string[] | undefined;

      if (routeKeys) {
        // if we have routeKeys in the routes-manifest we use those
        // for allowQuery for dynamic routes
        allowQuery = Object.values(routeKeys);
      } else if (!isDynamic) {
        // for non-dynamic routes we use an empty array since
        // no query values bust the cache for non-dynamic prerenders
        allowQuery = [];
      }

      prerenders[outputPathPage] = new Prerender({
        expiration: initialRevalidate,
        lambda,
        allowQuery,
        fallback: htmlFsRef,
        group: prerenderGroup,
        bypassToken: prerenderManifest.bypassToken,
      });
      prerenders[outputPathData] = new Prerender({
        expiration: initialRevalidate,
        lambda,
        allowQuery,
        fallback: jsonFsRef,
        group: prerenderGroup,
        bypassToken: prerenderManifest.bypassToken,
      });

      ++prerenderGroup;

      if (routesManifest?.i18n && isBlocking) {
        for (const locale of routesManifest.i18n.locales) {
          const localeRouteFileNoExt = addLocaleOrDefault(
            routeFileNoExt,
            routesManifest,
            locale
          );
          const localeOutputPathPage = normalizeIndexOutput(
            path.posix.join(entryDirectory, localeRouteFileNoExt),
            isServerMode
          );
          const localeOutputPathData = outputPathData.replace(
            new RegExp(`${escapeStringRegexp(origRouteFileNoExt)}.json$`),
            `${localeRouteFileNoExt}${
              localeRouteFileNoExt !== origRouteFileNoExt &&
              origRouteFileNoExt === '/index'
                ? '/index'
                : ''
            }.json`
          );

          const origPrerenderPage = prerenders[outputPathPage];
          const origPrerenderData = prerenders[outputPathData];

          prerenders[localeOutputPathPage] = {
            ...origPrerenderPage,
            group: prerenderGroup,
          } as Prerender;

          prerenders[localeOutputPathData] = {
            ...origPrerenderData,
            group: prerenderGroup,
          } as Prerender;

          ++prerenderGroup;
        }
      }
    }

    if (
      ((nonDynamicSsg && !isLocalePrefixed) || isFallback || isOmitted) &&
      routesManifest?.i18n &&
      !locale
    ) {
      // load each locale
      for (const locale of routesManifest.i18n.locales) {
        if (locale === routesManifest.i18n.defaultLocale) continue;
        onPrerenderRoute(prerenderRouteArgs)(routeKey, {
          isBlocking,
          isFallback,
          isOmitted,
          locale,
        });
      }
    }
  };

type UnwrapPromise<T> = T extends Promise<infer U> ? U : T;

export async function getStaticFiles(
  entryPath: string,
  entryDirectory: string,
  outputDirectory: string
) {
  const collectLabel =
    'Collected static files (public/, static/, .next/static)';
  console.time(collectLabel);

  const nextStaticFiles = await glob(
    '**',
    path.join(entryPath, outputDirectory, 'static')
  );
  const staticFolderFiles = await glob('**', path.join(entryPath, 'static'));

  let publicFolderFiles: UnwrapPromise<ReturnType<typeof glob>> = {};
  let publicFolderPath: string | undefined;

  if (await fs.pathExists(path.join(entryPath, 'public'))) {
    publicFolderPath = path.join(entryPath, 'public');
  } else if (
    // check at the same level as the output directory also
    await fs.pathExists(path.join(entryPath, outputDirectory, '../public'))
  ) {
    publicFolderPath = path.join(entryPath, outputDirectory, '../public');
  }

  if (publicFolderPath) {
    debug(`Using public folder at ${publicFolderPath}`);
    publicFolderFiles = await glob('**/*', publicFolderPath);
  } else {
    debug('No public folder found');
  }
  const staticFiles: Record<string, FileFsRef> = {};
  const staticDirectoryFiles: Record<string, FileFsRef> = {};
  const publicDirectoryFiles: Record<string, FileFsRef> = {};

  for (const file of Object.keys(nextStaticFiles)) {
    staticFiles[path.join(entryDirectory, `_next/static/${file}`)] =
      nextStaticFiles[file];
  }

  for (const file of Object.keys(staticFolderFiles)) {
    staticDirectoryFiles[path.join(entryDirectory, 'static', file)] =
      staticFolderFiles[file];
  }

  for (const file of Object.keys(publicFolderFiles)) {
    publicDirectoryFiles[path.join(entryDirectory, file)] =
      publicFolderFiles[file];
  }

  console.timeEnd(collectLabel);
  return {
    staticFiles,
    staticDirectoryFiles,
    publicDirectoryFiles,
  };
}

export function normalizeIndexOutput(
  outputName: string,
  isServerMode: boolean
) {
  if (outputName !== '/index' && isServerMode) {
    return outputName.replace(/\/index$/, '');
  }
  return outputName;
}

/**
 * The path to next-server was changed in
 * https://github.com/vercel/next.js/pull/26756
 */
export function getNextServerPath(nextVersion: string) {
  return semver.gte(nextVersion, 'v11.0.2-canary.4')
    ? 'next/dist/server'
    : 'next/dist/next-server/server';
}

// update to leverage
export function updateRouteSrc(
  route: Route,
  index: number,
  manifestItems: Array<{ regex: string }>
) {
  if (route.src) {
    route.src = manifestItems[index].regex;
  }
  return route;
}

export async function getPrivateOutputs(
  dir: string,
  entries: Record<string, string>
) {
  const files: Files = {};
  const routes: Route[] = [];

  for (const [existingFile, outputFile] of Object.entries(entries)) {
    const fsPath = path.join(dir, existingFile);

    try {
      const { mode, size } = await stat(fsPath);
      if (size > 30 * 1024 * 1024) {
        throw new Error(`Exceeds maximum file size: ${size}`);
      }
      files[outputFile] = new FileFsRef({ mode, fsPath });
      routes.push({
        src: `/${outputFile}`,
        dest: '/404',
        status: 404,
        continue: true,
      });
    } catch (error) {
      debug(
        `Private file ${existingFile} had an error and will not be uploaded: ${error}`
      );
    }
  }

  return { files, routes };
}

export {
  excludeFiles,
  validateEntrypoint,
  normalizePackageJson,
  getNextConfig,
  stringMap,
  normalizePage,
  isDynamicRoute,
  getSourceFilePathFromPage,
};

interface MiddlewareManifest {
  version: 1;
  sortedMiddleware: string[];
  middleware: {
    [page: string]: MiddlewareInfo;
  };
}

interface MiddlewareInfo {
  env: string[];
  files: string[];
  name: string;
  page: string;
  regexp: string;
  wasm?: { filePath: string; name: string }[];
  generalPurpose?: boolean;
}

export async function getMiddlewareBundle({
  entryPath,
  outputDirectory,
  routesManifest,
}: {
  entryPath: string;
  outputDirectory: string;
  routesManifest: RoutesManifest;
}) {
  const middlewareManifest = await getMiddlewareManifest(
    entryPath,
    outputDirectory
  );
  const sortedMiddleware = middlewareManifest?.sortedMiddleware || [];
  for (const middlewareKey of Object.keys(
    middlewareManifest?.middleware ?? {}
  )) {
    if (sortedMiddleware.includes(middlewareKey)) continue;
    sortedMiddleware.push(middlewareKey);
  }

<<<<<<< HEAD
  if (!middlewareManifest || sortedMiddleware.length === 0) {
    return {
=======
  if (middlewareManifest && middlewareManifest?.sortedMiddleware.length > 0) {
    const workerConfigs = await Promise.all(
      middlewareManifest.sortedMiddleware.map(async key => {
        const middleware = middlewareManifest.middleware[key];
        try {
          const wrappedModuleSource = await getNextjsEdgeFunctionSource(
            middleware.files,
            {
              name: middleware.name,
              staticRoutes: routesManifest.staticRoutes,
              dynamicRoutes: routesManifest.dynamicRoutes.filter(
                r => !('isMiddleware' in r)
              ),
              nextConfig: {
                basePath: routesManifest.basePath,
                i18n: routesManifest.i18n,
              },
            },
            path.resolve(entryPath, outputDirectory),
            middleware.wasm
          );

          return {
            page: middlewareManifest.middleware[key].page,
            edgeFunction: (() => {
              const { source, map } = wrappedModuleSource.sourceAndMap();
              const transformedMap = stringifySourceMap(
                transformSourceMap(map)
              );

              const wasmFiles = (middleware.wasm ?? []).reduce(
                (acc: Files, { filePath, name }) => {
                  const fullFilePath = path.join(
                    entryPath,
                    outputDirectory,
                    filePath
                  );
                  acc[`wasm/${name}.wasm`] = new FileFsRef({
                    mode: 0o644,
                    contentType: 'application/wasm',
                    fsPath: fullFilePath,
                  });
                  return acc;
                },
                {}
              );

              return new EdgeFunction({
                deploymentTarget: 'v8-worker',
                name: middleware.name,
                files: {
                  'index.js': new FileBlob({
                    data: source,
                    contentType: 'application/javascript',
                    mode: 0o644,
                  }),
                  ...(transformedMap && {
                    'index.js.map': new FileBlob({
                      data: transformedMap,
                      contentType: 'application/json',
                      mode: 0o644,
                    }),
                  }),
                  ...wasmFiles,
                },
                entrypoint: 'index.js',
                envVarsInUse: middleware.env,
              });
            })(),
            routeSrc: getRouteSrc(
              middlewareManifest.middleware[key],
              routesManifest
            ),
          };
        } catch (e: any) {
          e.message = `Can't build edge function ${key}: ${e.message}`;
          throw e;
        }
      })
    );

    const source: {
      staticRoutes: Route[];
      dynamicRouteMap: Map<string, Source>;
      edgeFunctions: Record<string, EdgeFunction>;
    } = {
>>>>>>> 92ae51c6
      staticRoutes: [],
      dynamicRouteMap: new Map(),
      edgeFunctions: {},
    };
  }

<<<<<<< HEAD
  const workerConfigs = await Promise.all(
    sortedMiddleware.map(async key => {
      const edgeFunction = middlewareManifest.middleware[key];
      try {
        const wrappedModuleSource = await getNextjsEdgeFunctionSource(
          edgeFunction.files,
          {
            name: edgeFunction.name,
            staticRoutes: routesManifest.staticRoutes,
            dynamicRoutes: routesManifest.dynamicRoutes.filter(
              r => !('isMiddleware' in r)
            ),
            nextConfig: {
              basePath: routesManifest.basePath,
              i18n: routesManifest.i18n,
            },
          },
          path.resolve(entryPath, outputDirectory),
          edgeFunction.wasm
        );
=======
    for (const worker of workerConfigs.values()) {
      const edgeFile = worker.edgeFunction.name;
      worker.edgeFunction.name = edgeFile.replace(/^pages\//, '');
      source.edgeFunctions[edgeFile] = worker.edgeFunction;
      const route = {
        continue: true,
        override: true,
        middlewarePath: edgeFile,
        src: worker.routeSrc,
      };
>>>>>>> 92ae51c6

        return {
          page: edgeFunction.page,
          isMiddleware: !edgeFunction.generalPurpose,
          edgeFunction: (() => {
            const { source, map } = wrappedModuleSource.sourceAndMap();
            const transformedMap = stringifySourceMap(transformSourceMap(map));

            const wasmFiles = (edgeFunction.wasm ?? []).reduce(
              (acc: Files, { filePath, name }) => {
                const fullFilePath = path.join(
                  entryPath,
                  outputDirectory,
                  filePath
                );
                acc[`wasm/${name}.wasm`] = new FileFsRef({
                  mode: 0o644,
                  contentType: 'application/wasm',
                  fsPath: fullFilePath,
                });
                return acc;
              },
              {}
            );

            return new EdgeFunction({
              deploymentTarget: 'v8-worker',
              name: edgeFunction.name,
              files: {
                'index.js': new FileBlob({
                  data: source,
                  contentType: 'application/javascript',
                  mode: 0o644,
                }),
                ...(transformedMap && {
                  'index.js.map': new FileBlob({
                    data: transformedMap,
                    contentType: 'application/json',
                    mode: 0o644,
                  }),
                }),
                ...wasmFiles,
              },
              entrypoint: 'index.js',
              envVarsInUse: edgeFunction.env,
            });
          })(),
          routeSrc: getRouteSrc(edgeFunction, routesManifest),
        };
      } catch (e: any) {
        e.message = `Can't build edge function ${key}: ${e.message}`;
        throw e;
      }
    })
  );

  const source: {
    staticRoutes: Route[];
    dynamicRouteMap: Map<string, Source>;
    edgeFunctions: Record<string, EdgeFunction>;
    middleware: {
      runtimeVersion: string;
      id: string;
      name: string;
      buffer: Buffer;
      env: string[];
      format: 'module' | 'service-worker';
      type: 'v8-worker';
      sourcemap?: string;
      wasmBindings: { name: string; filePath: string }[];
    }[];
  } = {
    staticRoutes: [],
    dynamicRouteMap: new Map(),
    edgeFunctions: {},
  };

  for (const worker of workerConfigs.values()) {
    const edgeFile = worker.edgeFunction.name;
    const shortName = edgeFile.replace(/^pages\//, '');
    worker.edgeFunction.name = shortName;
    source.edgeFunctions[shortName] = worker.edgeFunction;

    const route: Route = {
      continue: true,
      src: worker.routeSrc,
      ...(worker.isMiddleware
        ? {
            middlewarePath: shortName,
          }
        : {
            dest: shortName,
          }),
    };

    if (routesManifest.version > 3 && isDynamicRoute(worker.page)) {
      source.dynamicRouteMap.set(worker.page, route);
    } else {
      source.staticRoutes.push(route);
    }
  }

  return source;
}

/**
 * Attempts to read the middleware manifest from the pre-defined
 * location. If the manifest can't be found it will resolve to
 * undefined.
 */
export async function getMiddlewareManifest(
  entryPath: string,
  outputDirectory: string
): Promise<MiddlewareManifest | undefined> {
  const middlewareManifestPath = path.join(
    entryPath,
    outputDirectory,
    './server/middleware-manifest.json'
  );

  const hasManifest = await fs
    .access(middlewareManifestPath)
    .then(() => true)
    .catch(() => false);

  if (!hasManifest) {
    return;
  }

  // eslint-disable-next-line @typescript-eslint/no-var-requires
  return require(middlewareManifestPath);
}

/**
 * For an object containing middleware info and a routes manifest this will
 * generate a string with the route that will activate the middleware on
 * Vercel Proxy.
 *
 * @param param0 The middleware info including regexp and page.
 * @param param1 The routes manifest
 * @returns A regexp string for the middleware route.
 */
function getRouteSrc(
  { regexp, page }: MiddlewareInfo,
  { basePath = '', i18n }: RoutesManifest
): string {
  if (page === '/') {
    return regexp.replace(
      '_next',
      `${basePath?.substring(1) ? `${basePath?.substring(1)}/` : ''}_next`
    );
  }

  const locale = i18n?.locales.length
    ? `(?:/(${i18n.locales
        .map(locale => escapeStringRegexp(locale))
        .join('|')}))?`
    : '';

  return `(?:^${basePath}${locale}${regexp.substring(1)})`;
}

/**
 * Makes the sources more human-readable in the source map
 * by removing webpack-specific prefixes
 */
function transformSourceMap(
  sourcemap: RawSourceMap | null
): RawSourceMap | undefined {
  if (!sourcemap) return;
  const sources = sourcemap.sources
    ?.map(source => {
      return source.replace(/^webpack:\/\/?_N_E\/(?:\.\/)?/, '');
    })
    // Hide the Next.js entrypoint
    .map(source => {
      return source.startsWith('?') ? '[native code]' : source;
    });

  return { ...sourcemap, sources };
}<|MERGE_RESOLUTION|>--- conflicted
+++ resolved
@@ -2139,8 +2139,8 @@
   name: string;
   page: string;
   regexp: string;
+  generalPurpose?: boolean;
   wasm?: { filePath: string; name: string }[];
-  generalPurpose?: boolean;
 }
 
 export async function getMiddlewareBundle({
@@ -2156,27 +2156,16 @@
     entryPath,
     outputDirectory
   );
-  const sortedMiddleware = middlewareManifest?.sortedMiddleware || [];
-  for (const middlewareKey of Object.keys(
-    middlewareManifest?.middleware ?? {}
-  )) {
-    if (sortedMiddleware.includes(middlewareKey)) continue;
-    sortedMiddleware.push(middlewareKey);
-  }
-
-<<<<<<< HEAD
-  if (!middlewareManifest || sortedMiddleware.length === 0) {
-    return {
-=======
+
   if (middlewareManifest && middlewareManifest?.sortedMiddleware.length > 0) {
     const workerConfigs = await Promise.all(
       middlewareManifest.sortedMiddleware.map(async key => {
-        const middleware = middlewareManifest.middleware[key];
+        const edgeFunction = middlewareManifest.middleware[key];
         try {
           const wrappedModuleSource = await getNextjsEdgeFunctionSource(
-            middleware.files,
+            edgeFunction.files,
             {
-              name: middleware.name,
+              name: edgeFunction.name,
               staticRoutes: routesManifest.staticRoutes,
               dynamicRoutes: routesManifest.dynamicRoutes.filter(
                 r => !('isMiddleware' in r)
@@ -2187,18 +2176,19 @@
               },
             },
             path.resolve(entryPath, outputDirectory),
-            middleware.wasm
+            edgeFunction.wasm
           );
 
           return {
-            page: middlewareManifest.middleware[key].page,
+            isMiddleware: !edgeFunction.generalPurpose,
+            page: edgeFunction.page,
             edgeFunction: (() => {
               const { source, map } = wrappedModuleSource.sourceAndMap();
               const transformedMap = stringifySourceMap(
                 transformSourceMap(map)
               );
 
-              const wasmFiles = (middleware.wasm ?? []).reduce(
+              const wasmFiles = (edgeFunction.wasm ?? []).reduce(
                 (acc: Files, { filePath, name }) => {
                   const fullFilePath = path.join(
                     entryPath,
@@ -2217,7 +2207,7 @@
 
               return new EdgeFunction({
                 deploymentTarget: 'v8-worker',
-                name: middleware.name,
+                name: edgeFunction.name,
                 files: {
                   'index.js': new FileBlob({
                     data: source,
@@ -2234,13 +2224,10 @@
                   ...wasmFiles,
                 },
                 entrypoint: 'index.js',
-                envVarsInUse: middleware.env,
+                envVarsInUse: edgeFunction.env,
               });
             })(),
-            routeSrc: getRouteSrc(
-              middlewareManifest.middleware[key],
-              routesManifest
-            ),
+            routeSrc: getRouteSrc(edgeFunction, routesManifest),
           };
         } catch (e: any) {
           e.message = `Can't build edge function ${key}: ${e.message}`;
@@ -2254,149 +2241,44 @@
       dynamicRouteMap: Map<string, Source>;
       edgeFunctions: Record<string, EdgeFunction>;
     } = {
->>>>>>> 92ae51c6
       staticRoutes: [],
       dynamicRouteMap: new Map(),
       edgeFunctions: {},
     };
-  }
-
-<<<<<<< HEAD
-  const workerConfigs = await Promise.all(
-    sortedMiddleware.map(async key => {
-      const edgeFunction = middlewareManifest.middleware[key];
-      try {
-        const wrappedModuleSource = await getNextjsEdgeFunctionSource(
-          edgeFunction.files,
-          {
-            name: edgeFunction.name,
-            staticRoutes: routesManifest.staticRoutes,
-            dynamicRoutes: routesManifest.dynamicRoutes.filter(
-              r => !('isMiddleware' in r)
-            ),
-            nextConfig: {
-              basePath: routesManifest.basePath,
-              i18n: routesManifest.i18n,
-            },
-          },
-          path.resolve(entryPath, outputDirectory),
-          edgeFunction.wasm
-        );
-=======
+
     for (const worker of workerConfigs.values()) {
       const edgeFile = worker.edgeFunction.name;
-      worker.edgeFunction.name = edgeFile.replace(/^pages\//, '');
-      source.edgeFunctions[edgeFile] = worker.edgeFunction;
-      const route = {
+      const shortPath = edgeFile.replace(/^pages\//, '');
+      worker.edgeFunction.name = shortPath;
+      source.edgeFunctions[shortPath] = worker.edgeFunction;
+      const route: Route = {
         continue: true,
-        override: true,
-        middlewarePath: edgeFile,
         src: worker.routeSrc,
+        ...(worker.isMiddleware
+          ? {
+              middlewarePath: shortPath,
+              override: true,
+            }
+          : {
+              dest: shortPath,
+            }),
       };
->>>>>>> 92ae51c6
-
-        return {
-          page: edgeFunction.page,
-          isMiddleware: !edgeFunction.generalPurpose,
-          edgeFunction: (() => {
-            const { source, map } = wrappedModuleSource.sourceAndMap();
-            const transformedMap = stringifySourceMap(transformSourceMap(map));
-
-            const wasmFiles = (edgeFunction.wasm ?? []).reduce(
-              (acc: Files, { filePath, name }) => {
-                const fullFilePath = path.join(
-                  entryPath,
-                  outputDirectory,
-                  filePath
-                );
-                acc[`wasm/${name}.wasm`] = new FileFsRef({
-                  mode: 0o644,
-                  contentType: 'application/wasm',
-                  fsPath: fullFilePath,
-                });
-                return acc;
-              },
-              {}
-            );
-
-            return new EdgeFunction({
-              deploymentTarget: 'v8-worker',
-              name: edgeFunction.name,
-              files: {
-                'index.js': new FileBlob({
-                  data: source,
-                  contentType: 'application/javascript',
-                  mode: 0o644,
-                }),
-                ...(transformedMap && {
-                  'index.js.map': new FileBlob({
-                    data: transformedMap,
-                    contentType: 'application/json',
-                    mode: 0o644,
-                  }),
-                }),
-                ...wasmFiles,
-              },
-              entrypoint: 'index.js',
-              envVarsInUse: edgeFunction.env,
-            });
-          })(),
-          routeSrc: getRouteSrc(edgeFunction, routesManifest),
-        };
-      } catch (e: any) {
-        e.message = `Can't build edge function ${key}: ${e.message}`;
-        throw e;
-      }
-    })
-  );
-
-  const source: {
-    staticRoutes: Route[];
-    dynamicRouteMap: Map<string, Source>;
-    edgeFunctions: Record<string, EdgeFunction>;
-    middleware: {
-      runtimeVersion: string;
-      id: string;
-      name: string;
-      buffer: Buffer;
-      env: string[];
-      format: 'module' | 'service-worker';
-      type: 'v8-worker';
-      sourcemap?: string;
-      wasmBindings: { name: string; filePath: string }[];
-    }[];
-  } = {
+
+      if (routesManifest.version > 3 && isDynamicRoute(worker.page)) {
+        source.dynamicRouteMap.set(worker.page, route);
+      } else {
+        source.staticRoutes.push(route);
+      }
+    }
+
+    return source;
+  }
+
+  return {
     staticRoutes: [],
     dynamicRouteMap: new Map(),
     edgeFunctions: {},
   };
-
-  for (const worker of workerConfigs.values()) {
-    const edgeFile = worker.edgeFunction.name;
-    const shortName = edgeFile.replace(/^pages\//, '');
-    worker.edgeFunction.name = shortName;
-    source.edgeFunctions[shortName] = worker.edgeFunction;
-
-    const route: Route = {
-      continue: true,
-      src: worker.routeSrc,
-      ...(worker.isMiddleware
-        ? {
-            middlewarePath: shortName,
-          }
-        : {
-            dest: shortName,
-          }),
-    };
-
-    if (routesManifest.version > 3 && isDynamicRoute(worker.page)) {
-      source.dynamicRouteMap.set(worker.page, route);
-    } else {
-      source.staticRoutes.push(route);
-    }
-  }
-
-  return source;
 }
 
 /**
@@ -2404,7 +2286,7 @@
  * location. If the manifest can't be found it will resolve to
  * undefined.
  */
-export async function getMiddlewareManifest(
+async function getMiddlewareManifest(
   entryPath: string,
   outputDirectory: string
 ): Promise<MiddlewareManifest | undefined> {
