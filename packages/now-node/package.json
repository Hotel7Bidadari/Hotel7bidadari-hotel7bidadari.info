{
<<<<<<< HEAD
  "name": "@vercel/node",
  "version": "1.5.2-canary.6",
=======
  "name": "@now/node",
  "version": "1.5.2-canary.7",
>>>>>>> e9066a3e
  "license": "MIT",
  "main": "./dist/index",
  "homepage": "https://vercel.com/docs/runtimes#official-runtimes/node-js",
  "repository": {
    "type": "git",
    "url": "https://github.com/zeit/now.git",
    "directory": "packages/now-node"
  },
  "scripts": {
    "build": "./build.sh",
    "test-unit": "jest --env node --verbose --runInBand test/helpers.test.js",
    "test-integration-once": "jest --env node --verbose --runInBand test/integration.test.js",
    "prepublishOnly": "npm run build"
  },
  "files": [
    "dist"
  ],
  "dependencies": {
    "@types/node": "*"
  },
  "devDependencies": {
    "@babel/core": "7.5.0",
    "@babel/plugin-transform-modules-commonjs": "7.5.0",
    "@types/aws-lambda": "8.10.19",
    "@types/content-type": "1.1.3",
    "@types/cookie": "0.3.3",
    "@types/etag": "1.8.0",
    "@types/test-listen": "1.1.0",
    "@zeit/ncc": "0.20.4",
    "@zeit/node-file-trace": "0.5.1",
    "content-type": "1.0.4",
    "cookie": "0.4.0",
    "etag": "1.8.1",
    "node-fetch": "2.6.0",
    "source-map-support": "0.5.12",
    "test-listen": "1.1.0",
    "typescript": "3.5.2"
  }
}<|MERGE_RESOLUTION|>--- conflicted
+++ resolved
@@ -1,11 +1,6 @@
 {
-<<<<<<< HEAD
   "name": "@vercel/node",
-  "version": "1.5.2-canary.6",
-=======
-  "name": "@now/node",
   "version": "1.5.2-canary.7",
->>>>>>> e9066a3e
   "license": "MIT",
   "main": "./dist/index",
   "homepage": "https://vercel.com/docs/runtimes#official-runtimes/node-js",
