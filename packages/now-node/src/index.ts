--- conflicted
+++ resolved
@@ -512,36 +512,6 @@
     }
   }
 
-<<<<<<< HEAD
-  try {
-    const child = spawn(
-      process.execPath,
-      [
-        tscPath,
-        '--project',
-        tempConfigName,
-        '--noEmit',
-        '--allowJs',
-        '--esModuleInterop',
-        '--jsx',
-        'react',
-      ],
-      {
-        cwd: workPath,
-        stdio: 'inherit',
-      }
-    );
-    await once.spread<[number, string | null]>(child, 'exit');
-  } finally {
-    try {
-      await fsp.unlink(tempConfigName);
-    } catch (err) {
-      if (err.code !== 'ENOENT') {
-        console.error('Failed to remove %j:', tempConfigName, err);
-      }
-    }
-  }
-=======
   const child = spawn(
     process.execPath,
     [
@@ -560,5 +530,4 @@
     }
   );
   await once.spread<[number, string | null]>(child, 'exit');
->>>>>>> b9f7d5b9
 }