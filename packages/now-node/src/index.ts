--- conflicted
+++ resolved
@@ -1,10 +1,6 @@
 import { tmpdir } from 'os';
 import { createHash } from 'crypto';
 import { fork, spawn } from 'child_process';
-<<<<<<< HEAD
-import { readFileSync, lstatSync, readlinkSync, statSync } from 'fs';
-import { writeJSON } from 'fs-extra';
-=======
 import {
   readFileSync,
   lstatSync,
@@ -12,7 +8,6 @@
   statSync,
   promises as fsp,
 } from 'fs';
->>>>>>> b15b653d
 import {
   basename,
   dirname,
@@ -499,7 +494,7 @@
     extends: projectTsConfig || undefined,
     include: [absoluteEntrypoint],
   };
-<<<<<<< HEAD
+
   console.error({
     absoluteEntrypoint,
     sha,
@@ -509,7 +504,9 @@
   });
 
   try {
-    await writeJSON(tempConfigPath, tsconfig, { flag: 'wx' });
+    await fsp.writeFile(tempConfigName, JSON.stringify(tsconfig), {
+      flag: 'wx',
+    });
   } catch (err) {
     console.error(err);
     // Don't throw if the file already exists
@@ -517,9 +514,6 @@
       throw err;
     }
   }
-=======
-  await fsp.writeFile(tempConfigName, JSON.stringify(tsconfig));
->>>>>>> b15b653d
 
   const child = spawn(
     process.execPath,
@@ -539,8 +533,4 @@
     }
   );
   await once.spread<[number, string | null]>(child, 'exit');
-<<<<<<< HEAD
-=======
-  await fsp.unlink(tempConfigName);
->>>>>>> b15b653d
 }