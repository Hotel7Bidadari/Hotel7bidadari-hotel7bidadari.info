--- conflicted
+++ resolved
@@ -681,161 +681,6 @@
     }
   },
   {
-<<<<<<< HEAD
-    "name": "Vanilla",
-    "slug": "vanilla",
-    "demo": "https://vanilla.now-examples.now.sh",
-    "logo": "https://raw.githubusercontent.com/zeit/now/master/packages/frameworks/logos/vanilla.svg",
-    "tagline": "Love the original way of making websites?",
-    "description": "A vanilla site and a Serverless Function API."
-  },
-  {
-    "name": "Storybook",
-    "slug": "storybook",
-    "demo": "https://storybook.now-examples.now.sh",
-    "logo": "https://raw.githubusercontent.com/zeit/now/master/packages/frameworks/logos/storybook.svg",
-    "tagline": "Storybook is an open source tool for developing UI components in isolation for React, Vue, and Angular.",
-    "description": "A Storybook app, using the React demo template.",
-    "website": "https://storybook.js.org"
-  },
-  {
-    "name": "Docz",
-    "slug": "docz",
-    "demo": "https://docz.now-examples.now.sh",
-    "logo": "https://raw.githubusercontent.com/zeit/now/master/packages/frameworks/logos/docz.svg",
-    "tagline": "Docz makes it easy to write and publish beautiful interactive documentation for your code.",
-    "description": "A static Docz site that can be expanded upon to create documentation with ease.",
-    "website": "https://docz.site"
-  },
-  {
-    "name": "mdx-deck",
-    "slug": "mdx-deck",
-    "demo": "https://mdx-deck.now-examples.now.sh",
-    "logo": "https://raw.githubusercontent.com/zeit/now/master/packages/frameworks/logos/mdx-deck.svg",
-    "tagline": "MDX Deck allows you to swiftly create React MDX-based presentation decks.",
-    "description": "An mdx-deck presentation template that includes a theme.",
-    "website": "https://github.com/jxnblk/mdx-deck"
-  },
-  {
-    "name": "Aurelia",
-    "slug": "aurelia",
-    "demo": "https://aurelia.now-examples.now.sh",
-    "logo": "https://raw.githubusercontent.com/zeit/now/master/packages/frameworks/logos/aurelia.svg",
-    "tagline": "Aurelia is an all-in-one framework for building web, desktop, and mobile applications.",
-    "description": "An Aurelia app, created with the Aurelia CLI.",
-    "website": "https://aurelia.io"
-  },
-  {
-    "name": "VuePress",
-    "slug": "vuepress",
-    "demo": "https://vuepress.now-examples.now.sh",
-    "logo": "https://raw.githubusercontent.com/zeit/now/master/packages/frameworks/logos/vuepress.png",
-    "tagline": "VuePress is the performant way to create static sites with Vue.js.",
-    "description": "A VuePress app, created with the VuePress CLI.",
-    "website": "https://vuepress.vuejs.org"
-  },
-  {
-    "name": "Charge.js",
-    "slug": "charge",
-    "demo": "https://charge.now-examples.now.sh",
-    "logo": "https://raw.githubusercontent.com/zeit/now/master/packages/frameworks/logos/chargejs.svg",
-    "tagline": "Charge is an opinionated, zero-config static site generator written in JavaScript.",
-    "description": "A Charge app to get you up and running.",
-    "website": "https://charge.js.org/"
-  },
-  {
-    "name": "Riot.js",
-    "slug": "riot",
-    "demo": "https://riot.now-examples.now.sh",
-    "logo": "https://raw.githubusercontent.com/zeit/now/master/packages/frameworks/logos/riot.svg",
-    "tagline": "Riot.js lets you build user interfaces with custom tags using simple and enjoyable syntax.",
-    "description": "A Riot app to get you up and running.",
-    "website": "https://riot.js.org/"
-  },
-  {
-    "name": "Marko.js",
-    "slug": "marko",
-    "demo": "https://marko.now-examples.now.sh",
-    "logo": "https://raw.githubusercontent.com/zeit/now/master/packages/frameworks/logos/marko.png",
-    "tagline": "Marko is a super fast UI library that makes building web apps fun.",
-    "description": "A Marko app, created with the Marko CLI.",
-    "website": "https://markojs.com/"
-  },
-  {
-    "name": "Mithril.js",
-    "slug": "mithril",
-    "demo": "https://mithril.now-examples.now.sh",
-    "logo": "https://raw.githubusercontent.com/zeit/now/master/packages/frameworks/logos/mithriljs.svg",
-    "tagline": "Mithril is a lightweight modern web framework for that makes it easy to build SPAs.",
-    "description": "A Mithril app to get you up and running.",
-    "website": "https://mithril.js.org/"
-  },
-  {
-    "name": "Metalsmith",
-    "slug": "metalsmith",
-    "demo": "https://metalsmith.now-examples.now.sh",
-    "logo": "https://raw.githubusercontent.com/zeit/now/master/packages/frameworks/logos/metalsmith.png",
-    "tagline": "Metalsmith is an extremely simple, extendable static site generator.",
-    "description": "A Metalsmith app, created using the static-site starter.",
-    "website": "https://metalsmith.io/"
-  },
-  {
-    "name": "HyperApp",
-    "slug": "hyperapp",
-    "demo": "https://hyperapp.now-examples.now.sh",
-    "logo": "https://raw.githubusercontent.com/zeit/now/master/packages/frameworks/logos/hyperapp.svg",
-    "tagline": "HyperApp is a low-footprint framework for building web interfaces without a learning curve.",
-    "description": "A HyperApp app to get you up and running.",
-    "website": "https://hyperapp.dev/"
-  },
-  {
-    "name": "Zola",
-    "slug": "zola",
-    "demo": "https://zola.now-examples.now.sh",
-    "logo": "https://raw.githubusercontent.com/zeit/now/master/packages/frameworks/logos/zola.svg",
-    "tagline": "Zola is a one-stop static site engine for all of your static needs.",
-    "description": "A Zola site, created with the Zola CLI.",
-    "website": "https://www.getzola.org/"
-  },
-  {
-    "name": "Pelican",
-    "slug": "pelican",
-    "demo": "https://pelican.now-examples.now.sh",
-    "logo": "https://raw.githubusercontent.com/zeit/now/master/packages/frameworks/logos/pelican.png",
-    "tagline": "Pelican is a versatile static site generator, written in Python.",
-    "description": "A Pelican site, created with the Pelican CLI.",
-    "website": "https://getpelican.com/"
-  },
-  {
-    "name": "MkDocs",
-    "slug": "mkdocs",
-    "demo": "https://mkdocs.now-examples.now.sh",
-    "logo": "https://raw.githubusercontent.com/zeit/now/master/packages/frameworks/logos/mkdocs.svg",
-    "tagline": "MkDocs is a fast, simple and downright gorgeous static site generator that's geared towards building project documentation.",
-    "description": "A MkDocs site, created with the MkDocs CLI.",
-    "website": "https://www.mkdocs.org/"
-  },
-  {
-    "name": "Assemble",
-    "slug": "assemble",
-    "demo": "https://assemble.now-examples.now.sh",
-    "logo": "https://raw.githubusercontent.com/zeit/now/master/packages/frameworks/logos/assemble.svg",
-    "tagline": "A static site generator for Grunt.js and Yeoman, Assemble makes it dead simple to build modular sites and blogs.",
-    "description": "An Assemble site, created from the Assemble quickstart.",
-    "website": "https://assemble.io/"
-  },
-  {
-    "name": "Foundation",
-    "slug": "foundation",
-    "demo": "https://foundation.now-examples.now.sh",
-    "logo": "https://raw.githubusercontent.com/zeit/now/master/packages/frameworks/logos/foundation.svg",
-    "tagline": "Foundation is the most advanced responsive front-end framework in the world.",
-    "description": "A Foundation app, created with the Foundation CLI.",
-    "website": "https://get.foundation/"
-  },
-  {
-=======
->>>>>>> 00ae011b
     "name": "Other",
     "slug": null,
     "logo": "https://raw.githubusercontent.com/zeit/now/master/packages/frameworks/logos/other.svg",
