[
  {
    "name": "Next.js",
    "slug": "nextjs",
    "demo": "https://nextjs.now-examples.now.sh",
    "logo": "https://raw.githubusercontent.com/vercel/vercel/master/packages/frameworks/logos/next.svg",
    "tagline": "Next.js makes you productive with React instantly — whether you want to build static or dynamic sites. ",
    "description": "A Next.js app and a Serverless Function API.",
    "website": "https://nextjs.org",
    "detectors": {
      "every": [
        {
          "path": "package.json",
          "matchContent": "\"(dev)?(d|D)ependencies\":\\s*{[^}]*\"next\":\\s*\".+?\"[^}]*}"
        }
      ]
    },
    "settings": {
      "buildCommand": {
        "placeholder": "`npm run build` or `next build`"
      },
      "devCommand": {
        "value": "next dev --port $PORT"
      },
      "outputDirectory": {
        "placeholder": "Next.js default"
      }
    }
  },
  {
    "name": "Gatsby",
    "slug": "gatsby",
    "demo": "https://gatsby.now-examples.now.sh",
    "logo": "https://raw.githubusercontent.com/vercel/vercel/master/packages/frameworks/logos/gatsby.svg",
    "tagline": "Gatsby helps developers build blazing fast websites and apps with React.",
    "description": "A Gatsby app, using the default starter theme and a Serverless Function API.",
    "website": "https://gatsbyjs.org",
    "detectors": {
      "every": [
        {
          "path": "package.json",
          "matchContent": "\"(dev)?(d|D)ependencies\":\\s*{[^}]*\"gatsby\":\\s*\".+?\"[^}]*}"
        }
      ]
    },
    "settings": {
      "buildCommand": {
        "placeholder": "`npm run build` or `gatsby build`"
      },
      "devCommand": {
        "value": "gatsby develop --port $PORT"
      },
      "outputDirectory": {
        "value": "public"
      }
    }
  },
  {
    "name": "Hexo",
    "slug": "hexo",
    "demo": "https://hexo.now-examples.now.sh",
    "logo": "https://raw.githubusercontent.com/vercel/vercel/master/packages/frameworks/logos/hexo.svg",
    "tagline": "Hexo is a fast, simple & powerful blog framework powered by Node.js.",
    "description": "A Hexo site, created with the Hexo CLI.",
    "website": "https://hexo.io/",
    "detectors": {
      "every": [
        {
          "path": "package.json",
          "matchContent": "\"(dev)?(d|D)ependencies\":\\s*{[^}]*\"hexo\":\\s*\".+?\"[^}]*}"
        }
      ]
    },
    "settings": {
      "buildCommand": {
        "placeholder": "`npm run build` or `hexo generate`"
      },
      "devCommand": {
        "value": "hexo server --port $PORT"
      },
      "outputDirectory": {
        "value": "public"
      }
    }
  },
  {
    "name": "Eleventy",
    "slug": "eleventy",
    "demo": "https://eleventy.now-examples.now.sh",
    "logo": "https://raw.githubusercontent.com/vercel/vercel/master/packages/frameworks/logos/eleventy.svg",
    "tagline": "11ty is a simpler static site generator written in JavaScript, created to be an alternative to Jekyll.",
    "description": "An Eleventy site, created with npm init.",
    "website": "https://www.11ty.dev/",
    "detectors": {
      "every": [
        {
          "path": "package.json",
          "matchContent": "\"(dev)?(d|D)ependencies\":\\s*{[^}]*\"@11ty\\/eleventy\":\\s*\".+?\"[^}]*}"
        }
      ]
    },
    "settings": {
      "buildCommand": {
        "placeholder": "`npm run build` or `npx @11ty/eleventy`"
      },
      "devCommand": {
        "value": "npx @11ty/eleventy --serve --watch --port $PORT"
      },
      "outputDirectory": {
        "value": "_site"
      }
    }
  },
  {
    "name": "Docusaurus 2",
    "slug": "docusaurus-2",
    "demo": "https://docusaurus-2.now-examples.now.sh",
    "logo": "https://raw.githubusercontent.com/vercel/vercel/master/packages/frameworks/logos/docusaurus.svg",
    "tagline": "Docusaurus makes it easy to maintain Open Source documentation websites.",
    "description": "A static Docusaurus site that makes it easy to maintain OSS documentation.",
    "website": "https://v2.docusaurus.io",
    "detectors": {
      "some": [
        {
          "path": "package.json",
          "matchContent": "\"(dev)?(d|D)ependencies\":\\s*{[^}]*\"@docusaurus\\/core\":\\s*\".+?\"[^}]*}"
        }
      ]
    },
    "settings": {
      "buildCommand": {
        "placeholder": "`npm run build` or `docusaurus build`"
      },
      "devCommand": {
        "value": "docusaurus start --port $PORT"
      },
      "outputDirectory": {
        "value": "build"
      }
    }
  },
  {
    "name": "Docusaurus 1",
    "slug": "docusaurus",
    "demo": "https://docusaurus.now-examples.now.sh",
    "logo": "https://raw.githubusercontent.com/vercel/vercel/master/packages/frameworks/logos/docusaurus.svg",
    "tagline": "Docusaurus makes it easy to maintain Open Source documentation websites.",
    "description": "A static Docusaurus site that makes it easy to maintain OSS documentation.",
    "website": "https://docusaurus.io/",
    "detectors": {
      "some": [
        {
          "path": "package.json",
          "matchContent": "\"(dev)?(d|D)ependencies\":\\s*{[^}]*\"docusaurus\":\\s*\".+?\"[^}]*}"
        }
      ]
    },
    "settings": {
      "buildCommand": {
        "placeholder": "`npm run build` or `docusaurus-build`"
      },
      "devCommand": {
        "value": "docusaurus-start --port $PORT"
      },
      "outputDirectory": {
        "value": "build"
      }
    }
  },
  {
    "name": "Preact",
    "slug": "preact",
    "demo": "https://preact.now-examples.now.sh",
    "logo": "https://raw.githubusercontent.com/vercel/vercel/master/packages/frameworks/logos/preact.svg",
    "tagline": "Preact is a fast 3kB alternative to React with the same modern API.",
    "description": "A Preact app, created with the Preact CLI.",
    "website": "https://preactjs.com",
    "detectors": {
      "every": [
        {
          "path": "package.json",
          "matchContent": "\"(dev)?(d|D)ependencies\":\\s*{[^}]*\"preact-cli\":\\s*\".+?\"[^}]*}"
        }
      ]
    },
    "settings": {
      "buildCommand": {
        "placeholder": "`npm run build` or `preact build`"
      },
      "devCommand": {
        "value": "preact watch --port $PORT"
      },
      "outputDirectory": {
        "value": "build"
      }
    }
  },
  {
    "name": "Dojo",
    "slug": "dojo",
    "demo": "https://dojo.now-examples.now.sh",
    "logo": "https://raw.githubusercontent.com/vercel/vercel/master/packages/frameworks/logos/dojo.png",
    "tagline": "Dojo is a modern progressive, TypeScript first framework.",
    "description": "A Dojo app, created with the Dojo CLI's cli-create-app command.",
    "website": "https://dojo.io",
    "detectors": {
      "some": [
        {
          "path": "package.json",
          "matchContent": "\"(dev)?(d|D)ependencies\":\\s*{[^}]*\"@dojo\\/framework\":\\s*\".+?\"[^}]*}"
        },
        {
          "path": ".dojorc"
        }
      ]
    },
    "settings": {
      "buildCommand": {
        "placeholder": "`npm run build` or `dojo build`"
      },
      "devCommand": {
        "value": "dojo build -m dev -w -s -p $PORT"
      },
      "outputDirectory": {
        "value": "output/dist"
      }
    }
  },
  {
    "name": "Ember",
    "slug": "ember",
    "demo": "https://ember.now-examples.now.sh",
    "logo": "https://raw.githubusercontent.com/vercel/vercel/master/packages/frameworks/logos/ember.svg",
    "tagline": "Ember.js helps webapp developers be more productive out of the box.",
    "description": "An Ember app, created with the Ember CLI.",
    "website": "https://emberjs.com/",
    "detectors": {
      "every": [
        {
          "path": "package.json",
          "matchContent": "\"(dev)?(d|D)ependencies\":\\s*{[^}]*\"ember-cli\":\\s*\".+?\"[^}]*}"
        }
      ]
    },
    "settings": {
      "buildCommand": {
        "placeholder": "`npm run build` or `ember build`"
      },
      "devCommand": {
        "value": "ember serve --port $PORT"
      },
      "outputDirectory": {
        "value": "dist"
      }
    }
  },
  {
    "name": "Vue.js",
    "slug": "vue",
    "demo": "https://vue.now-examples.now.sh",
    "logo": "https://raw.githubusercontent.com/vercel/vercel/master/packages/frameworks/logos/vue.svg",
    "tagline": "Vue.js is a versatile JavaScript framework that is as approachable as it is performant.",
    "description": "A Vue.js app, created with the Vue CLI.",
    "website": "https://vuejs.org",
    "detectors": {
      "every": [
        {
          "path": "package.json",
          "matchContent": "\"(dev)?(d|D)ependencies\":\\s*{[^}]*\"@vue\\/cli-service\":\\s*\".+?\"[^}]*}"
        }
      ]
    },
    "settings": {
      "buildCommand": {
        "placeholder": "`npm run build` or `vue-cli-service build`"
      },
      "devCommand": {
        "value": "vue-cli-service serve --port $PORT"
      },
      "outputDirectory": {
        "value": "dist"
      }
    }
  },
  {
    "name": "Scully",
    "slug": "scully",
    "demo": "https://scully.now-examples.now.sh",
    "logo": "https://raw.githubusercontent.com/vercel/vercel/master/packages/frameworks/logos/scullyio-logo.png",
    "tagline": "Scully is a static site generator for Angular.",
    "description": "The Static Site Generator for Angular apps.",
    "website": "https://github.com/scullyio/scully",
    "detectors": {
      "every": [
        {
          "path": "package.json",
          "matchContent": "\"(dev)?(d|D)ependencies\":\\s*{[^}]*\"@scullyio\\/init\":\\s*\".+?\"[^}]*}"
        }
      ]
    },
    "settings": {
      "buildCommand": {
        "placeholder": "`npm run build` or `ng build && scully`"
      },
      "devCommand": {
        "value": "ng serve --port $PORT"
      },
      "outputDirectory": {
        "value": "dist"
      }
    }
  },
  {
    "name": "Ionic Angular",
    "slug": "ionic-angular",
    "demo": "https://ionic-angular.now-examples.now.sh",
    "logo": "https://raw.githubusercontent.com/vercel/vercel/master/packages/frameworks/logos/ionic.svg",
    "tagline": "Ionic Angular allows you to build mobile PWAs with Angular and the Ionic Framework.",
    "description": "An Ionic Angular site, created with the Ionic CLI.",
    "website": "https://ionicframework.com",
    "detectors": {
      "every": [
        {
          "path": "package.json",
          "matchContent": "\"(dev)?(d|D)ependencies\":\\s*{[^}]*\"@ionic\\/angular\":\\s*\".+?\"[^}]*}"
        }
      ]
    },
    "settings": {
      "buildCommand": {
        "placeholder": "`npm run build` or `ng build`"
      },
      "devCommand": {
        "value": "ng start"
      },
      "outputDirectory": {
        "value": "www"
      }
    }
  },
  {
    "name": "Angular",
    "slug": "angular",
    "demo": "https://angular.now-examples.now.sh",
    "logo": "https://raw.githubusercontent.com/vercel/vercel/master/packages/frameworks/logos/angular.svg",
    "tagline": "Angular is a TypeScript-based cross-platform framework from Google.",
    "description": "An Angular app, created with the Angular CLI.",
    "website": "https://angular.io",
    "detectors": {
      "every": [
        {
          "path": "package.json",
          "matchContent": "\"(dev)?(d|D)ependencies\":\\s*{[^}]*\"@angular\\/cli\":\\s*\".+?\"[^}]*}"
        }
      ]
    },
    "settings": {
      "buildCommand": {
        "placeholder": "`npm run build` or `ng build`"
      },
      "devCommand": {
        "value": "ng serve --port $PORT"
      },
      "outputDirectory": {
        "value": "dist"
      }
    }
  },
  {
    "name": "Polymer",
    "slug": "polymer",
    "demo": "https://polymer.now-examples.now.sh",
    "logo": "https://raw.githubusercontent.com/vercel/vercel/master/packages/frameworks/logos/polymer.svg",
    "tagline": "Polymer is an open-source webapps library from Google, for building using Web Components.",
    "description": "A Polymer app, created with the Polymer CLI.",
    "website": "https://www.polymer-project.org/",
    "detectors": {
      "every": [
        {
          "path": "package.json",
          "matchContent": "\"(dev)?(d|D)ependencies\":\\s*{[^}]*\"polymer-cli\":\\s*\".+?\"[^}]*}"
        }
      ]
    },
    "settings": {
      "buildCommand": {
        "placeholder": "`npm run build` or `polymer build`"
      },
      "devCommand": {
        "value": "polymer serve --port $PORT"
      },
      "outputDirectory": {
        "value": "build"
      }
    }
  },
  {
    "name": "Svelte",
    "slug": "svelte",
    "demo": "https://svelte.now-examples.now.sh",
    "logo": "https://raw.githubusercontent.com/vercel/vercel/master/packages/frameworks/logos/svelte.svg",
    "tagline": "Svelte lets you write high performance reactive apps with significantly less boilerplate. ",
    "description": "A Svelte app, using the Svelte template, and a Serverless Function API.",
    "website": "https://svelte.dev",
    "detectors": {
      "every": [
        {
          "path": "package.json",
          "matchContent": "\"(dev)?(d|D)ependencies\":\\s*{[^}]*\"sirv-cli\":\\s*\".+?\"[^}]*}"
        }
      ]
    },
    "settings": {
      "buildCommand": {
        "placeholder": "`npm run build` or `rollup -c`"
      },
      "devCommand": {
        "value": "sirv public --single --dev --port $PORT"
      },
      "outputDirectory": {
        "value": "public"
      }
    }
  },
  {
    "name": "Ionic React",
    "slug": "ionic-react",
    "demo": "https://ionic-react.now-examples.now.sh",
    "logo": "https://raw.githubusercontent.com/vercel/vercel/master/packages/frameworks/logos/ionic.svg",
    "tagline": "Ionic React allows you to build mobile PWAs with React and the Ionic Framework.",
    "description": "An Ionic React site, created with the Ionic CLI.",
    "website": "https://ionicframework.com",
    "detectors": {
      "every": [
        {
          "path": "package.json",
          "matchContent": "\"(dev)?(d|D)ependencies\":\\s*{[^}]*\"@ionic\\/react\":\\s*\".+?\"[^}]*}"
        }
      ]
    },
    "settings": {
      "buildCommand": {
        "placeholder": "`npm run build` or `react-scripts build`"
      },
      "devCommand": {
<<<<<<< HEAD
        "value": "npm run start"
=======
        "value": "react-scripts start"
>>>>>>> 231f18d5
      },
      "outputDirectory": {
        "value": "build"
      }
    }
  },
  {
    "name": "Create React App",
    "slug": "create-react-app",
    "demo": "https://react-functions.now-examples.now.sh",
    "logo": "https://raw.githubusercontent.com/vercel/vercel/master/packages/frameworks/logos/react.svg",
    "tagline": "Create React App allows you to get going with React in no time.",
    "description": "A React app, bootstrapped with create-react-app, and a Serverless Function API.",
    "website": "https://create-react-app.dev",
    "detectors": {
      "some": [
        {
          "path": "package.json",
          "matchContent": "\"(dev)?(d|D)ependencies\":\\s*{[^}]*\"react-scripts\":\\s*\".+?\"[^}]*}"
        },
        {
          "path": "package.json",
          "matchContent": "\"(dev)?(d|D)ependencies\":\\s*{[^}]*\"react-dev-utils\":\\s*\".+?\"[^}]*}"
        }
      ]
    },
    "settings": {
      "buildCommand": {
        "placeholder": "`npm run build` or `react-scripts build`"
      },
      "devCommand": {
        "value": "react-scripts start"
      },
      "outputDirectory": {
        "value": "build"
      }
    }
  },
  {
    "name": "Gridsome",
    "slug": "gridsome",
    "demo": "https://gridsome.now-examples.now.sh",
    "logo": "https://raw.githubusercontent.com/vercel/vercel/master/packages/frameworks/logos/gridsome.svg",
    "tagline": "Gridsome is a Vue.js-powered framework for building websites & apps that are fast by default.",
    "description": "A Gridsome app, created with the Gridsome CLI.",
    "website": "https://gridsome.org/",
    "detectors": {
      "every": [
        {
          "path": "package.json",
          "matchContent": "\"(dev)?(d|D)ependencies\":\\s*{[^}]*\"gridsome\":\\s*\".+?\"[^}]*}"
        }
      ]
    },
    "settings": {
      "buildCommand": {
        "placeholder": "`npm run build` or `gridsome build`"
      },
      "devCommand": {
        "value": "gridsome develop -p $PORT"
      },
      "outputDirectory": {
        "value": "dist"
      }
    }
  },
  {
    "name": "UmiJS",
    "slug": "umijs",
    "demo": "https://umijs.now-examples.now.sh",
    "logo": "https://raw.githubusercontent.com/vercel/vercel/master/packages/frameworks/logos/umi.svg",
    "tagline": "UmiJS is an extensible enterprise-level React application framework.",
    "description": "An UmiJS app, created using the Umi CLI.",
    "website": "https://umijs.org",
    "detectors": {
      "every": [
        {
          "path": "package.json",
          "matchContent": "\"(dev)?(d|D)ependencies\":\\s*{[^}]*\"umi\":\\s*\".+?\"[^}]*}"
        }
      ]
    },
    "settings": {
      "buildCommand": {
        "placeholder": "`npm run build` or `umi build`"
      },
      "devCommand": {
        "value": "umi dev --port $PORT"
      },
      "outputDirectory": {
        "value": "dist"
      }
    }
  },
  {
    "name": "Sapper",
    "slug": "sapper",
    "demo": "https://sapper.now-examples.now.sh",
    "logo": "https://raw.githubusercontent.com/vercel/vercel/master/packages/frameworks/logos/svelte.svg",
    "tagline": "Sapper is a framework for building high-performance universal web apps with Svelte.",
    "description": "A Sapper app, using the Sapper template.",
    "website": "https://sapper.svelte.dev",
    "detectors": {
      "every": [
        {
          "path": "package.json",
          "matchContent": "\"(dev)?(d|D)ependencies\":\\s*{[^}]*\"sapper\":\\s*\".+?\"[^}]*}"
        }
      ]
    },
    "settings": {
      "buildCommand": {
        "placeholder": "`npm run build` or `sapper export`"
      },
      "devCommand": {
        "value": "sapper dev --port $PORT"
      },
      "outputDirectory": {
        "value": "__sapper__/export"
      }
    }
  },
  {
    "name": "Saber",
    "slug": "saber",
    "demo": "https://saber.now-examples.now.sh",
    "logo": "https://raw.githubusercontent.com/vercel/vercel/master/packages/frameworks/logos/saber.svg",
    "tagline": "Saber is a framework for building static sites in Vue.js that supports data from any source.",
    "description": "A Saber site, created with npm init.",
    "website": "https://saber.land/",
    "detectors": {
      "every": [
        {
          "path": "package.json",
          "matchContent": "\"(dev)?(d|D)ependencies\":\\s*{[^}]*\"saber\":\\s*\".+?\"[^}]*}"
        }
      ]
    },
    "settings": {
      "buildCommand": {
        "placeholder": "`npm run build` or `saber build`"
      },
      "devCommand": {
        "value": "saber --port $PORT"
      },
      "outputDirectory": {
        "value": "public"
      }
    }
  },
  {
    "name": "Stencil",
    "slug": "stencil",
    "demo": "https://stencil.now-examples.now.sh",
    "logo": "https://raw.githubusercontent.com/vercel/vercel/master/packages/frameworks/logos/stencil.svg",
    "tagline": "Stencil is a powerful toolchain for building Progressive Web Apps and Design Systems.",
    "description": "A Stencil site, created with the Stencil CLI.",
    "website": "https://stenciljs.com/",
    "detectors": {
      "every": [
        {
          "path": "package.json",
          "matchContent": "\"(dev)?(d|D)ependencies\":\\s*{[^}]*\"@stencil\\/core\":\\s*\".+?\"[^}]*}"
        }
      ]
    },
    "settings": {
      "buildCommand": {
        "placeholder": "`npm run build` or `stencil build`"
      },
      "devCommand": {
        "value": "stencil build --dev --watch --serve --port $PORT"
      },
      "outputDirectory": {
        "value": "www"
      }
    }
  },
  {
    "name": "Nuxt.js",
    "slug": "nuxtjs",
    "demo": "https://nuxtjs.now-examples.now.sh",
    "logo": "https://raw.githubusercontent.com/vercel/vercel/master/packages/frameworks/logos/nuxt.svg",
    "tagline": "Nuxt.js is the web comprehensive framework that lets you dream big with Vue.js.",
    "description": "A Nuxt.js app, bootstrapped with create-nuxt-app.",
    "website": "https://nuxtjs.org",
    "detectors": {
      "every": [
        {
          "path": "package.json",
          "matchContent": "\"(dev)?(d|D)ependencies\":\\s*{[^}]*\"nuxt\":\\s*\".+?\"[^}]*}"
        }
      ]
    },
    "settings": {
      "buildCommand": {
        "placeholder": "`npm run build` or `nuxt build`"
      },
      "devCommand": {
        "value": "nuxt"
      },
      "outputDirectory": {
        "value": "dist"
      }
    }
  },
  {
    "name": "Hugo",
    "slug": "hugo",
    "demo": "https://hugo.now-examples.now.sh",
    "logo": "https://raw.githubusercontent.com/vercel/vercel/master/packages/frameworks/logos/hugo.svg",
    "tagline": "Hugo is the world’s fastest framework for building websites, written in Go.",
    "description": "A Hugo site, created with the Hugo CLI.",
    "website": "https://gohugo.io",
    "detectors": {
      "some": [
        {
          "path": "config.yaml"
        },
        {
          "path": "config.toml"
        },
        {
          "path": "config.json"
        }
      ]
    },
    "settings": {
      "buildCommand": {
        "placeholder": "`npm run build` or `hugo -D --gc`"
      },
      "devCommand": {
        "value": "hugo server -D -w -p $PORT"
      },
      "outputDirectory": {
        "placeholder": "`public` or `publishDir` from the `config` file"
      }
    }
  },
  {
    "name": "Jekyll",
    "slug": "jekyll",
    "demo": "https://jekyll.now-examples.now.sh",
    "logo": "https://raw.githubusercontent.com/vercel/vercel/master/packages/frameworks/logos/jekyll.svg",
    "tagline": "Jekyll makes it super easy to transform your plain text into static websites and blogs.",
    "description": "A Jekyll site, created with the Jekyll CLI.",
    "website": "https://jekyllrb.com/",
    "detectors": {
      "every": [
        {
          "path": "_config.yml"
        }
      ]
    },
    "settings": {
      "buildCommand": {
        "placeholder": "`npm run build` or `jekyll build`"
      },
      "devCommand": {
        "value": "bundle exec jekyll serve --watch --port $PORT"
      },
      "outputDirectory": {
        "placeholder": "`_site` or `destination` from `_config.yml`"
      }
    }
  },
  {
    "name": "Brunch",
    "slug": "brunch",
    "demo": "https://brunch.now-examples.now.sh",
    "logo": "https://raw.githubusercontent.com/vercel/vercel/master/packages/frameworks/logos/brunch.svg",
    "tagline": "Brunch is a fast and simple webapp build tool with seamless incremental compilation for rapid development.",
    "description": "A Brunch app, created with the Brunch CLI.",
    "website": "https://brunch.io/",
    "detectors": {
      "every": [
        {
          "path": "brunch-config.js"
        }
      ]
    },
    "settings": {
      "buildCommand": {
        "placeholder": "`npm run build` or `brunch build --production`"
      },
      "devCommand": {
        "value": "brunch watch --server --port $PORT"
      },
      "outputDirectory": {
        "value": "public"
      }
    }
  },
  {
    "name": "Middleman",
    "slug": "middleman",
    "demo": "https://middleman.now-examples.now.sh",
    "logo": "https://raw.githubusercontent.com/vercel/vercel/master/packages/frameworks/logos/middleman.svg",
    "tagline": "Middleman is a static site generator that uses all the shortcuts and tools in modern web development.",
    "description": "A Middleman app, created with the Middleman CLI.",
    "website": "https://middlemanapp.com/",
    "detectors": {
      "every": [
        {
          "path": "config.rb"
        }
      ]
    },
    "settings": {
      "buildCommand": {
        "value": "`npm run build` or `bundle exec middleman build`"
      },
      "devCommand": {
        "value": "bundle exec middleman server -p $PORT"
      },
      "outputDirectory": {
        "value": "build"
      }
    }
  },
  {
    "name": "Other",
    "slug": null,
    "logo": "https://raw.githubusercontent.com/vercel/vercel/master/packages/frameworks/logos/other.svg",
    "description": "No framework or a unoptimized framework.",
    "settings": {
      "buildCommand": {
        "placeholder": "`npm run now-build` or `npm run build`"
      },
      "devCommand": {
        "placeholder": "None"
      },
      "outputDirectory": {
        "placeholder": "`public` if it exists, or `.`"
      }
    }
  }
]<|MERGE_RESOLUTION|>--- conflicted
+++ resolved
@@ -443,11 +443,7 @@
         "placeholder": "`npm run build` or `react-scripts build`"
       },
       "devCommand": {
-<<<<<<< HEAD
-        "value": "npm run start"
-=======
         "value": "react-scripts start"
->>>>>>> 231f18d5
       },
       "outputDirectory": {
         "value": "build"
