export interface FrameworkDetectionItem {
  file: string;
  matchContent?: string;
}

<<<<<<< HEAD
type Setting =
  | { value: string; placeholder?: string }
  | { value?: string; placeholder: string };
=======
type Setting = { value: string } | { placeholder: string };
>>>>>>> bcbe0d80

export interface Framework {
  name: string;
  slug: string;
  logo: string;
  demo: string;
  tagline: string;
  website: string;
  description: string;
  detectors?: {
    every?: FrameworkDetectionItem[];
    some?: FrameworkDetectionItem[];
  };
  settings: {
    buildCommand: Setting;
    devCommand: Setting;
    outputDirectory: Setting;
  };
}<|MERGE_RESOLUTION|>--- conflicted
+++ resolved
@@ -3,13 +3,9 @@
   matchContent?: string;
 }
 
-<<<<<<< HEAD
 type Setting =
   | { value: string; placeholder?: string }
   | { value?: string; placeholder: string };
-=======
-type Setting = { value: string } | { placeholder: string };
->>>>>>> bcbe0d80
 
 export interface Framework {
   name: string;
