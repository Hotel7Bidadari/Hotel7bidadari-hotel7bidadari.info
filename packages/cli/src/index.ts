--- conflicted
+++ resolved
@@ -488,90 +488,6 @@
 
   try {
     const start = Date.now();
-<<<<<<< HEAD
-    let func: any;
-    switch (targetCommand) {
-      case 'alias':
-        func = require('./commands/alias').default;
-        break;
-      case 'bisect':
-        func = require('./commands/bisect').default;
-        break;
-      case 'build':
-        func = require('./commands/build').default;
-        break;
-      case 'certs':
-        func = require('./commands/certs').default;
-        break;
-      case 'deploy':
-        func = require('./commands/deploy').default;
-        break;
-      case 'dev':
-        func = require('./commands/dev').default;
-        break;
-      case 'dns':
-        func = require('./commands/dns').default;
-        break;
-      case 'domains':
-        func = require('./commands/domains').default;
-        break;
-      case 'env':
-        func = require('./commands/env').default;
-        break;
-      case 'git':
-        func = require('./commands/git').default;
-        break;
-      case 'init':
-        func = require('./commands/init').default;
-        break;
-      case 'inspect':
-        func = require('./commands/inspect').default;
-        break;
-      case 'link':
-        func = require('./commands/link').default;
-        break;
-      case 'list':
-        func = require('./commands/list').default;
-        break;
-      case 'logs':
-        func = require('./commands/logs').default;
-        break;
-      case 'login':
-        func = require('./commands/login').default;
-        break;
-      case 'logout':
-        func = require('./commands/logout').default;
-        break;
-      case 'project':
-        func = require('./commands/project').default;
-        break;
-      case 'pull':
-        func = require('./commands/pull').default;
-        break;
-      case 'redeploy':
-        func = require('./commands/redeploy').default;
-        break;
-      case 'remove':
-        func = require('./commands/remove').default;
-        break;
-      case 'rollback':
-        func = require('./commands/rollback').default;
-        break;
-      case 'secrets':
-        func = require('./commands/secrets').default;
-        break;
-      case 'teams':
-        func = require('./commands/teams').default;
-        break;
-      case 'whoami':
-        func = require('./commands/whoami').default;
-        break;
-      default:
-        func = null;
-        break;
-    }
-=======
->>>>>>> 8428632e
 
     if (!targetCommand) {
       // Set this for the metrics to record it at the end
@@ -656,6 +572,9 @@
           break;
         case 'pull':
           func = require('./commands/pull').default;
+          break;
+        case 'redeploy':
+          func = require('./commands/redeploy').default;
           break;
         case 'remove':
           func = require('./commands/remove').default;
