--- conflicted
+++ resolved
@@ -202,37 +202,28 @@
   // Ensure that the Vercel global configuration directory exists
   try {
     await mkdirp(VERCEL_DIR);
-<<<<<<< HEAD
-  } catch (err) {
-    output.error(
-      `An unexpected error occurred while trying to create the global directory "${hp(
-        VERCEL_DIR
-      )}" ${err.message}`
-=======
   } catch (err: unknown) {
     output.error(
       `An unexpected error occurred while trying to create the global directory "${hp(
         VERCEL_DIR
       )}" ${errorToString(err)}`
->>>>>>> 78373871
     );
     return 1;
   }
 
   let config: GlobalConfig;
   try {
-<<<<<<< HEAD
     config = configFiles.readConfigFile();
   } catch (err) {
     if (err.code === 'ENOENT') {
       config = defaultGlobalConfig;
       try {
         configFiles.writeToConfigFile(config);
-      } catch (err) {
+      } catch (err: unknown) {
         output.error(
           `An unexpected error occurred while trying to save the config to "${hp(
             VERCEL_CONFIG_PATH
-          )}" ${err.message}`
+          )}" ${errorToString(err)}`
         );
         return 1;
       }
@@ -240,73 +231,7 @@
       output.error(
         `An unexpected error occurred while trying to read the config in "${hp(
           VERCEL_CONFIG_PATH
-        )}" ${err.message}`
-=======
-    configExists = existsSync(VERCEL_CONFIG_PATH);
-  } catch (err: unknown) {
-    console.error(
-      error(
-        `${
-          'An unexpected error occurred while trying to find the ' +
-          `config file "${hp(VERCEL_CONFIG_PATH)}" `
-        }${errorToString(err)}`
-      )
-    );
-
-    return 0;
-  }
-
-  let config: GlobalConfig | null = null;
-
-  if (configExists) {
-    try {
-      config = configFiles.readConfigFile();
-    } catch (err) {
-      console.error(
-        error(
-          `${
-            'An unexpected error occurred while trying to read the ' +
-            `config in "${hp(VERCEL_CONFIG_PATH)}" `
-          }${errorToString(err)}`
-        )
-      );
-
-      return 1;
-    }
-
-    // This is from when Vercel CLI supported
-    // multiple providers. In that case, we really
-    // need to migrate.
-    if (
-      // @ts-ignore
-      config.sh ||
-      // @ts-ignore
-      config.user ||
-      // @ts-ignore
-      typeof config.user === 'object' ||
-      typeof config.currentTeam === 'object'
-    ) {
-      configExists = false;
-    }
-  }
-
-  if (!configExists) {
-    const results = await getDefaultConfig(config);
-
-    config = results.config;
-    migrated = results.migrated;
-
-    try {
-      configFiles.writeToConfigFile(config);
-    } catch (err: unknown) {
-      console.error(
-        error(
-          `${
-            'An unexpected error occurred while trying to write the ' +
-            `default config to "${hp(VERCEL_CONFIG_PATH)}" `
-          }${errorToString(err)}`
-        )
->>>>>>> 78373871
+        )}" ${errorToString(err)}`
       );
       return 1;
     }
@@ -314,7 +239,6 @@
 
   let authConfig: AuthConfig;
   try {
-<<<<<<< HEAD
     authConfig = configFiles.readAuthConfigFile();
   } catch (err) {
     if (err.code === 'ENOENT') {
@@ -325,7 +249,7 @@
         output.error(
           `An unexpected error occurred while trying to write the auth config to "${hp(
             VERCEL_AUTH_CONFIG_PATH
-          )}" ${err.message}`
+          )}" ${errorToString(err)}`
         );
         return 1;
       }
@@ -333,73 +257,7 @@
       output.error(
         `An unexpected error occurred while trying to read the auth config in "${hp(
           VERCEL_AUTH_CONFIG_PATH
-        )}" ${err.message}`
-=======
-    authConfigExists = existsSync(VERCEL_AUTH_CONFIG_PATH);
-  } catch (err: unknown) {
-    console.error(
-      error(
-        `${
-          'An unexpected error occurred while trying to find the ' +
-          `auth file "${hp(VERCEL_AUTH_CONFIG_PATH)}" `
-        }${errorToString(err)}`
-      )
-    );
-
-    return 1;
-  }
-
-  let authConfig = null;
-
-  const subcommandsWithoutToken = [
-    'login',
-    'logout',
-    'help',
-    'init',
-    'update',
-    'build',
-  ];
-
-  if (authConfigExists) {
-    try {
-      authConfig = configFiles.readAuthConfigFile();
-    } catch (err: unknown) {
-      console.error(
-        error(
-          `${
-            'An unexpected error occurred while trying to read the ' +
-            `auth config in "${hp(VERCEL_AUTH_CONFIG_PATH)}" `
-          }${errorToString(err)}`
-        )
-      );
-
-      return 1;
-    }
-
-    // This is from when Vercel CLI supported
-    // multiple providers. In that case, we really
-    // need to migrate.
-    // @ts-ignore
-    if (authConfig.credentials) {
-      authConfigExists = false;
-    }
-  } else {
-    const results = await getDefaultAuthConfig(authConfig);
-
-    authConfig = results.config;
-    migrated = results.migrated;
-
-    try {
-      configFiles.writeToAuthConfigFile(authConfig);
-    } catch (err: unknown) {
-      console.error(
-        error(
-          `${
-            'An unexpected error occurred while trying to write the ' +
-            `default config to "${hp(VERCEL_AUTH_CONFIG_PATH)}" `
-          }${errorToString(err)}`
-        )
->>>>>>> 78373871
+        )}" ${errorToString(err)}`
       );
       return 1;
     }
