--- conflicted
+++ resolved
@@ -1,9 +1,5 @@
 import { URL } from 'url';
 import Client from '../client';
-<<<<<<< HEAD
-import type { Org } from '@vercel-internals/types';
-=======
->>>>>>> 732ac207
 import chalk from 'chalk';
 import link from '../output/link';
 import { isAPIError } from '../errors-ts';
