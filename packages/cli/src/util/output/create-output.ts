import chalk from 'chalk';
import boxen from 'boxen';
import renderLink from './link';
import wait, { StopSpinner } from './wait';
import { Writable } from 'stream';

export interface OutputOptions {
  debug?: boolean;
}

export interface PrintOptions {
  w?: Writable;
}

export interface LogOptions extends PrintOptions {
  color?: typeof chalk;
}

export class Output {
  private debugEnabled: boolean;
  private spinnerMessage: string;
  private _spinner: StopSpinner | null;

  constructor({ debug: debugEnabled = false }: OutputOptions = {}) {
    this.debugEnabled = debugEnabled;
    this.spinnerMessage = '';
    this._spinner = null;
  }

  get isTTY() {
    return process.stdout.isTTY;
  }

  isDebugEnabled = () => {
    return this.debugEnabled;
  };

  print = (str: string, { w }: PrintOptions = { w: process.stderr }) => {
    this.stopSpinner();
    const stream: Writable = w || process.stderr;
    stream.write(str);
  };

  log = (str: string, color = chalk.grey) => {
    this.print(`${color('>')} ${str}\n`);
  };

  dim = (str: string, color = chalk.grey) => {
    this.print(`${color(`> ${str}`)}\n`);
  };

  warn = (
    str: string,
    slug: string | null = null,
    link: string | null = null,
    action: string | null = 'Learn More',
    options?: {
      boxen?: boxen.Options;
    }
  ) => {
    const details = slug ? `https://err.sh/vercel/${slug}` : link;

    this.print(
      boxen(
        chalk.bold.yellow('WARN! ') +
          str +
          (details ? `\n${action}: ${renderLink(details)}` : ''),
        {
          padding: {
            top: 0,
            bottom: 0,
            left: 1,
            right: 1,
          },
          borderColor: 'yellow',
          ...options?.boxen,
        }
      )
    );
    this.print('\n');
  };

  note = (str: string) => {
    this.log(chalk`{yellow.bold NOTE:} ${str}`);
  };

  error = (
    str: string,
    slug?: string,
    link?: string,
    action = 'Learn More'
  ) => {
    this.print(`${chalk.red(`Error!`)} ${str}\n`);
    const details = slug ? `https://err.sh/vercel/${slug}` : link;
    if (details) {
      this.print(`${chalk.bold(action)}: ${renderLink(details)}\n`);
    }
  };

<<<<<<< HEAD
  prettyError = (err: Error & { link?: string; action?: string }) => {
    return this.error(err.message, undefined, err.link, err.action);
  };
=======
  function prettyError(
    err: Pick<Error, 'message'> & { link?: string; action?: string }
  ) {
    return error(err.message, undefined, err.link, err.action);
  }
>>>>>>> 676a3d25

  ready = (str: string) => {
    this.print(`${chalk.cyan('> Ready!')} ${str}\n`);
  };

  success = (str: string) => {
    this.print(`${chalk.cyan('> Success!')} ${str}\n`);
  };

  debug = (str: string) => {
    if (this.debugEnabled) {
      this.log(
        `${chalk.bold('[debug]')} ${chalk.gray(
          `[${new Date().toISOString()}]`
        )} ${str}`
      );
    }
  };

  spinner = (message: string, delay: number = 300): void => {
    this.spinnerMessage = message;
    if (this.debugEnabled) {
      this.debug(`Spinner invoked (${message}) with a ${delay}ms delay`);
      return;
    }
    if (this._spinner) {
      this._spinner.text = message;
    } else {
      this._spinner = wait(message, delay);
    }
  };

  stopSpinner = () => {
    if (this.debugEnabled && this.spinnerMessage) {
      const msg = `Spinner stopped (${this.spinnerMessage})`;
      this.spinnerMessage = '';
      this.debug(msg);
    }
    if (this._spinner) {
      this._spinner();
      this._spinner = null;
      this.spinnerMessage = '';
    }
  };

  time = async <T>(
    label: string | ((r?: T) => string),
    fn: Promise<T> | (() => Promise<T>)
  ) => {
    const promise = typeof fn === 'function' ? fn() : fn;

    if (this.debugEnabled) {
      const startLabel = typeof label === 'function' ? label() : label;
      this.debug(startLabel);
      const start = Date.now();
      const r = await promise;
      const endLabel = typeof label === 'function' ? label(r) : label;
      const duration = Date.now() - start;
      const durationPretty =
        duration < 1000 ? `${duration}ms` : `${(duration / 1000).toFixed(2)}s`;
      this.debug(`${endLabel} ${chalk.gray(`[${durationPretty}]`)}`);
      return r;
    }

    return promise;
  };
}

export default function createOutput(opts?: OutputOptions) {
  return new Output(opts);
}<|MERGE_RESOLUTION|>--- conflicted
+++ resolved
@@ -97,17 +97,11 @@
     }
   };
 
-<<<<<<< HEAD
-  prettyError = (err: Error & { link?: string; action?: string }) => {
+  prettyError = (
+    err: Pick<Error, 'message'> & { link?: string; action?: string }
+  ) => {
     return this.error(err.message, undefined, err.link, err.action);
   };
-=======
-  function prettyError(
-    err: Pick<Error, 'message'> & { link?: string; action?: string }
-  ) {
-    return error(err.message, undefined, err.link, err.action);
-  }
->>>>>>> 676a3d25
 
   ready = (str: string) => {
     this.print(`${chalk.cyan('> Ready!')} ${str}\n`);
