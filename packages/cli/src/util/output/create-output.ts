--- conflicted
+++ resolved
@@ -2,12 +2,8 @@
 import renderLink from './link';
 import wait, { StopSpinner } from './wait';
 import type { WritableTTY } from '../../types';
-<<<<<<< HEAD
-import { errorToString } from '../is-error';
+import { errorToString } from '@vercel/error-utils';
 import { emojiLabels } from '../emoji';
-=======
-import { errorToString } from '@vercel/error-utils';
->>>>>>> a567d047
 
 const IS_TEST = process.env.NODE_ENV === 'test';
 
