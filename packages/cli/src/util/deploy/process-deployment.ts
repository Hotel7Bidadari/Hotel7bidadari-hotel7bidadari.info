import bytes from 'bytes';
import chalk from 'chalk';
import {
  ArchiveFormat,
  createDeployment,
  DeploymentOptions,
  VercelClientOptions,
} from '@vercel/client';
import { Output } from '../output';
import { progress } from '../output/progress';
import Now from '../../util';
import type { Org } from '@vercel-internals/types';
import ua from '../ua';
import { linkFolderToProject } from '../projects/link';
import { prependEmoji, emoji } from '../emoji';

function printInspectUrl(
  output: Output,
  inspectorUrl: string,
  deployStamp: () => string
) {
  output.print(
    prependEmoji(
      `Inspect: ${chalk.bold(inspectorUrl)} ${deployStamp()}`,
      emoji('inspect')
    ) + `\n`
  );
}

export default async function processDeployment({
  org,
  cwd,
  projectName,
  isSettingUpProject,
  archive,
  skipAutoDetectionConfirmation,
  noWait,
  ...args
}: {
  now: Now;
  output: Output;
  paths: string[];
  requestBody: DeploymentOptions;
  uploadStamp: () => string;
  deployStamp: () => string;
  quiet: boolean;
  force?: boolean;
  withCache?: boolean;
  org: Org;
  prebuilt: boolean;
  projectName: string;
  isSettingUpProject: boolean;
  archive?: ArchiveFormat;
  skipAutoDetectionConfirmation?: boolean;
  cwd?: string;
<<<<<<< HEAD
  rootDirectory?: string | null;
=======
  rootDirectory?: string;
  noWait?: boolean;
>>>>>>> 2ee8997e
}) {
  let {
    now,
    output,
    paths,
    requestBody,
    deployStamp,
    force,
    withCache,
    quiet,
    prebuilt,
    rootDirectory,
  } = args;

  const { debug } = output;

  const { env = {} } = requestBody;

  const token = now._token;
  if (!token) {
    throw new Error('Missing authentication token');
  }

  const clientOptions: VercelClientOptions = {
    teamId: org.type === 'team' ? org.id : undefined,
    apiUrl: now._apiUrl,
    token,
    debug: now._debug,
    userAgent: ua,
    path: paths[0],
    force,
    withCache,
    prebuilt,
    rootDirectory,
    skipAutoDetectionConfirmation,
    archive,
  };

  const deployingSpinnerVal = isSettingUpProject
    ? 'Setting up project'
    : `Deploying ${chalk.bold(`${org.slug}/${projectName}`)}`;
  output.spinner(deployingSpinnerVal, 0);

  // collect indications to show the user once
  // the deployment is done
  const indications = [];

  try {
    for await (const event of createDeployment(clientOptions, requestBody)) {
      if (['tip', 'notice', 'warning'].includes(event.type)) {
        indications.push(event);
      }

      if (event.type === 'file-count') {
        const { total, missing, uploads } = event.payload;
        debug(`Total files ${total.size}, ${missing.length} changed`);

        const missingSize = missing
          .map((sha: string) => total.get(sha).data.length)
          .reduce((a: number, b: number) => a + b, 0);
        const totalSizeHuman = bytes.format(missingSize, { decimalPlaces: 1 });

        // When stderr is not a TTY then we only want to
        // print upload progress in 25% increments
        let nextStep = 0;
        const stepSize = now._client.stderr.isTTY ? 0 : 0.25;

        const updateProgress = () => {
          const uploadedBytes = uploads.reduce((acc: number, e: any) => {
            return acc + e.bytesUploaded;
          }, 0);

          const bar = progress(uploadedBytes, missingSize);
          if (!bar) {
            output.spinner(deployingSpinnerVal, 0);
          } else {
            const uploadedHuman = bytes.format(uploadedBytes, {
              decimalPlaces: 1,
              fixedDecimals: true,
            });
            const percent = uploadedBytes / missingSize;
            if (percent >= nextStep) {
              output.spinner(
                `Uploading ${chalk.reset(
                  `[${bar}] (${uploadedHuman}/${totalSizeHuman})`
                )}`,
                0
              );
              nextStep += stepSize;
            }
          }
        };

        uploads.forEach((e: any) => e.on('progress', updateProgress));
        updateProgress();
      }

      if (event.type === 'file-uploaded') {
        debug(
          `Uploaded: ${event.payload.file.names.join(' ')} (${bytes(
            event.payload.file.data.length
          )})`
        );
      }

      if (event.type === 'created') {
        await linkFolderToProject(
          output,
          cwd || paths[0],
          {
            orgId: org.id,
            projectId: event.payload.projectId,
          },
          projectName,
          org.slug
        );

        now.url = event.payload.url;

        output.stopSpinner();

        printInspectUrl(output, event.payload.inspectorUrl, deployStamp);

        if (quiet) {
          process.stdout.write(`https://${event.payload.url}`);
        }

        if (noWait) {
          return event.payload;
        }

        output.spinner(
          event.payload.readyState === 'QUEUED' ? 'Queued' : 'Building',
          0
        );
      }

      if (event.type === 'building') {
        output.spinner('Building', 0);
      }

      if (event.type === 'canceled') {
        output.stopSpinner();
        return event.payload;
      }

      // If `checksState` is present, we can only continue to "Completing" if the checks finished,
      // otherwise we might show "Completing" before "Running Checks".
      if (
        event.type === 'ready' &&
        (event.payload.checksState
          ? event.payload.checksState === 'completed'
          : true)
      ) {
        output.spinner('Completing', 0);
      }

      if (event.type === 'checks-running') {
        output.spinner('Running Checks', 0);
      }

      if (event.type === 'checks-conclusion-failed') {
        output.stopSpinner();
        return event.payload;
      }

      // Handle error events
      if (event.type === 'error') {
        output.stopSpinner();

        const error = await now.handleDeploymentError(event.payload, {
          env,
        });

        if (error.code === 'missing_project_settings') {
          return error;
        }

        throw error;
      }

      // Handle alias-assigned event
      if (event.type === 'alias-assigned') {
        event.payload.indications = indications;
        return event.payload;
      }
    }
  } catch (err) {
    output.stopSpinner();
    throw err;
  }
}<|MERGE_RESOLUTION|>--- conflicted
+++ resolved
@@ -53,12 +53,8 @@
   archive?: ArchiveFormat;
   skipAutoDetectionConfirmation?: boolean;
   cwd?: string;
-<<<<<<< HEAD
   rootDirectory?: string | null;
-=======
-  rootDirectory?: string;
   noWait?: boolean;
->>>>>>> 2ee8997e
 }) {
   let {
     now,
