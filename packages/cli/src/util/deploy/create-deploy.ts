import generateCertForDeploy from './generate-cert-for-deploy';
import * as ERRORS_TS from '../errors-ts';
import * as ERRORS from '../errors';
import { NowError } from '../now-error';
import mapCertError from '../certs/map-cert-error';
import { Org } from '../../types';
import Now, { CreateOptions } from '..';
import Client from '../client';
import { ArchiveFormat, DeploymentError } from '../../../../client/dist';

export default async function createDeploy(
  client: Client,
  now: Now,
  contextName: string,
  paths: string[],
  createArgs: CreateOptions,
  org: Org,
  isSettingUpProject: boolean,
  cwd?: string,
  archive?: ArchiveFormat
): Promise<any | DeploymentError> {
  try {
<<<<<<< HEAD
    return await now.create(
      paths,
      createArgs,
      org,
      isSettingUpProject,
      archive,
      cwd
    );
  } catch (error) {
    if (error.code === 'rate_limited') {
      throw new ERRORS_TS.DeploymentsRateLimited(error.message);
    }
=======
    return await now.create(paths, createArgs, org, isSettingUpProject, cwd);
  } catch (err: unknown) {
    if (ERRORS_TS.isAPIError(err)) {
      if (err.code === 'rate_limited') {
        throw new ERRORS_TS.DeploymentsRateLimited(err.message);
      }
>>>>>>> f5d87914

      // Means that the domain used as a suffix no longer exists
      if (err.code === 'domain_missing') {
        throw new ERRORS_TS.DomainNotFound(err.value);
      }

      if (err.code === 'domain_not_found' && err.domain) {
        throw new ERRORS_TS.DomainNotFound(err.domain);
      }

      // This error occures when a domain used in the `alias`
      // is not yet verified
      if (err.code === 'domain_not_verified' && err.domain) {
        throw new ERRORS_TS.DomainNotVerified(err.domain);
      }

      // If the domain used as a suffix is not verified, we fail
      if (err.code === 'domain_not_verified' && err.value) {
        throw new ERRORS_TS.DomainVerificationFailed(err.value);
      }

      // If the domain isn't owned by the user
      if (err.code === 'not_domain_owner') {
        throw new ERRORS_TS.NotDomainOwner(err.message);
      }

      if (err.code === 'builds_rate_limited') {
        throw new ERRORS_TS.BuildsRateLimited(err.message);
      }

      // If the user doesn't have permissions over the domain used as a suffix we fail
      if (err.code === 'forbidden') {
        throw new ERRORS_TS.DomainPermissionDenied(err.value, contextName);
      }

      if (err.code === 'bad_request' && err.keyword) {
        throw new ERRORS.SchemaValidationFailed(
          err.message,
          err.keyword,
          err.dataPath,
          err.params
        );
      }

      if (err.code === 'domain_configured') {
        throw new ERRORS_TS.AliasDomainConfigured(err);
      }

      if (err.code === 'missing_build_script') {
        throw new ERRORS_TS.MissingBuildScript(err);
      }

      if (err.code === 'conflicting_file_path') {
        throw new ERRORS_TS.ConflictingFilePath(err);
      }

      if (err.code === 'conflicting_path_segment') {
        throw new ERRORS_TS.ConflictingPathSegment(err);
      }

      // If the cert is missing we try to generate a new one and the retry
      if (err.code === 'cert_missing') {
        const result = await generateCertForDeploy(
          client,
          contextName,
          err.value
        );

        if (result instanceof NowError) {
          return result;
        }

        return createDeploy(
          client,
          now,
          contextName,
          paths,
          createArgs,
          org,
          isSettingUpProject
        );
      }

      if (err.code === 'not_found') {
        throw new ERRORS_TS.DeploymentNotFound({ context: contextName });
      }

      const certError = mapCertError(err);
      if (certError) {
        return certError;
      }
    }

    // If the error is unknown, we just throw
    throw err;
  }
}<|MERGE_RESOLUTION|>--- conflicted
+++ resolved
@@ -20,27 +20,19 @@
   archive?: ArchiveFormat
 ): Promise<any | DeploymentError> {
   try {
-<<<<<<< HEAD
     return await now.create(
       paths,
       createArgs,
       org,
       isSettingUpProject,
-      archive,
-      cwd
+      cwd,
+      archive
     );
-  } catch (error) {
-    if (error.code === 'rate_limited') {
-      throw new ERRORS_TS.DeploymentsRateLimited(error.message);
-    }
-=======
-    return await now.create(paths, createArgs, org, isSettingUpProject, cwd);
   } catch (err: unknown) {
     if (ERRORS_TS.isAPIError(err)) {
       if (err.code === 'rate_limited') {
         throw new ERRORS_TS.DeploymentsRateLimited(err.message);
       }
->>>>>>> f5d87914
 
       // Means that the domain used as a suffix no longer exists
       if (err.code === 'domain_missing') {
