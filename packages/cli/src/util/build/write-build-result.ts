--- conflicted
+++ resolved
@@ -140,28 +140,18 @@
   build: Builder
 ) {
   const { output } = buildResult;
-<<<<<<< HEAD
-  const src = build.src!;
-=======
   const src = build.src;
   if (typeof src !== 'string') {
     throw new Error(`Expected "build.src" to be a string`);
   }
->>>>>>> 3ac238cf
   const ext = extname(src);
   const path = build.config?.zeroConfig
     ? src.substring(0, src.length - ext.length)
     : src;
   if (isLambda(output)) {
-<<<<<<< HEAD
-    await writeLambda(output, path);
-  } else if (isEdgeFunction(output)) {
-    await writeEdgeFunction(output, path);
-=======
     await writeLambda(outputDir, output, path);
   } else if (isEdgeFunction(output)) {
     await writeEdgeFunction(outputDir, output, path);
->>>>>>> 3ac238cf
   } else {
     throw new Error(
       `Unsupported output type: "${(output as any).type}" for ${build.src}`
