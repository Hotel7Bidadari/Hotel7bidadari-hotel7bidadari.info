import fs from 'fs-extra';
import mimeTypes from 'mime-types';
import { basename, dirname, extname, join, relative, resolve } from 'path';
import {
  Builder,
  BuildResultV2,
  BuildResultV3,
  File,
  FileFsRef,
  BuilderV2,
  BuilderV3,
  Lambda,
  PackageJson,
  Prerender,
  download,
  EdgeFunction,
  BuildResultBuildOutput,
} from '@vercel/build-utils';
import pipe from 'promisepipe';
import { unzip } from './unzip';
import { VERCEL_DIR } from '../projects/link';

export const OUTPUT_DIR = join(VERCEL_DIR, 'output');

export async function writeBuildResult(
  outputDir: string,
  buildResult: BuildResultV2 | BuildResultV3,
  build: Builder,
  builder: BuilderV2 | BuilderV3,
  builderPkg: PackageJson,
  cleanUrls?: boolean
) {
  const { version } = builder;
  if (version === 2) {
    return writeBuildResultV2(
      outputDir,
      buildResult as BuildResultV2,
      cleanUrls
    );
  } else if (version === 3) {
    return writeBuildResultV3(outputDir, buildResult as BuildResultV3, build);
  }
  throw new Error(
    `Unsupported Builder version \`${version}\` from "${builderPkg.name}"`
  );
}

function isEdgeFunction(v: any): v is EdgeFunction {
  return v?.type === 'EdgeFunction';
}

function isLambda(v: any): v is Lambda {
  return v?.type === 'Lambda';
}

function isPrerender(v: any): v is Prerender {
  return v?.type === 'Prerender';
}

function isFile(v: any): v is File {
  const type = v?.type;
  return type === 'FileRef' || type === 'FileFsRef' || type === 'FileBlob';
}

export interface PathOverride {
  contentType?: string;
  path?: string;
}

/**
 * Writes the output from the `build()` return value of a v2 Builder to
 * the filesystem.
 */
async function writeBuildResultV2(
  outputDir: string,
  buildResult: BuildResultV2,
  cleanUrls?: boolean
) {
  if ('buildOutputPath' in buildResult) {
    await mergeBuilderOutput(outputDir, buildResult);
    return;
  }

  const lambdas = new Map<Lambda, string>();
  const overrides: Record<string, PathOverride> = {};
  for (const [path, output] of Object.entries(buildResult.output)) {
    if (isLambda(output)) {
      await writeLambda(outputDir, output, path, lambdas);
    } else if (isPrerender(output)) {
      await writeLambda(outputDir, output.lambda, path, lambdas);

      // Write the fallback file alongside the Lambda directory
      let fallback = output.fallback;
      if (fallback) {
        const ext = getFileExtension(fallback);
        const fallbackName = `${path}.prerender-fallback${ext}`;
        const fallbackPath = join(outputDir, 'functions', fallbackName);
        const stream = fallback.toStream();
        await pipe(
          stream,
          fs.createWriteStream(fallbackPath, { mode: fallback.mode })
        );
        fallback = new FileFsRef({
          ...output.fallback,
          fsPath: basename(fallbackName),
        });
      }

      const prerenderConfigPath = join(
        outputDir,
        'functions',
        `${path}.prerender-config.json`
      );
      const prerenderConfig = {
        ...output,
        lambda: undefined,
        fallback,
      };
      await fs.writeJSON(prerenderConfigPath, prerenderConfig, { spaces: 2 });
    } else if (isFile(output)) {
      await writeStaticFile(outputDir, output, path, overrides, cleanUrls);
    } else if (isEdgeFunction(output)) {
      await writeEdgeFunction(outputDir, output, path);
    } else {
      throw new Error(
        `Unsupported output type: "${(output as any).type}" for ${path}`
      );
    }
  }
  return Object.keys(overrides).length > 0 ? overrides : undefined;
}

/**
 * Writes the output from the `build()` return value of a v3 Builder to
 * the filesystem.
 */
async function writeBuildResultV3(
  outputDir: string,
  buildResult: BuildResultV3,
  build: Builder
) {
  const { output } = buildResult;
<<<<<<< HEAD
  const src = build.src!;
=======
  const src = build.src;
  if (typeof src !== 'string') {
    throw new Error(`Expected "build.src" to be a string`);
  }
>>>>>>> 8384813a
  const ext = extname(src);
  const path = build.config?.zeroConfig
    ? src.substring(0, src.length - ext.length)
    : src;
  if (isLambda(output)) {
    await writeLambda(outputDir, output, path);
  } else if (isEdgeFunction(output)) {
    await writeEdgeFunction(outputDir, output, path);
  } else {
    throw new Error(
      `Unsupported output type: "${(output as any).type}" for ${build.src}`
    );
  }
}

/**
 * Writes a static `File` instance to the file system in the "static" directory.
 * If the filename does not have a file extension then one attempts to be inferred
 * from the extension of the `fsPath`.
 *
 * @param file The `File` instance to write
 * @param path The URL path where the `File` can be accessed from
 * @param overrides Record of override configuration when a File is renamed or has other metadata
 */
async function writeStaticFile(
  outputDir: string,
  file: File,
  path: string,
  overrides: Record<string, PathOverride>,
  cleanUrls = false
) {
  let fsPath = path;
  let override: PathOverride | null = null;

  // If the output path doesn't match the determined file extension of
  // the File then add the extension. This is to help avoid conflicts
  // where an output path matches a directory name of another output path
  // (i.e. `blog` -> `blog.html` and `blog/hello` -> `blog/hello.html`)
  const ext = getFileExtension(file);
  if (ext && extname(path) !== ext) {
    fsPath += ext;
    if (!override) override = {};
    override.path = path;
  }

  // If `cleanUrls` is true then remove the `.html` file extension
  // for HTML files.
  if (cleanUrls && path.endsWith('.html')) {
    if (!override) override = {};
    override.path = path.slice(0, -5);
  }

  // Ensure an explicit "content-type" on the `File` is returned in
  // the final output asset.
  if (file.contentType) {
    if (!override) override = {};
    override.contentType = file.contentType;
  }

  if (override) {
    overrides[fsPath] = override;
  }

  const dest = join(outputDir, 'static', fsPath);
  await fs.mkdirp(dirname(dest));

  // TODO: handle (or skip) symlinks?
  const stream = file.toStream();
  await pipe(stream, fs.createWriteStream(dest, { mode: file.mode }));
}

/**
 * Serializes the `EdgeFunction` instance to the file system.
 *
 * @param edgeFunction The `EdgeFunction` instance
 * @param path The URL path where the `EdgeFunction` can be accessed from
 */
async function writeEdgeFunction(
  outputDir: string,
  edgeFunction: EdgeFunction,
  path: string
) {
  const dest = join(outputDir, 'functions', `${path}.func`);

  await fs.mkdirp(dest);
  const ops: Promise<any>[] = [];
  ops.push(download(edgeFunction.files, dest));

  const config = {
    runtime: 'edge',
    ...edgeFunction,
    files: undefined,
    type: undefined,
  };
  const configPath = join(dest, '.vc-config.json');
  ops.push(
    fs.writeJSON(configPath, config, {
      spaces: 2,
    })
  );
  await Promise.all(ops);
}

/**
 * Writes the file references from the `Lambda` instance to the file system.
 *
 * @param lambda The `Lambda` instance
 * @param path The URL path where the `Lambda` can be accessed from
 * @param lambdas (optional) Map of `Lambda` instances that have previously been written
 */
async function writeLambda(
  outputDir: string,
  lambda: Lambda,
  path: string,
  lambdas?: Map<Lambda, string>
) {
  const dest = join(outputDir, 'functions', `${path}.func`);

  // If the `lambda` has already been written to the filesystem at a different
  // location then create a symlink to the previous location instead of copying
  // the files again.
  const existingLambdaPath = lambdas?.get(lambda);
  if (existingLambdaPath) {
    const destDir = dirname(dest);
    const targetDest = join(
      outputDir,
      'functions',
      `${existingLambdaPath}.func`
    );
    const target = relative(destDir, targetDest);
    await fs.mkdirp(destDir);
    await fs.symlink(target, dest);
    return;
  }
  lambdas?.set(lambda, path);

  await fs.mkdirp(dest);
  const ops: Promise<any>[] = [];
  if (lambda.files) {
    // `files` is defined
    ops.push(download(lambda.files, dest));
  } else if (lambda.zipBuffer) {
    // Builders that use the deprecated `createLambda()` might only have `zipBuffer`
    ops.push(unzip(lambda.zipBuffer, dest));
  } else {
    throw new Error('Malformed `Lambda` - no "files" present');
  }

  const config = {
    ...lambda,
    type: undefined,
    files: undefined,
    zipBuffer: undefined,
  };
  const configPath = join(dest, '.vc-config.json');
  ops.push(
    fs.writeJSON(configPath, config, {
      spaces: 2,
    })
  );
  await Promise.all(ops);

  // XXX: remove any `.vercel/builders` directories that were
  // extracted into the `dest` dir. This is a temporary band-aid
  // to make `vercel-php` work since it is inadvertently including
  // `.vercel/builders` into the Lambda files due to glob syntax.
  // See: https://github.com/juicyfx/vercel-php/pull/232
  for await (const dir of findDirs('.vercel', dest)) {
    const absDir = join(dest, dir);
    const entries = await fs.readdir(absDir);
    if (entries.includes('cache')) {
      // Delete everything except for "cache"
      await Promise.all(
        entries
          .filter(e => e !== 'cache')
          .map(entry => fs.remove(join(absDir, entry)))
      );
    } else {
      // Delete the entire `.vercel` directory
      await fs.remove(absDir);
    }
  }
}

/**
 * When the Root Directory setting is utilized, merge the contents of the
 * `.vercel/output` directory that was specified by the Builder into the
 * `vc build` output directory.
 */
async function mergeBuilderOutput(
  outputDir: string,
  buildResult: BuildResultBuildOutput
) {
  const absOutputDir = resolve(outputDir);
  if (absOutputDir === buildResult.buildOutputPath) {
    // `.vercel/output` dir is already in the correct location,
    // so no need to do anything
    return;
  }
  await fs.copy(buildResult.buildOutputPath, outputDir);
}

/**
 * Attempts to return the file extension (i.e. `.html`) from the given
 * `File` instance, based on its actual filesystem path and/or the
 * "content-type" of the File.
 */
function getFileExtension(file: File): string {
  let ext = '';
  if (file.type === 'FileFsRef') {
    ext = extname(file.fsPath);
  }
  if (!ext && file.contentType) {
    const e = mimeTypes.extension(file.contentType);
    if (e) {
      ext = `.${e}`;
    }
  }
  return ext;
}

/**
 * Creates an async iterator that scans a directory
 * for sub-directories with the matching `name`.
 */
export async function* findDirs(
  name: string,
  dir: string,
  root = dir
): AsyncIterable<string> {
  let paths: string[];
  try {
    paths = await fs.readdir(dir);
  } catch (err: any) {
    if (err.code !== 'ENOENT') {
      throw err;
    }
    paths = [];
  }
  for (const path of paths) {
    const abs = join(dir, path);
    const s = await fs.stat(abs);
    if (s.isDirectory()) {
      if (path === name) {
        yield relative(root, abs);
      } else {
        yield* findDirs(name, abs, root);
      }
    }
  }
}<|MERGE_RESOLUTION|>--- conflicted
+++ resolved
@@ -140,14 +140,10 @@
   build: Builder
 ) {
   const { output } = buildResult;
-<<<<<<< HEAD
-  const src = build.src!;
-=======
   const src = build.src;
   if (typeof src !== 'string') {
     throw new Error(`Expected "build.src" to be a string`);
   }
->>>>>>> 8384813a
   const ext = extname(src);
   const path = build.config?.zeroConfig
     ? src.substring(0, src.length - ext.length)
