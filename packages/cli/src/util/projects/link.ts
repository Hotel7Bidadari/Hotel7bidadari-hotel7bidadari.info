--- conflicted
+++ resolved
@@ -95,21 +95,13 @@
   if (projects.length === 1) {
     project = projects[0];
   } else {
-<<<<<<< HEAD
-    const selectableProject =
-=======
     const selectableProjects =
->>>>>>> 734499fc
       projects.length > 0 ? projects : repoLink.repoConfig.projects;
     const { p } = await client.prompt({
       name: 'p',
       type: 'list',
       message: `Please select a Project:`,
-<<<<<<< HEAD
-      choices: selectableProject.map(p => ({
-=======
       choices: selectableProjects.map(p => ({
->>>>>>> 734499fc
         value: p,
         name: p.name,
       })),
