--- conflicted
+++ resolved
@@ -1,8 +1,4 @@
-<<<<<<< HEAD
-import { writeJSON } from 'fs-extra';
-=======
 import { outputJSON } from 'fs-extra';
->>>>>>> 625568e6
 import { Org, Project, ProjectLink } from '../../types';
 import { getLinkFromDir, VERCEL_DIR, VERCEL_DIR_PROJECT } from './link';
 import { join } from 'path';
@@ -28,8 +24,6 @@
   project: Project,
   org: Org
 ) {
-<<<<<<< HEAD
-  const path = join(cwd, VERCEL_DIR, VERCEL_DIR_PROJECT);
   const projectLinkAndSettings: ProjectLinkAndSettings = {
     projectId: project.id,
     orgId: org.id,
@@ -44,25 +38,10 @@
       nodeVersion: project.nodeVersion,
     },
   };
-  return await writeJSON(path, projectLinkAndSettings, { spaces: 2 });
-=======
-  const data = {
-    projectId: project.id,
-    orgId: org.id,
-    settings: {
-      buildCommand: project.buildCommand,
-      devCommand: project.devCommand,
-      outputDirectory: project.outputDirectory,
-      directoryListing: project.directoryListing,
-      rootDirectory: project.rootDirectory,
-      framework: project.framework,
-    },
-  };
   const path = join(cwd, VERCEL_DIR, VERCEL_DIR_PROJECT);
-  return await outputJSON(path, data, {
+  return await outputJSON(path, projectLinkAndSettings, {
     spaces: 2,
   });
->>>>>>> 625568e6
 }
 
 export async function readProjectSettings(cwd: string) {
