--- conflicted
+++ resolved
@@ -1623,11 +1623,7 @@
         debug(`Proxying to frontend dev server: ${upstream}`);
 
         // Add the Vercel platform proxy request headers
-<<<<<<< HEAD
-        const headers = this.getProxyHeaders(req, nowRequestId, false);
-=======
         const headers = this.getProxyHeaders(req, requestId, false);
->>>>>>> 181f1d60
         for (const [name, value] of Object.entries(headers)) {
           req.headers[name] = value;
         }
@@ -1742,24 +1738,10 @@
       }
     }
 
-<<<<<<< HEAD
     if (match.devServerResult) {
       // When invoking lambda functions, the region where the lambda was invoked
       // is also included in the request ID. So use the same `dev1` fake region.
-      nowRequestId = generateRequestId(this.podId, true);
-=======
-      if (devServerResult) {
-        // When invoking lambda functions, the region where the lambda was invoked
-        // is also included in the request ID. So use the same `dev1` fake region.
-        requestId = generateRequestId(this.podId, true);
-
-        const { port, pid } = devServerResult;
-        this.devServerPids.add(pid);
-
-        res.once('close', () => {
-          this.killBuilderDevServer(pid);
-        });
->>>>>>> 181f1d60
+      requestId = generateRequestId(this.podId, true);
 
       const { port, pid } = match.devServerResult;
       this.devServerPids.add(pid);
@@ -1768,7 +1750,6 @@
         `Proxying to "${builderPkg.name}" dev server (port=${port}, pid=${pid})`
       );
 
-<<<<<<< HEAD
       // Mix in the routing based query parameters
       const parsed = url.parse(req.url || '/', true);
       Object.assign(parsed.query, uri_args);
@@ -1778,48 +1759,24 @@
       });
 
       // Add the Vercel platform proxy request headers
-      const headers = this.getProxyHeaders(req, nowRequestId, false);
+      const headers = this.getProxyHeaders(req, requestId, false);
       for (const [name, value] of Object.entries(headers)) {
         req.headers[name] = value;
-=======
-        // Add the Vercel platform proxy request headers
-        const headers = this.getProxyHeaders(req, requestId, false);
-        for (const [name, value] of Object.entries(headers)) {
-          req.headers[name] = value;
-        }
-
-        this.setResponseHeaders(res, requestId);
-        return proxyPass(
-          req,
-          res,
-          `http://localhost:${port}`,
-          this,
-          requestId,
-          false
-        );
-      } else {
-        debug(`Skipping \`startDevServer()\` for ${match.entrypoint}`);
->>>>>>> 181f1d60
-      }
-
-      this.setResponseHeaders(res, nowRequestId);
+      }
+
+      this.setResponseHeaders(res, requestId);
       return proxyPass(
         req,
         res,
         `http://localhost:${port}`,
         this,
-        nowRequestId,
+        requestId,
         false
       );
     } else if (match.devServerResult === null) {
       debug(`Skipping \`startDevServer()\` for ${match.entrypoint}`);
     }
-<<<<<<< HEAD
-
-    let foundAsset = findAsset(match, requestPath, nowConfig);
-=======
     let foundAsset = findAsset(match, requestPath, vercelConfig);
->>>>>>> 181f1d60
 
     if (!foundAsset && callLevel === 0) {
       await this.triggerBuild(match, buildRequestPath, req, vercelConfig);
@@ -1838,11 +1795,7 @@
       debug('Proxying to frontend dev server');
 
       // Add the Vercel platform proxy request headers
-<<<<<<< HEAD
-      const headers = this.getProxyHeaders(req, nowRequestId, false);
-=======
       const headers = this.getProxyHeaders(req, requestId, false);
->>>>>>> 181f1d60
       for (const [name, value] of Object.entries(headers)) {
         req.headers[name] = value;
       }
@@ -1931,11 +1884,7 @@
           path,
           headers: {
             ...req.headers,
-<<<<<<< HEAD
-            ...this.getProxyHeaders(req, nowRequestId, true),
-=======
             ...this.getProxyHeaders(req, requestId, true),
->>>>>>> 181f1d60
           },
           encoding: 'base64',
           body: body.toString('base64'),
