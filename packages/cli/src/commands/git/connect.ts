import { Dictionary } from '@vercel/client';
import chalk from 'chalk';
import { join } from 'path';
import { Org, Project, ProjectLinkData } from '../../types';
import Client from '../../util/client';
import { parseGitConfig, pluckRemoteUrls } from '../../util/create-git-meta';
import confirm from '../../util/input/confirm';
import list, { ListChoice } from '../../util/input/list';
import { Output } from '../../util/output';
import link from '../../util/output/link';
import { getCommandName } from '../../util/pkg-name';
import {
  connectGitProvider,
  disconnectGitProvider,
  formatProvider,
  parseRepoUrl,
  printRemoteUrls,
} from '../../util/projects/connect-git-provider';
import validatePaths from '../../util/validate-paths';

export default async function connect(
  client: Client,
  argv: any,
  args: string[],
  project: Project | undefined,
  org: Org | undefined
) {
  const { output } = client;
<<<<<<< HEAD
  const confirm = Boolean(argv['--confirm']);
  const repoArg = argv._[1];
=======
  const confirm = Boolean(argv['--yes']);
>>>>>>> 5b931afb

  if (args.length !== 0 && args.length !== 1) {
    output.error(
      `Invalid number of arguments. Usage: ${chalk.cyan(
        `${getCommandName('project connect')}`
      )}`
    );
    return 2;
  }
  if (!project || !org) {
    output.error(
      `Can't find \`org\` or \`project\`. Make sure your current directory is linked to a Vercel projet by running ${getCommandName(
        'link'
      )}.`
    );
    return 1;
  }

  let paths = [process.cwd()];

  const validate = await validatePaths(client, paths);
  if (!validate.valid) {
    return validate.exitCode;
  }
  const { path } = validate;

  const gitProviderLink = project.link;
  client.config.currentTeam = org.type === 'team' ? org.id : undefined;

  // get project from .git
  const gitConfigPath = join(path, '.git/config');
  const gitConfig = await parseGitConfig(gitConfigPath, output);

  if (repoArg) {
    if (gitConfig) {
      return await connectArgWithLocalGit(
        client,
        output,
        org,
        project,
        confirm,
        gitConfig,
        repoArg
      );
    } else {
      return await connectArg(client, output, confirm, org, project, repoArg);
    }
  }

  if (!gitConfig) {
    output.error(
      `No local git repo found. Run ${chalk.cyan(
        '`git clone <url>`'
      )} to clone a remote Git repository first.`
    );
    return 1;
  }
  const remoteUrls = pluckRemoteUrls(gitConfig);
  if (!remoteUrls) {
    output.error(
      `No remote URLs found in your Git config. Make sure you've configured a remote repo in your local Git config. Run ${chalk.cyan(
        '`git remote --help`'
      )} for more details.`
    );
    return 1;
  }

  let remoteUrl: string;

  if (Object.keys(remoteUrls).length > 1) {
    output.log(`Found multiple remote URLs.`);
    remoteUrl = await selectRemoteUrl(client, remoteUrls);
  } else {
    // If only one is found, get it — usually "origin"
    remoteUrl = Object.values(remoteUrls)[0];
  }

  if (remoteUrl === '') {
    output.log('Aborted.');
    return 0;
  }

  output.log(`Connecting Git remote: ${link(remoteUrl)}`);

  const parsedUrl = parseRepoUrl(remoteUrl);
  if (!parsedUrl) {
    output.error(
      `Failed to parse Git repo data from the following remote URL: ${link(
        remoteUrl
      )}`
    );
    return 1;
  }
  const { provider, org: parsedOrg, repo } = parsedUrl;
  const repoPath = `${parsedOrg}/${repo}`;

  const checkAndConnect = await checkExistsAndConnect(
    client,
    output,
    confirm,
    org,
    project,
    gitProviderLink,
    provider,
    repoPath,
    parsedOrg,
    repo
  );
  if (typeof checkAndConnect === 'number') {
    return checkAndConnect;
  }

  output.log(
    `Connected ${formatProvider(provider)} repository ${chalk.cyan(repoPath)}!`
  );

  return 0;
}

async function connectArg(
  client: Client,
  output: Output,
  confirm: boolean,
  org: Org,
  project: Project,
  repoArg: string
) {
  output.log(`Connecting Git remote: ${link(repoArg)}`);
  const parsedRepoArg = parseRepoUrl(repoArg);
  if (!parsedRepoArg) {
    output.error(
      `Cannot parse URL ${repoArg}. Make sure you didn't make any typos.`
    );
    return 1;
  }
  const { provider, org: parsedOrg, repo } = parsedRepoArg;
  const repoPath = `${parsedOrg}/${repo}`;
  const connect = await checkExistsAndConnect(
    client,
    output,
    confirm,
    org,
    project,
    project.link,
    provider,
    repoPath,
    parsedOrg,
    repo
  );
  if (typeof connect === 'number') {
    return connect;
  }
  output.log(
    `Connected ${formatProvider(provider)} repository ${chalk.cyan(repoPath)}!`
  );
  return 0;
}

async function connectArgWithLocalGit(
  client: Client,
  output: Output,
  org: Org,
  project: Project,
  confirm: boolean,
  gitConfig: Dictionary<any>,
  repoArg: string
) {
  const parsedUrlArg = parseRepoUrl(repoArg);
  if (!parsedUrlArg) {
    output.error(
      `Cannot parse URL ${repoArg}. Make sure you didn't make any typos.`
    );
    return 1;
  }

  const remoteUrls = pluckRemoteUrls(gitConfig);
  if (remoteUrls) {
    const shouldConnect = await promptConnectArg(
      client,
      output,
      confirm,
      repoArg,
      remoteUrls
    );
    if (typeof shouldConnect === 'number') {
      return shouldConnect;
    }
    if (shouldConnect) {
      const { provider, org: parsedOrg, repo } = parsedUrlArg;
      const repoPath = `${parsedOrg}/${repo}`;
      output.log(`Connecting Git remote: ${link(repoArg)}`);
      const connect = await checkExistsAndConnect(
        client,
        output,
        confirm,
        org,
        project,
        project.link,
        provider,
        repoPath,
        parsedOrg,
        repo
      );
      if (typeof connect === 'number') {
        return connect;
      }
      output.log(
        `Connected ${formatProvider(provider)} repository ${chalk.cyan(
          repoPath
        )}!`
      );
    }
    return 0;
  }
  return await connectArg(client, output, confirm, org, project, repoArg);
}

async function promptConnectArg(
  client: Client,
  output: Output,
  yes: boolean,
  arg: string,
  remoteUrls: Dictionary<string>
) {
  const multiple = Object.keys(remoteUrls).length > 1;
  if (multiple) {
    output.log(`Found multiple Git repositories in your local Git config:`);
    printRemoteUrls(output, remoteUrls);
  } else {
    const url = Object.values(remoteUrls)[0];
    const parsedUrl = parseRepoUrl(url);
    if (!parsedUrl) {
      output.error(
        `Cannot parse URL ${url}. Make sure you didn't make any typos.`
      );
      return 1;
    }
    const parsedUrlArg = parseRepoUrl(arg);
    if (!parsedUrlArg) {
      output.error(
        `Cannot parse URL ${arg}. Make sure you didn't make any typos.`
      );
      return 1;
    }
    if (JSON.stringify(parsedUrl) === JSON.stringify(parsedUrlArg)) {
      return true;
    }

    output.log(
      `Found a repository in your local Git Config: ${chalk.cyan(
        Object.values(remoteUrls)[0]
      )}`
    );
  }

  let shouldConnect = yes;
  if (!shouldConnect) {
    shouldConnect = await confirm(
      client,
      `Do you still want to connect ${chalk.cyan(arg)}?`,
      false
    );
    if (!shouldConnect) {
      output.log(`Aborted. Repo not connected.`);
    }
  }
  return shouldConnect;
}

async function checkExistsAndConnect(
  client: Client,
  output: Output,
  confirm: boolean,
  org: Org,
  project: Project,
  gitProviderLink: ProjectLinkData | undefined,
  provider: string,
  repoPath: string,
  parsedOrg: string,
  repo: string
) {
  if (!gitProviderLink) {
    const connect = await connectGitProvider(
      client,
      org,
      project.id,
      provider,
      repoPath
    );
    if (typeof connect === 'number') {
      return connect;
    }
  } else {
    const connectedProvider = gitProviderLink.type;
    const connectedOrg = gitProviderLink.org;
    const connectedRepo = gitProviderLink.repo;
    const connectedRepoPath = `${connectedOrg}/${connectedRepo}`;

    const isSameRepo =
      connectedProvider === provider &&
      connectedOrg === parsedOrg &&
      connectedRepo === repo;
    if (isSameRepo) {
      output.log(
        `${chalk.cyan(connectedRepoPath)} is already connected to your project.`
      );
      return 1;
    }

    const shouldReplaceRepo = await confirmRepoConnect(
      client,
      output,
      confirm,
      connectedProvider,
      connectedRepoPath
    );
    if (!shouldReplaceRepo) {
      return 0;
    }

    await disconnectGitProvider(client, org, project.id);
    const connect = await connectGitProvider(
      client,
      org,
      project.id,
      provider,
      repoPath
    );
    if (typeof connect === 'number') {
      return connect;
    }
  }
}

async function confirmRepoConnect(
  client: Client,
  output: Output,
  yes: boolean,
  connectedProvider: string,
  connectedRepoPath: string
) {
  let shouldReplaceProject = yes;
  if (!shouldReplaceProject) {
    shouldReplaceProject = await confirm(
      client,
      `Looks like you already have a ${formatProvider(
        connectedProvider
      )} repository connected: ${chalk.cyan(
        connectedRepoPath
      )}. Do you want to replace it?`,
      true
    );
    if (!shouldReplaceProject) {
      output.log(`Aborted. Repo not connected.`);
    }
  }
  return shouldReplaceProject;
}

async function selectRemoteUrl(
  client: Client,
  remoteUrls: Dictionary<string>
): Promise<string> {
  let choices: ListChoice[] = [];
  for (const [urlKey, urlValue] of Object.entries(remoteUrls)) {
    choices.push({
      name: `${urlValue} ${chalk.gray(`(${urlKey})`)}`,
      value: urlValue,
      short: urlKey,
    });
  }

  return await list(client, {
    message: 'Which remote do you want to connect?',
    choices,
  });
}<|MERGE_RESOLUTION|>--- conflicted
+++ resolved
@@ -26,12 +26,8 @@
   org: Org | undefined
 ) {
   const { output } = client;
-<<<<<<< HEAD
-  const confirm = Boolean(argv['--confirm']);
+  const confirm = Boolean(argv['--yes']);
   const repoArg = argv._[1];
-=======
-  const confirm = Boolean(argv['--yes']);
->>>>>>> 5b931afb
 
   if (args.length !== 0 && args.length !== 1) {
     output.error(
