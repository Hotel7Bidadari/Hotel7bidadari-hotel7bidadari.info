--- conflicted
+++ resolved
@@ -2,77 +2,11 @@
 import Client from '../../util/client';
 import getArgs from '../../util/get-args';
 import getSubcommand from '../../util/get-subcommand';
-<<<<<<< HEAD
 import { help } from '../help';
 import ls from './ls';
 import rm from './rm';
 import set from './set';
 import { aliasCommand } from './command';
-=======
-import { packageName, logo } from '../../util/pkg-name';
-
-import ls from './ls';
-import rm from './rm';
-import set from './set';
-
-const help = () => {
-  console.log(`
-  ${chalk.bold(`${logo} ${packageName} alias`)} [options] <command>
-
-  ${chalk.dim('Commands:')}
-
-    ls                           Show all aliases
-    set   <deployment> <alias>   Create a new alias
-    rm    <alias>                Remove an alias using its hostname
-
-  ${chalk.dim('Options:')}
-
-    -h, --help                          Output usage information
-    -A ${chalk.bold.underline('FILE')}, --local-config=${chalk.bold.underline(
-    'FILE'
-  )}        Path to the local ${'`vercel.json`'} file
-    -Q ${chalk.bold.underline('DIR')}, --global-config=${chalk.bold.underline(
-    'DIR'
-  )}         Path to the global ${'`.vercel`'} directory
-    -d, --debug                         Debug mode [off]
-    --no-color                          No color mode [off]
-    -t ${chalk.bold.underline('TOKEN')}, --token=${chalk.bold.underline(
-    'TOKEN'
-  )}             Login token
-    -S, --scope                         Set a custom scope
-    -N, --next                          Show next page of results
-    -y, --yes                           Skip the confirmation prompt when removing an alias
-    --limit=${chalk.bold.underline(
-      'VALUE'
-    )}                       Number of results to return per page (default: 20, max: 100)
-
-  ${chalk.dim('Examples:')}
-
-  ${chalk.gray('–')} Add a new alias to ${chalk.underline('my-api.vercel.app')}
-
-      ${chalk.cyan(
-        `$ ${packageName} alias set ${chalk.underline(
-          'api-ownv3nc9f8.vercel.app'
-        )} ${chalk.underline('my-api.vercel.app')}`
-      )}
-
-      Custom domains work as alias targets
-
-      ${chalk.cyan(
-        `$ ${packageName} alias set ${chalk.underline(
-          'api-ownv3nc9f8.vercel.app'
-        )} ${chalk.underline('my-api.com')}`
-      )}
-
-      ${chalk.dim('–')} The subcommand ${chalk.dim(
-    '`set`'
-  )} is the default and can be skipped.
-      ${chalk.dim('–')} ${chalk.dim(
-    'Protocols'
-  )} in the URLs are unneeded and ignored.
-`);
-};
->>>>>>> 104ab033
 
 const COMMAND_CONFIG = {
   default: ['set'],
@@ -81,7 +15,7 @@
   set: ['set'],
 };
 
-export default async function main(client: Client) {
+export default async function alias(client: Client) {
   let argv;
 
   try {
