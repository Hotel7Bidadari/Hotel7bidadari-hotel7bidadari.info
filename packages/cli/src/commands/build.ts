import fs from 'fs-extra';
import chalk from 'chalk';
import dotenv from 'dotenv';
import { join, normalize, relative, resolve } from 'path';
import {
  getDiscontinuedNodeVersions,
  normalizePath,
  Files,
  FileFsRef,
  PackageJson,
  BuildOptions,
  Config,
  Meta,
  Builder,
  BuildResultV2,
  BuildResultV2Typical,
  BuildResultV3,
  NowBuildError,
  Cron,
} from '@vercel/build-utils';
import {
  detectBuilders,
  detectFrameworkRecord,
  LocalFileSystemDetector,
} from '@vercel/fs-detectors';
import minimatch from 'minimatch';
import {
  appendRoutesToPhase,
  getTransformedRoutes,
  mergeRoutes,
  MergeRoutesProps,
  Route,
} from '@vercel/routing-utils';
import { fileNameSymbol } from '@vercel/client';
import type { VercelConfig } from '@vercel/client';

import pull from './pull';
import { staticFiles as getFiles } from '../util/get-files';
import Client from '../util/client';
import getArgs from '../util/get-args';
import cmd from '../util/output/cmd';
import * as cli from '../util/pkg-name';
import cliPkg from '../util/pkg';
import readJSONFile from '../util/read-json-file';
import { CantParseJSONFile } from '../util/errors-ts';
import {
  pickOverrides,
  ProjectLinkAndSettings,
  readProjectSettings,
} from '../util/projects/project-settings';
import { VERCEL_DIR } from '../util/projects/link';
import confirm from '../util/input/confirm';
import { emoji, prependEmoji } from '../util/emoji';
import stamp from '../util/output/stamp';
import {
  getBuildV3Path,
  OUTPUT_DIR,
  PathOverride,
  writeBuildResult,
} from '../util/build/write-build-result';
import { BuilderWithPkg, importBuilders } from '../util/build/import-builders';
import { initCorepack, cleanupCorepack } from '../util/build/corepack';
import { sortBuilders } from '../util/build/sort-builders';
import { toEnumerableError } from '../util/error';
import { validateConfig } from '../util/validate-config';

import { setMonorepoDefaultSettings } from '../util/build/monorepo';
import frameworks from '@vercel/frameworks';
import { detectFrameworkVersion } from '@vercel/fs-detectors';
import semver from 'semver';

type BuildResult = BuildResultV2 | BuildResultV3;

interface SerializedBuilder extends Builder {
  error?: any;
  require?: string;
  requirePath?: string;
  apiVersion: number;
}

/**
 *  Build Output API `config.json` file interface.
 */
interface BuildOutputConfig {
  version?: 3;
  wildcard?: BuildResultV2Typical['wildcard'];
  images?: BuildResultV2Typical['images'];
  routes?: BuildResultV2Typical['routes'];
  overrides?: Record<string, PathOverride>;
  framework?: {
    version: string;
  };
}

/**
 * Contents of the `builds.json` file.
 */
export interface BuildsManifest {
  '//': string;
  target: string;
  argv: string[];
  error?: any;
  builds?: SerializedBuilder[];
}

const help = () => {
  return console.log(`
   ${chalk.bold(`${cli.logo} ${cli.name} build`)}

   ${chalk.dim('Options:')}

      -h, --help                     Output usage information
      -A ${chalk.bold.underline('FILE')}, --local-config=${chalk.bold.underline(
    'FILE'
  )}   Path to the local ${'`vercel.json`'} file
      -Q ${chalk.bold.underline('DIR')}, --global-config=${chalk.bold.underline(
    'DIR'
  )}    Path to the global ${'`.vercel`'} directory
      --cwd [path]                   The current working directory
      --output [path]                Directory where built assets should be written to
      --prod                         Build a production deployment
      -d, --debug                    Debug mode [off]
      -y, --yes                      Skip the confirmation prompt about pulling environment variables and project settings when not found locally

    ${chalk.dim('Examples:')}

    ${chalk.gray('-')} Build the project

      ${chalk.cyan(`$ ${cli.name} build`)}
      ${chalk.cyan(`$ ${cli.name} build --cwd ./path-to-project`)}
`);
};

export default async function main(client: Client): Promise<number> {
  const { output } = client;

  // Ensure that `vc build` is not being invoked recursively
  if (process.env.__VERCEL_BUILD_RUNNING) {
    output.error(
      `${cmd(
        `${cli.name} build`
      )} must not recursively invoke itself. Check the Build Command in the Project Settings or the ${cmd(
        'build'
      )} script in ${cmd('package.json')}`
    );
    output.error(
      `Learn More: https://vercel.link/recursive-invocation-of-commands`
    );
    return 1;
  } else {
    process.env.__VERCEL_BUILD_RUNNING = '1';
  }

  // Parse CLI args
  const argv = getArgs(client.argv.slice(2), {
    '--output': String,
    '--prod': Boolean,
    '--yes': Boolean,
  });

  if (argv['--help']) {
    help();
    return 2;
  }

  const cwd = process.cwd();

  // Build `target` influences which environment variables will be used
  const target = argv['--prod'] ? 'production' : 'preview';
  const yes = Boolean(argv['--yes']);

  // TODO: read project settings from the API, fall back to local `project.json` if that fails

  // Read project settings, and pull them from Vercel if necessary
  let project = await readProjectSettings(join(cwd, VERCEL_DIR));
  const isTTY = process.stdin.isTTY;
  while (!project?.settings) {
    let confirmed = yes;
    if (!confirmed) {
      if (!isTTY) {
        client.output.print(
          `No Project Settings found locally. Run ${cli.getCommandName(
            'pull --yes'
          )} to retrieve them.`
        );
        return 1;
      }

      confirmed = await confirm(
        client,
        `No Project Settings found locally. Run ${cli.getCommandName(
          'pull'
        )} for retrieving them?`,
        true
      );
    }
    if (!confirmed) {
      client.output.print(`Canceled. No Project Settings retrieved.\n`);
      return 0;
    }
    const { argv: originalArgv } = client;
    client.argv = [
      ...originalArgv.slice(0, 2),
      'pull',
      `--environment`,
      target,
    ];
    const result = await pull(client);
    if (result !== 0) {
      return result;
    }
    client.argv = originalArgv;
    project = await readProjectSettings(join(cwd, VERCEL_DIR));
  }

  // Delete output directory from potential previous build
  const outputDir = argv['--output']
    ? resolve(argv['--output'])
    : join(cwd, OUTPUT_DIR);
  await fs.remove(outputDir);

  const buildsJson: BuildsManifest = {
    '//': 'This file was generated by the `vercel build` command. It is not part of the Build Output API.',
    target,
    argv: process.argv,
  };

  const envToUnset = new Set<string>(['VERCEL', 'NOW_BUILDER']);

  try {
    const envPath = join(cwd, VERCEL_DIR, `.env.${target}.local`);
    // TODO (maybe?): load env vars from the API, fall back to the local file if that fails
    const dotenvResult = dotenv.config({
      path: envPath,
      debug: client.output.isDebugEnabled(),
    });
    if (dotenvResult.error) {
      output.debug(
        `Failed loading environment variables: ${dotenvResult.error}`
      );
    } else if (dotenvResult.parsed) {
      for (const key of Object.keys(dotenvResult.parsed)) {
        envToUnset.add(key);
      }
      output.debug(`Loaded environment variables from "${envPath}"`);
    }

    // For Vercel Analytics support
    if (project.settings.analyticsId) {
      envToUnset.add('VERCEL_ANALYTICS_ID');
      process.env.VERCEL_ANALYTICS_ID = project.settings.analyticsId;
    }

    // Some build processes use these env vars to platform detect Vercel
    process.env.VERCEL = '1';
    process.env.NOW_BUILDER = '1';

    await doBuild(client, project, buildsJson, cwd, outputDir);
    return 0;
  } catch (err: any) {
    output.prettyError(err);

    // Write error to `builds.json` file
    buildsJson.error = toEnumerableError(err);
    const buildsJsonPath = join(outputDir, 'builds.json');
    const configJsonPath = join(outputDir, 'config.json');
    await fs.outputJSON(buildsJsonPath, buildsJson, {
      spaces: 2,
    });
    await fs.writeJSON(configJsonPath, { version: 3 }, { spaces: 2 });

    return 1;
  } finally {
    // Unset environment variables that were added by dotenv
    // (this is mostly for the unit tests)
    for (const key of envToUnset) {
      delete process.env[key];
    }
  }
}

/**
 * Execute the Project's builders. If this function throws an error,
 * then it will be serialized into the `builds.json` manifest file.
 */
async function doBuild(
  client: Client,
  project: ProjectLinkAndSettings,
  buildsJson: BuildsManifest,
  cwd: string,
  outputDir: string
): Promise<void> {
  const { output } = client;

  const workPath = join(cwd, project.settings.rootDirectory || '.');

  const [pkg, vercelConfig, nowConfig] = await Promise.all([
    readJSONFile<PackageJson>(join(workPath, 'package.json')),
    readJSONFile<VercelConfig>(join(workPath, 'vercel.json')),
    readJSONFile<VercelConfig>(join(workPath, 'now.json')),
  ]);

  if (pkg instanceof CantParseJSONFile) throw pkg;
  if (vercelConfig instanceof CantParseJSONFile) throw vercelConfig;
  if (nowConfig instanceof CantParseJSONFile) throw nowConfig;

  if (vercelConfig) {
    vercelConfig[fileNameSymbol] = 'vercel.json';
  } else if (nowConfig) {
    nowConfig[fileNameSymbol] = 'now.json';
  }

  const localConfig = vercelConfig || nowConfig || {};
  const validateError = validateConfig(localConfig);

  if (validateError) {
    throw validateError;
  }

  const projectSettings = {
    ...project.settings,
    ...pickOverrides(localConfig),
  };

  if (
    process.env.VERCEL_BUILD_MONOREPO_SUPPORT === '1' &&
    pkg?.scripts?.['vercel-build'] === undefined &&
    projectSettings.rootDirectory !== null &&
    projectSettings.rootDirectory !== '.'
  ) {
    await setMonorepoDefaultSettings(cwd, workPath, projectSettings, output);
  }

  // Get a list of source files
  const files = (await getFiles(workPath, client)).map(f =>
    normalizePath(relative(workPath, f))
  );

  const routesResult = getTransformedRoutes(localConfig);
  if (routesResult.error) {
    throw routesResult.error;
  }

  if (localConfig.builds && localConfig.functions) {
    throw new NowBuildError({
      code: 'bad_request',
      message:
        'The `functions` property cannot be used in conjunction with the `builds` property. Please remove one of them.',
      link: 'https://vercel.link/functions-and-builds',
    });
  }

  let builds = localConfig.builds || [];
  let zeroConfigRoutes: Route[] = [];
  let isZeroConfig = false;

  if (builds.length > 0) {
    output.warn(
      'Due to `builds` existing in your configuration file, the Build and Development Settings defined in your Project Settings will not apply. Learn More: https://vercel.link/unused-build-settings'
    );
    builds = builds.map(b => expandBuild(files, b)).flat();
  } else {
    // Zero config
    isZeroConfig = true;

    // Detect the Vercel Builders that will need to be invoked
    const detectedBuilders = await detectBuilders(files, pkg, {
      ...localConfig,
      projectSettings,
      ignoreBuildScript: true,
      featHandleMiss: true,
    });

    if (detectedBuilders.errors && detectedBuilders.errors.length > 0) {
      throw detectedBuilders.errors[0];
    }

    for (const w of detectedBuilders.warnings) {
      console.log(
        `Warning: ${w.message} ${w.action || 'Learn More'}: ${w.link}`
      );
    }

    if (detectedBuilders.builders) {
      builds = detectedBuilders.builders;
    } else {
      builds = [{ src: '**', use: '@vercel/static' }];
    }

    zeroConfigRoutes.push(...(detectedBuilders.redirectRoutes || []));
    zeroConfigRoutes.push(
      ...appendRoutesToPhase({
        routes: [],
        newRoutes: detectedBuilders.rewriteRoutes,
        phase: 'filesystem',
      })
    );
    zeroConfigRoutes = appendRoutesToPhase({
      routes: zeroConfigRoutes,
      newRoutes: detectedBuilders.errorRoutes,
      phase: 'error',
    });
    zeroConfigRoutes.push(...(detectedBuilders.defaultRoutes || []));
  }

  const builderSpecs = new Set(builds.map(b => b.use));

  const buildersWithPkgs = await importBuilders(builderSpecs, cwd, output);

  // Populate Files -> FileFsRef mapping
  const filesMap: Files = {};
  for (const path of files) {
    const fsPath = join(workPath, path);
    const { mode } = await fs.stat(fsPath);
    filesMap[path] = new FileFsRef({ mode, fsPath });
  }

  const buildStamp = stamp();

  // Create fresh new output directory
  await fs.mkdirp(outputDir);

  const ops: Promise<Error | void>[] = [];

  // Write the `detectedBuilders` result to output dir
  const buildsJsonBuilds = new Map<Builder, SerializedBuilder>(
    builds.map(build => {
      const builderWithPkg = buildersWithPkgs.get(build.use);
      if (!builderWithPkg) {
        throw new Error(`Failed to load Builder "${build.use}"`);
      }
      const { builder, pkg: builderPkg } = builderWithPkg;
      return [
        build,
        {
          require: builderPkg.name,
          requirePath: builderWithPkg.path,
          apiVersion: builder.version,
          ...build,
        },
      ];
    })
  );
  buildsJson.builds = Array.from(buildsJsonBuilds.values());
  await fs.writeJSON(join(outputDir, 'builds.json'), buildsJson, {
    spaces: 2,
  });

  // The `meta` config property is re-used for each Builder
  // invocation so that Builders can share state between
  // subsequent entrypoint builds.
  const meta: Meta = {
    skipDownload: true,
    cliVersion: cliPkg.version,
  };

  // Execute Builders for detected entrypoints
  // TODO: parallelize builds (except for frontend)
  const sortedBuilders = sortBuilders(builds);
  const buildResults: Map<Builder, BuildResult | BuildOutputConfig> = new Map();
  const overrides: PathOverride[] = [];
  const repoRootPath = cwd;
  const corepackShimDir = await initCorepack({ repoRootPath });

  for (const build of sortedBuilders) {
    if (typeof build.src !== 'string') continue;

    const builderWithPkg = buildersWithPkgs.get(build.use);
    if (!builderWithPkg) {
      throw new Error(`Failed to load Builder "${build.use}"`);
    }

    try {
      const { builder, pkg: builderPkg } = builderWithPkg;

      const buildConfig: Config = isZeroConfig
        ? {
            outputDirectory: projectSettings.outputDirectory ?? undefined,
            ...build.config,
            projectSettings,
            installCommand: projectSettings.installCommand ?? undefined,
            devCommand: projectSettings.devCommand ?? undefined,
            buildCommand: projectSettings.buildCommand ?? undefined,
            framework: projectSettings.framework,
            nodeVersion: projectSettings.nodeVersion,
          }
        : build.config || {};
      const buildOptions: BuildOptions = {
        files: filesMap,
        entrypoint: build.src,
        workPath,
        repoRootPath,
        config: buildConfig,
        meta,
      };
      output.debug(
        `Building entrypoint "${build.src}" with "${builderPkg.name}"`
      );
      const buildResult = await builder.build(buildOptions);

      if (
        buildResult &&
        'output' in buildResult &&
        'runtime' in buildResult.output &&
        'type' in buildResult.output &&
        buildResult.output.type === 'Lambda'
      ) {
        const lambdaRuntime = buildResult.output.runtime;
        if (
          getDiscontinuedNodeVersions().some(o => o.runtime === lambdaRuntime)
        ) {
          throw new NowBuildError({
            code: 'NODEJS_DISCONTINUED_VERSION',
            message: `The Runtime "${build.use}" is using "${lambdaRuntime}", which is discontinued. Please upgrade your Runtime to a more recent version or consult the author for more details.`,
            link: 'https://github.com/vercel/vercel/blob/main/DEVELOPING_A_RUNTIME.md#lambdaruntime',
          });
        }
      }

      // Store the build result to generate the final `config.json` after
      // all builds have completed
      buildResults.set(build, buildResult);

      // Start flushing the file outputs to the filesystem asynchronously
      ops.push(
        writeBuildResult(
          outputDir,
          buildResult,
          build,
          builder,
          builderPkg,
          localConfig
        ).then(
          override => {
            if (override) overrides.push(override);
          },
          err => err
        )
      );
    } catch (err: any) {
      const buildJsonBuild = buildsJsonBuilds.get(build);
      if (buildJsonBuild) {
        buildJsonBuild.error = toEnumerableError(err);
      }
      throw err;
    }
  }

  if (corepackShimDir) {
    cleanupCorepack(corepackShimDir);
  }

  // Wait for filesystem operations to complete
  // TODO render progress bar?
  const errors = await Promise.all(ops);
  for (const error of errors) {
    if (error) {
      throw error;
    }
  }

  // Merge existing `config.json` file into the one that will be produced
  const configPath = join(outputDir, 'config.json');
  const existingConfig = await readJSONFile<BuildOutputConfig>(configPath);
  if (existingConfig instanceof CantParseJSONFile) {
    throw existingConfig;
  }
  if (existingConfig) {
    if (existingConfig.overrides) {
      overrides.push(existingConfig.overrides);
    }
    // Find the `Build` entry for this config file and update the build result
    for (const [build, buildResult] of buildResults.entries()) {
      if ('buildOutputPath' in buildResult) {
        output.debug(`Using "config.json" for "${build.use}`);
        buildResults.set(build, existingConfig);
        break;
      }
    }
  }

  const builderRoutes: MergeRoutesProps['builds'] = Array.from(
    buildResults.entries()
  )
    .filter(b => 'routes' in b[1] && Array.isArray(b[1].routes))
    .map(b => {
      return {
        use: b[0].use,
        entrypoint: b[0].src!,
        routes: (b[1] as BuildResultV2Typical).routes,
      };
    });
  if (zeroConfigRoutes.length) {
    builderRoutes.unshift({
      use: '@vercel/zero-config-routes',
      entrypoint: '/',
      routes: zeroConfigRoutes,
    });
  }
  const mergedRoutes = mergeRoutes({
    userRoutes: routesResult.routes,
    builds: builderRoutes,
  });

  const mergedImages = mergeImages(localConfig.images, buildResults.values());
  const mergedWildcard = mergeWildcard(buildResults.values());
  const mergedOverrides: Record<string, PathOverride> =
    overrides.length > 0 ? Object.assign({}, ...overrides) : undefined;
  const mergedCron = await mergeCron(buildResults.entries(), buildersWithPkgs);

  const framework = await getFramework(cwd, buildResults);

  // Write out the final `config.json` file based on the
  // user configuration and Builder build results
  const config: BuildOutputConfig = {
    version: 3,
    routes: mergedRoutes,
    images: mergedImages,
    wildcard: mergedWildcard,
    overrides: mergedOverrides,
<<<<<<< HEAD
    crons: mergedCron,
=======
    framework,
>>>>>>> e8385566
  };
  await fs.writeJSON(join(outputDir, 'config.json'), config, { spaces: 2 });

  const relOutputDir = relative(cwd, outputDir);
  output.print(
    `${prependEmoji(
      `Build Completed in ${chalk.bold(
        relOutputDir.startsWith('..') ? outputDir : relOutputDir
      )} ${chalk.gray(buildStamp())}`,
      emoji('success')
    )}\n`
  );
}

async function getFramework(
  cwd: string,
  buildResults: Map<Builder, BuildResult | BuildOutputConfig>
): Promise<{ version: string } | undefined> {
  const detectedFramework = await detectFrameworkRecord({
    fs: new LocalFileSystemDetector(cwd),
    frameworkList: frameworks,
  });

  if (!detectedFramework) {
    return;
  }

  // determine framework version from build result
  if (detectedFramework.useRuntime) {
    for (const [build, buildResult] of buildResults.entries()) {
      if (
        'framework' in buildResult &&
        build.use === detectedFramework.useRuntime.use
      ) {
        return buildResult.framework;
      }
    }
  }

  // determine framework version from listed package.json version
  if (detectedFramework.detectedVersion) {
    // check for a valid, explicit version, not a range
    if (semver.valid(detectedFramework.detectedVersion)) {
      return {
        version: detectedFramework.detectedVersion,
      };
    }
  }

  // determine framework version with runtime lookup
  const frameworkVersion = detectFrameworkVersion(detectedFramework);
  if (frameworkVersion) {
    return {
      version: frameworkVersion,
    };
  }
}

function expandBuild(files: string[], build: Builder): Builder[] {
  if (!build.use) {
    throw new NowBuildError({
      code: `invalid_build_specification`,
      message: 'Field `use` is missing in build specification',
      link: 'https://vercel.com/docs/configuration#project/builds',
      action: 'View Documentation',
    });
  }

  let src = normalize(build.src || '**');
  if (src === '.' || src === './') {
    throw new NowBuildError({
      code: `invalid_build_specification`,
      message: 'A build `src` path resolves to an empty string',
      link: 'https://vercel.com/docs/configuration#project/builds',
      action: 'View Documentation',
    });
  }

  if (src[0] === '/') {
    // Remove a leading slash so that the globbing is relative
    // to `cwd` instead of the root of the filesystem.
    src = src.substring(1);
  }

  const matches = files.filter(
    name => name === src || minimatch(name, src, { dot: true })
  );

  return matches.map(m => {
    return {
      ...build,
      src: m,
    };
  });
}

function mergeImages(
  images: BuildResultV2Typical['images'],
  buildResults: Iterable<BuildResult | BuildOutputConfig>
): BuildResultV2Typical['images'] {
  for (const result of buildResults) {
    if ('images' in result && result.images) {
      images = Object.assign({}, images, result.images);
    }
  }
  return images;
}

function mergeWildcard(
  buildResults: Iterable<BuildResult | BuildOutputConfig>
): BuildResultV2Typical['wildcard'] {
  let wildcard: BuildResultV2Typical['wildcard'] = undefined;
  for (const result of buildResults) {
    if ('wildcard' in result && result.wildcard) {
      if (!wildcard) wildcard = [];
      wildcard.push(...result.wildcard);
    }
  }
  return wildcard;
}

async function mergeCron(
  builds: Iterable<[Builder, BuildResult]>,
  builders: Map<string, BuilderWithPkg>
): Promise<Cron[]> {
  let crons: Cron[] = [];

  // Loop through all builds
  for (const [build, buildResult] of builds) {
    const builderPkg = builders.get(build.use);

    if (!builderPkg) {
      throw new Error(`Builder ${build.use} not found`);
    }

    const { version } = builderPkg.builder;

    if (typeof version !== 'number' || version === 2) {
      // If we have a V2 builder
      const buildResultV2 = buildResult as BuildResultV2;

      if ('buildOutputPath' in buildResultV2) {
        // If it's a BuildResultBuildOutput result, we need to merge the cron from that output's config.json file
        const buildConfigFile = await readJSONFile<{ cron?: Cron[] }>(
          join(buildResultV2.buildOutputPath, 'config.json')
        );

        if (buildConfigFile instanceof CantParseJSONFile) throw buildConfigFile;

        if (buildConfigFile?.cron && Array.isArray(buildConfigFile.cron)) {
          crons.push(...buildConfigFile.cron);
        }
      } else {
        // Otherwise, we just get the crons field from the typical V2 result
        if (buildResultV2.crons && Array.isArray(buildResultV2.crons)) {
          crons.push(...buildResultV2.crons);
        }
      }
    } else if (version === 3) {
      // If we have a V3 builder, we get the cron field from the result, and construct the path based on the build src
      const buildResultV3 = buildResult as BuildResultV3;

      if (buildResultV3.cron) {
        crons.push({
          path: getBuildV3Path(build),
          cron: buildResultV3.cron,
        });
      }
    } else {
      throw new Error(
        `Unsupported Builder version \`${version}\` from "${builderPkg.pkg.name}"`
      );
    }
  }

  return crons.map(cron => ({
    ...cron,
    path: cron.path.startsWith('/') ? cron.path : `/${cron.path}`,
  }));
}<|MERGE_RESOLUTION|>--- conflicted
+++ resolved
@@ -18,6 +18,7 @@
   NowBuildError,
   Cron,
 } from '@vercel/build-utils';
+import cronValidate from 'cron-validate';
 import {
   detectBuilders,
   detectFrameworkRecord,
@@ -618,11 +619,8 @@
     images: mergedImages,
     wildcard: mergedWildcard,
     overrides: mergedOverrides,
-<<<<<<< HEAD
     crons: mergedCron,
-=======
     framework,
->>>>>>> e8385566
   };
   await fs.writeJSON(join(outputDir, 'config.json'), config, { spaces: 2 });
 
@@ -750,6 +748,21 @@
 ): Promise<Cron[]> {
   let crons: Cron[] = [];
 
+  const addAndValidate = (...cronsToAdd: Cron[]) => {
+    for (const cronToAdd of cronsToAdd) {
+      const cronValidationResult = cronValidate(cronToAdd.cron);
+      if (!cronValidationResult.isValid()) {
+        throw new Error(
+          `Invalid cron expression for ${cronToAdd.path}, "${
+            cronToAdd.cron
+          }": ${cronValidationResult.getError()[0]}`
+        );
+      }
+
+      crons.push(cronToAdd);
+    }
+  };
+
   // Loop through all builds
   for (const [build, buildResult] of builds) {
     const builderPkg = builders.get(build.use);
@@ -773,12 +786,12 @@
         if (buildConfigFile instanceof CantParseJSONFile) throw buildConfigFile;
 
         if (buildConfigFile?.cron && Array.isArray(buildConfigFile.cron)) {
-          crons.push(...buildConfigFile.cron);
+          addAndValidate(...buildConfigFile.cron);
         }
       } else {
         // Otherwise, we just get the crons field from the typical V2 result
         if (buildResultV2.crons && Array.isArray(buildResultV2.crons)) {
-          crons.push(...buildResultV2.crons);
+          addAndValidate(...buildResultV2.crons);
         }
       }
     } else if (version === 3) {
@@ -786,7 +799,7 @@
       const buildResultV3 = buildResult as BuildResultV3;
 
       if (buildResultV3.cron) {
-        crons.push({
+        addAndValidate({
           path: getBuildV3Path(build),
           cron: buildResultV3.cron,
         });
