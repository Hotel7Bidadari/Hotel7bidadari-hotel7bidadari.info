--- conflicted
+++ resolved
@@ -356,23 +356,17 @@
     // We cannot rely on the `framework` alone, as it might be a static export,
     // and the current build might use a different project that's not in the settings.
     const isNextOutput = Boolean(dotNextDir);
-<<<<<<< HEAD
-    const outputDir = isNextOutput ? OUTPUT_DIR : join(OUTPUT_DIR, 'static');
-    const getDistDir = framework.getFsOutputDir || framework.getOutputDirName;
-    const distDir =
-      dotNextDir || userOutputDirectory || (await getDistDir(cwd));
-=======
     const nextExport = await getNextExportStatus(dotNextDir);
     const outputDir =
       isNextOutput && !nextExport ? OUTPUT_DIR : join(OUTPUT_DIR, 'static');
+    const getDistDir = framework.getFsOutputDir || framework.getOutputDirName;
     const distDir =
       (nextExport?.exportDetail.outDirectory
         ? relative(cwd, nextExport.exportDetail.outDirectory)
         : false) ||
       dotNextDir ||
       userOutputDirectory ||
-      (await framework.getFsOutputDir(cwd));
->>>>>>> 34f4222c
+      (await getDistDir(cwd));
 
     await fs.ensureDir(join(cwd, outputDir));
 
