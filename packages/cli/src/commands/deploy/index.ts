import ms from 'ms';
import fs from 'fs-extra';
import bytes from 'bytes';
import chalk from 'chalk';
import { join, resolve, basename } from 'path';
import { fileNameSymbol, VercelConfig } from '@vercel/client';
import code from '../../util/output/code';
import highlight from '../../util/output/highlight';
import { readLocalConfig } from '../../util/config/files';
import getArgs from '../../util/get-args';
import { handleError } from '../../util/error';
import Client from '../../util/client';
import { getPrettyError } from '@vercel/build-utils';
import toHumanPath from '../../util/humanize-path';
import Now from '../../util';
import stamp from '../../util/output/stamp';
import createDeploy from '../../util/deploy/create-deploy';
import getDeploymentByIdOrHost from '../../util/deploy/get-deployment-by-id-or-host';
import parseMeta from '../../util/parse-meta';
import linkStyle from '../../util/output/link';
import param from '../../util/output/param';
import {
  BuildsRateLimited,
  DeploymentNotFound,
  DeploymentPermissionDenied,
  InvalidDeploymentId,
  DomainNotFound,
  DomainNotVerified,
  DomainPermissionDenied,
  DomainVerificationFailed,
  InvalidDomain,
  TooManyRequests,
  UserAborted,
  DeploymentsRateLimited,
  AliasDomainConfigured,
  MissingBuildScript,
  ConflictingFilePath,
  ConflictingPathSegment,
  BuildError,
  NotDomainOwner,
  isAPIError,
} from '../../util/errors-ts';
import { SchemaValidationFailed } from '../../util/errors';
import purchaseDomainIfAvailable from '../../util/domains/purchase-domain-if-available';
import confirm from '../../util/input/confirm';
import editProjectSettings, {
  PartialProjectSettings,
} from '../../util/input/edit-project-settings';
import {
  getLinkedProject,
  linkFolderToProject,
} from '../../util/projects/link';
import getProjectName from '../../util/get-project-name';
import selectOrg from '../../util/input/select-org';
import inputProject from '../../util/input/input-project';
import { prependEmoji, emoji } from '../../util/emoji';
import { inputRootDirectory } from '../../util/input/input-root-directory';
import validatePaths, {
  validateRootDirectory,
} from '../../util/validate-paths';
import { getCommandName } from '../../util/pkg-name';
import { getPreferredPreviewURL } from '../../util/deploy/get-preferred-preview-url';
import { Output } from '../../util/output';
import { help } from './args';
import { getDeploymentChecks } from '../../util/deploy/get-deployment-checks';
import parseTarget from '../../util/deploy/parse-target';
import getPrebuiltJson from '../../util/deploy/get-prebuilt-json';
import { createGitMeta } from '../../util/create-git-meta';
import {
  archiveFormats,
  isValidArchive,
} from '../../util/deploy/validate-archive-format';
import { parseEnv } from '../../util/parse-env';
import { errorToString, isErrnoException, isError } from '../../util/is-error';

export default async (client: Client): Promise<number> => {
  const { output } = client;

  let argv = null;

  try {
    argv = getArgs(client.argv.slice(2), {
      '--force': Boolean,
      '--with-cache': Boolean,
      '--public': Boolean,
      '--env': [String],
      '--build-env': [String],
      '--meta': [String],
      // This is not an array in favor of matching
      // the config property name.
      '--regions': String,
      '--prebuilt': Boolean,
      '--prod': Boolean,
<<<<<<< HEAD
      '--confirm': Boolean,
      '--archive': String,
=======
      '--yes': Boolean,
>>>>>>> 15080364
      '-f': '--force',
      '-p': '--public',
      '-e': '--env',
      '-b': '--build-env',
      '-m': '--meta',
      '-y': '--yes',

      // deprecated
      '--name': String,
      '-n': '--name',
      '--no-clipboard': Boolean,
      '--target': String,
      '--confirm': Boolean,
      '-c': '--confirm',
    });

    if ('--confirm' in argv) {
      output.warn('`--confirm` is deprecated, please use `--yes` instead');
      argv['--yes'] = argv['--confirm'];
    }
  } catch (error) {
    handleError(error);
    return 1;
  }

  if (argv['--help']) {
    output.print(help());
    return 2;
  }

  if (argv._[0] === 'deploy') {
    argv._.shift();
  }

  let paths;
  if (argv._.length > 0) {
    // If path is relative: resolve
    // if path is absolute: clear up strange `/` etc
    paths = argv._.map(item => resolve(process.cwd(), item));
  } else {
    paths = [process.cwd()];
  }

  let localConfig = client.localConfig || readLocalConfig(paths[0]);

  for (const path of paths) {
    try {
      await fs.stat(path);
    } catch (err) {
      output.error(
        `The specified file or directory "${basename(path)}" does not exist.`
      );
      return 1;
    }
  }

  if (localConfig) {
    const { version } = localConfig;
    const file = highlight(localConfig[fileNameSymbol]!);
    const prop = code('version');

    if (version) {
      if (typeof version === 'number') {
        if (version !== 2) {
          const two = code(String(2));

          output.error(
            `The value of the ${prop} property within ${file} can only be ${two}.`
          );
          return 1;
        }
      } else {
        output.error(
          `The ${prop} property inside your ${file} file must be a number.`
        );
        return 1;
      }
    }
  }

  const { log, debug, error, prettyError } = output;

  const quiet = !client.stdout.isTTY;

  // check paths
  const pathValidation = await validatePaths(client, paths);

  if (!pathValidation.valid) {
    return pathValidation.exitCode;
  }

  const { path } = pathValidation;
  const autoConfirm = argv['--yes'];

  // deprecate --name
  if (argv['--name']) {
    output.print(
      `${prependEmoji(
        `The ${param(
          '--name'
        )} option is deprecated (https://vercel.link/name-flag)`,
        emoji('warning')
      )}\n`
    );
  }

  if (argv['--no-clipboard']) {
    output.print(
      `${prependEmoji(
        `The ${param(
          '--no-clipboard'
        )} option was ignored because it is the default behavior. Please remove it.`,
        emoji('warning')
      )}\n`
    );
  }

  // build `target`
  const target = parseTarget(output, argv['--target'], argv['--prod']);
  if (typeof target === 'number') {
    return target;
  }

  // build `--prebuilt`
  if (argv['--prebuilt']) {
    const prebuiltExists = await fs.pathExists(join(path, '.vercel/output'));
    if (!prebuiltExists) {
      error(
        `The ${param(
          '--prebuilt'
        )} option was used, but no prebuilt output found in ".vercel/output". Run ${getCommandName(
          'build'
        )} to generate a local build.`
      );
      return 1;
    }

    const prebuiltBuild = await getPrebuiltJson(path);

    // Ensure that there was not a build error
    const prebuiltError =
      prebuiltBuild?.error ||
      prebuiltBuild?.builds?.find(build => 'error' in build)?.error;
    if (prebuiltError) {
      output.log(
        `Prebuilt deployment cannot be created because ${getCommandName(
          'build'
        )} failed with error:\n`
      );
      prettyError(prebuiltError);
      return 1;
    }

    // Ensure that the deploy target matches the build target
    const assumedTarget = target || 'preview';
    if (prebuiltBuild?.target && prebuiltBuild.target !== assumedTarget) {
      let specifyTarget = '';
      if (prebuiltBuild.target === 'production') {
        specifyTarget = ` --prod`;
      }

      prettyError({
        message: `The ${param(
          '--prebuilt'
        )} option was used with the target environment "${assumedTarget}", but the prebuilt output found in ".vercel/output" was built with target environment "${
          prebuiltBuild.target
        }". Please run ${getCommandName(`--prebuilt${specifyTarget}`)}.`,
        link: 'https://vercel.link/prebuilt-environment-mismatch',
      });
      return 1;
    }
  }

  const archive = argv['--archive'];
  if (typeof archive === 'string' && !isValidArchive(archive)) {
    output.error(`Format must be one of: ${archiveFormats().join(', ')}`);
    return 1;
  }

  // retrieve `project` and `org` from .vercel
  const link = await getLinkedProject(client, path);

  if (link.status === 'error') {
    return link.exitCode;
  }

  let { org, project, status } = link;

  let newProjectName = null;
  let rootDirectory = project ? project.rootDirectory : null;
  let sourceFilesOutsideRootDirectory: boolean | undefined = true;

  if (status === 'not_linked') {
    const shouldStartSetup =
      autoConfirm ||
      (await confirm(
        client,
        `Set up and deploy ${chalk.cyan(`“${toHumanPath(path)}”`)}?`,
        true
      ));

    if (!shouldStartSetup) {
      output.print(`Aborted. Project not set up.\n`);
      return 0;
    }

    try {
      org = await selectOrg(
        client,
        'Which scope do you want to deploy to?',
        autoConfirm
      );
    } catch (err: unknown) {
      if (
        isErrnoException(err) &&
        (err.code === 'NOT_AUTHORIZED' || err.code === 'TEAM_DELETED')
      ) {
        output.error(err.message);
        return 1;
      }

      throw err;
    }

    // We use `localConfig` here to read the name
    // even though the `vercel.json` file can change
    // afterwards, this is fine since the property
    // will be deprecated and can be replaced with
    // user input.
    const detectedProjectName = getProjectName({
      argv,
      nowConfig: localConfig,
      paths,
    });

    const projectOrNewProjectName = await inputProject(
      client,
      org,
      detectedProjectName,
      autoConfirm
    );

    if (typeof projectOrNewProjectName === 'string') {
      newProjectName = projectOrNewProjectName;
      rootDirectory = await inputRootDirectory(client, path, autoConfirm);
    } else {
      project = projectOrNewProjectName;
      rootDirectory = project.rootDirectory;
      sourceFilesOutsideRootDirectory = project.sourceFilesOutsideRootDirectory;

      // we can already link the project
      await linkFolderToProject(
        output,
        path,
        {
          projectId: project.id,
          orgId: org.id,
        },
        project.name,
        org.slug
      );
      status = 'linked';
    }
  }

  // At this point `org` should be populated
  if (!org) {
    throw new Error(`"org" is not defined`);
  }

  // Set the `contextName` and `currentTeam` as specified by the
  // Project Settings, so that API calls happen with the proper scope
  const contextName = org.slug;
  client.config.currentTeam = org.type === 'team' ? org.id : undefined;

  // if we have `sourceFilesOutsideRootDirectory` set to `true`, we use the current path
  // and upload the entire directory.
  const sourcePath =
    rootDirectory && !sourceFilesOutsideRootDirectory
      ? join(path, rootDirectory)
      : path;

  if (
    rootDirectory &&
    (await validateRootDirectory(
      output,
      path,
      sourcePath,
      project
        ? `To change your Project Settings, go to https://vercel.com/${org?.slug}/${project.name}/settings`
        : ''
    )) === false
  ) {
    return 1;
  }

  // If Root Directory is used we'll try to read the config
  // from there instead and use it if it exists.
  if (rootDirectory) {
    const rootDirectoryConfig = readLocalConfig(join(path, rootDirectory));

    if (rootDirectoryConfig) {
      debug(`Read local config from root directory (${rootDirectory})`);
      localConfig = rootDirectoryConfig;
    } else if (localConfig) {
      output.print(
        `${prependEmoji(
          `The ${highlight(
            localConfig[fileNameSymbol]!
          )} file should be inside of the provided root directory.`,
          emoji('warning')
        )}\n`
      );
    }
  }

  localConfig = localConfig || {};

  if (localConfig.name) {
    output.print(
      `${prependEmoji(
        `The ${code('name')} property in ${highlight(
          localConfig[fileNameSymbol]!
        )} is deprecated (https://vercel.link/name-prop)`,
        emoji('warning')
      )}\n`
    );
  }

  // build `env`
  const isObject = (item: any) =>
    Object.prototype.toString.call(item) === '[object Object]';

  // This validation needs to happen on the client side because
  // the data is merged with other data before it is passed to the API (which
  // also does schema validation).
  if (typeof localConfig.env !== 'undefined' && !isObject(localConfig.env)) {
    error(
      `The ${code('env')} property in ${highlight(
        localConfig[fileNameSymbol]!
      )} needs to be an object`
    );
    return 1;
  }

  if (typeof localConfig.build !== 'undefined') {
    if (!isObject(localConfig.build)) {
      error(
        `The ${code('build')} property in ${highlight(
          localConfig[fileNameSymbol]!
        )} needs to be an object`
      );
      return 1;
    }

    if (
      typeof localConfig.build.env !== 'undefined' &&
      !isObject(localConfig.build.env)
    ) {
      error(
        `The ${code('build.env')} property in ${highlight(
          localConfig[fileNameSymbol]!
        )} needs to be an object`
      );
      return 1;
    }
  }

  // build `meta`
  const meta = Object.assign(
    {},
    parseMeta(localConfig.meta),
    parseMeta(argv['--meta'])
  );

  const gitMetadata = await createGitMeta(path, output, project);

  // Merge dotenv config, `env` from vercel.json, and `--env` / `-e` arguments
  const deploymentEnv = Object.assign(
    {},
    parseEnv(localConfig.env),
    parseEnv(argv['--env'])
  );

  // Merge build env out of  `build.env` from vercel.json, and `--build-env` args
  const deploymentBuildEnv = Object.assign(
    {},
    parseEnv(localConfig.build && localConfig.build.env),
    parseEnv(argv['--build-env'])
  );

  // If there's any undefined values, then inherit them from this process
  try {
    await addProcessEnv(log, deploymentEnv);
    await addProcessEnv(log, deploymentBuildEnv);
  } catch (err: unknown) {
    error(errorToString(err));
    return 1;
  }

  // build `regions`
  const regionFlag = (argv['--regions'] || '')
    .split(',')
    .map((s: string) => s.trim())
    .filter(Boolean);
  const regions = regionFlag.length > 0 ? regionFlag : localConfig.regions;

  const currentTeam = org?.type === 'team' ? org.id : undefined;
  const now = new Now({
    client,
    currentTeam,
  });
  let deployStamp = stamp();
  let deployment = null;

  const localConfigurationOverrides: PartialProjectSettings = {
    buildCommand: localConfig?.buildCommand,
    devCommand: localConfig?.devCommand,
    framework: localConfig?.framework,
    commandForIgnoringBuildStep: localConfig?.ignoreCommand,
    installCommand: localConfig?.installCommand,
    outputDirectory: localConfig?.outputDirectory,
  };

  try {
    const createArgs: any = {
      name: project ? project.name : newProjectName,
      env: deploymentEnv,
      build: { env: deploymentBuildEnv },
      forceNew: argv['--force'],
      withCache: argv['--with-cache'],
      prebuilt: argv['--prebuilt'],
      rootDirectory,
      quiet,
      wantsPublic: argv['--public'] || localConfig.public,
      type: null,
      nowConfig: localConfig,
      regions,
      meta,
      gitMetadata,
      deployStamp,
      target,
      skipAutoDetectionConfirmation: autoConfirm,
    };

    if (!localConfig.builds || localConfig.builds.length === 0) {
      // Only add projectSettings for zero config deployments
      createArgs.projectSettings =
        status === 'not_linked'
          ? {
              sourceFilesOutsideRootDirectory,
            }
          : { ...localConfigurationOverrides, sourceFilesOutsideRootDirectory };
    }

    deployment = await createDeploy(
      client,
      now,
      contextName,
      [sourcePath],
      createArgs,
      org,
      !project,
      path,
      archive
    );

    if (deployment.code === 'missing_project_settings') {
      let { projectSettings, framework } = deployment;
      if (rootDirectory) {
        projectSettings.rootDirectory = rootDirectory;
      }

      if (typeof sourceFilesOutsideRootDirectory !== 'undefined') {
        projectSettings.sourceFilesOutsideRootDirectory =
          sourceFilesOutsideRootDirectory;
      }

      const settings = await editProjectSettings(
        client,
        projectSettings,
        framework,
        false,
        localConfigurationOverrides
      );

      // deploy again, but send projectSettings this time
      createArgs.projectSettings = settings;

      deployStamp = stamp();
      createArgs.deployStamp = deployStamp;
      deployment = await createDeploy(
        client,
        now,
        contextName,
        [sourcePath],
        createArgs,
        org,
        false,
        path
      );
    }

    if (deployment instanceof NotDomainOwner) {
      output.error(deployment.message);
      return 1;
    }

    if (deployment instanceof Error) {
      output.error(
        deployment.message ||
          'An unexpected error occurred while deploying your project',
        undefined,
        'https://vercel.link/help',
        'Contact Support'
      );
      return 1;
    }

    if (deployment.readyState === 'CANCELED') {
      output.print('The deployment has been canceled.\n');
      return 1;
    }

    if (deployment.checksConclusion === 'failed') {
      const { checks } = await getDeploymentChecks(client, deployment.id);
      const counters = new Map<string, number>();
      checks.forEach(c => {
        counters.set(c.conclusion, (counters.get(c.conclusion) ?? 0) + 1);
      });

      const counterList = Array.from(counters)
        .map(([name, no]) => `${no} ${name}`)
        .join(', ');
      output.error(`Running Checks: ${counterList}`);
      return 1;
    }

    const deploymentResponse = await getDeploymentByIdOrHost(
      client,
      contextName,
      deployment.id,
      'v10'
    );

    if (
      deploymentResponse instanceof DeploymentNotFound ||
      deploymentResponse instanceof DeploymentPermissionDenied ||
      deploymentResponse instanceof InvalidDeploymentId
    ) {
      output.error(deploymentResponse.message);
      return 1;
    }

    if (deployment === null) {
      error('Uploading failed. Please try again.');
      return 1;
    }
  } catch (err: unknown) {
    if (isError(err)) {
      debug(`Error: ${err}\n${err.stack}`);
    }

    if (err instanceof NotDomainOwner) {
      output.error(err.message);
      return 1;
    }

    if (err instanceof DomainNotFound && err.meta && err.meta.domain) {
      output.debug(
        `The domain ${err.meta.domain} was not found, trying to purchase it`
      );

      const purchase = await purchaseDomainIfAvailable(
        output,
        client,
        err.meta.domain,
        contextName
      );

      if (purchase === true) {
        output.success(`Successfully purchased the domain ${err.meta.domain}!`);

        // We exit if the purchase is completed since
        // the domain verification can take some time
        return 0;
      }

      if (purchase === false || purchase instanceof UserAborted) {
        handleCreateDeployError(output, deployment, localConfig);
        return 1;
      }

      handleCreateDeployError(output, purchase, localConfig);
      return 1;
    }

    if (
      err instanceof DomainNotFound ||
      err instanceof DomainNotVerified ||
      err instanceof NotDomainOwner ||
      err instanceof DomainPermissionDenied ||
      err instanceof DomainVerificationFailed ||
      err instanceof SchemaValidationFailed ||
      err instanceof InvalidDomain ||
      err instanceof DeploymentNotFound ||
      err instanceof BuildsRateLimited ||
      err instanceof DeploymentsRateLimited ||
      err instanceof AliasDomainConfigured ||
      err instanceof MissingBuildScript ||
      err instanceof ConflictingFilePath ||
      err instanceof ConflictingPathSegment
    ) {
      handleCreateDeployError(output, err, localConfig);
      return 1;
    }

    if (err instanceof BuildError) {
      output.error(err.message || 'Build failed');
      output.error(
        `Check your logs at https://${now.url}/_logs or run ${getCommandName(
          `logs ${now.url}`
        )}`
      );

      return 1;
    }

    if (isAPIError(err) && err.code === 'size_limit_exceeded') {
      const { sizeLimit = 0 } = err;
      const message = `File size limit exceeded (${bytes(sizeLimit)})`;
      error(message);
      return 1;
    }

    handleError(err);
    return 1;
  }

  return printDeploymentStatus(output, client, deployment, deployStamp);
};

function handleCreateDeployError(
  output: Output,
  error: Error,
  localConfig: VercelConfig
) {
  if (error instanceof InvalidDomain) {
    output.error(`The domain ${error.meta.domain} is not valid`);
    return 1;
  }
  if (error instanceof DomainVerificationFailed) {
    output.error(
      `The domain used as a suffix ${chalk.underline(
        error.meta.domain
      )} is not verified and can't be used as custom suffix.`
    );
    return 1;
  }
  if (error instanceof DomainPermissionDenied) {
    output.error(
      `You don't have permissions to access the domain used as a suffix ${chalk.underline(
        error.meta.domain
      )}.`
    );
    return 1;
  }
  if (error instanceof SchemaValidationFailed) {
    const niceError = getPrettyError(error.meta);
    const fileName = localConfig[fileNameSymbol] || 'vercel.json';
    niceError.message = `Invalid ${fileName} - ${niceError.message}`;
    output.prettyError(niceError);
    return 1;
  }
  if (error instanceof TooManyRequests) {
    output.error(
      `Too many requests detected for ${error.meta.api} API. Try again in ${ms(
        error.meta.retryAfter * 1000,
        {
          long: true,
        }
      )}.`
    );
    return 1;
  }
  if (error instanceof DomainNotVerified) {
    output.error(
      `The domain used as an alias ${chalk.underline(
        error.meta.domain
      )} is not verified yet. Please verify it.`
    );
    return 1;
  }
  if (error instanceof BuildsRateLimited) {
    output.error(error.message);
    output.note(
      `Run ${getCommandName('upgrade')} to increase your builds limit.`
    );
    return 1;
  }
  if (
    error instanceof DeploymentNotFound ||
    error instanceof NotDomainOwner ||
    error instanceof DeploymentsRateLimited ||
    error instanceof AliasDomainConfigured ||
    error instanceof MissingBuildScript ||
    error instanceof ConflictingFilePath ||
    error instanceof ConflictingPathSegment
  ) {
    output.error(error.message);
    return 1;
  }

  return error;
}

const addProcessEnv = async (
  log: (str: string) => void,
  env: typeof process.env
) => {
  let val;

  for (const key of Object.keys(env)) {
    if (typeof env[key] !== 'undefined') {
      continue;
    }

    val = process.env[key];

    if (typeof val === 'string') {
      log(
        `Reading ${chalk.bold(
          `"${chalk.bold(key)}"`
        )} from your env (as no value was specified)`
      );
      // Escape value if it begins with @
      env[key] = val.replace(/^@/, '\\@');
    } else {
      throw new Error(
        `No value specified for env ${chalk.bold(
          `"${chalk.bold(key)}"`
        )} and it was not found in your env.`
      );
    }
  }
};

const printDeploymentStatus = async (
  output: Output,
  client: Client,
  {
    readyState,
    alias: aliasList,
    aliasError,
    target,
    indications,
    url: deploymentUrl,
    aliasWarning,
  }: {
    readyState: string;
    alias: string[];
    aliasError: Error;
    target: string;
    indications: any;
    url: string;
    aliasWarning?: {
      code: string;
      message: string;
      link?: string;
      action?: string;
    };
  },
  deployStamp: () => string
) => {
  indications = indications || [];
  const isProdDeployment = target === 'production';

  if (readyState !== 'READY') {
    output.error(
      `Your deployment failed. Please retry later. More: https://err.sh/vercel/deployment-error`
    );
    return 1;
  }

  if (aliasError) {
    output.warn(
      `Failed to assign aliases${
        aliasError.message ? `: ${aliasError.message}` : ''
      }`
    );
  } else {
    // print preview/production url
    let previewUrl: string;
    if (Array.isArray(aliasList) && aliasList.length > 0) {
      const previewUrlInfo = await getPreferredPreviewURL(client, aliasList);
      if (previewUrlInfo) {
        previewUrl = previewUrlInfo.previewUrl;
      } else {
        previewUrl = `https://${deploymentUrl}`;
      }
    } else {
      // fallback to deployment url
      previewUrl = `https://${deploymentUrl}`;
    }

    output.print(
      prependEmoji(
        `${isProdDeployment ? 'Production' : 'Preview'}: ${chalk.bold(
          previewUrl
        )} ${deployStamp()}`,
        emoji('success')
      ) + `\n`
    );
  }

  if (aliasWarning?.message) {
    indications.push({
      type: 'warning',
      payload: aliasWarning.message,
      link: aliasWarning.link,
      action: aliasWarning.action,
    });
  }

  const newline = '\n';
  for (let indication of indications) {
    const message =
      prependEmoji(chalk.dim(indication.payload), emoji(indication.type)) +
      newline;
    let link = '';
    if (indication.link)
      link =
        chalk.dim(
          `${indication.action || 'Learn More'}: ${linkStyle(indication.link)}`
        ) + newline;
    output.print(message + link);
  }

  return 0;
};<|MERGE_RESOLUTION|>--- conflicted
+++ resolved
@@ -91,12 +91,8 @@
       '--regions': String,
       '--prebuilt': Boolean,
       '--prod': Boolean,
-<<<<<<< HEAD
-      '--confirm': Boolean,
       '--archive': String,
-=======
       '--yes': Boolean,
->>>>>>> 15080364
       '-f': '--force',
       '-p': '--public',
       '-e': '--env',
