--- conflicted
+++ resolved
@@ -173,11 +173,8 @@
 
   const { currentTeam } = config;
 
-<<<<<<< HEAD
-=======
   ({ contextName } = await getScope(client));
 
->>>>>>> f871de58
   const nextTimestamp = argv['--next'];
 
   if (typeof nextTimestamp !== undefined && Number.isNaN(nextTimestamp)) {
