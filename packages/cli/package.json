--- conflicted
+++ resolved
@@ -41,18 +41,6 @@
     "node": ">= 14"
   },
   "dependencies": {
-<<<<<<< HEAD
-    "@vercel/build-utils": "5.7.2",
-    "@vercel/go": "2.2.21",
-    "@vercel/hydrogen": "0.0.35",
-    "@vercel/next": "3.3.5",
-    "@vercel/node": "2.8.2",
-    "@vercel/python": "3.1.31",
-    "@vercel/redwood": "1.0.41",
-    "@vercel/remix": "1.1.3",
-    "@vercel/ruby": "1.3.47",
-    "@vercel/static-build": "1.0.44"
-=======
     "@vercel/build-utils": "5.7.3",
     "@vercel/go": "2.2.22",
     "@vercel/hydrogen": "0.0.36",
@@ -62,9 +50,7 @@
     "@vercel/redwood": "1.0.42",
     "@vercel/remix": "1.1.4",
     "@vercel/ruby": "1.3.48",
-    "@vercel/static-build": "1.0.45",
-    "update-notifier": "5.1.0"
->>>>>>> c9c5e148
+    "@vercel/static-build": "1.0.45"
   },
   "devDependencies": {
     "@alex_neo/jest-expect-message": "1.0.5",
