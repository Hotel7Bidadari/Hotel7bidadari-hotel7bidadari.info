{
  "name": "vercel",
  "version": "28.18.3",
  "preferGlobal": true,
  "license": "Apache-2.0",
  "description": "The command-line interface for Vercel",
  "homepage": "https://vercel.com",
  "repository": {
    "type": "git",
    "url": "https://github.com/vercel/vercel.git",
    "directory": "packages/cli"
  },
  "scripts": {
    "preinstall": "node ./scripts/preinstall.js",
    "test": "jest --env node --verbose --bail",
    "test-unit": "pnpm test test/unit/",
    "test-e2e": "rimraf test/fixtures/integration && pnpm test test/integration-1.test.ts test/integration-2.test.ts test/integration-3.test.ts",
    "test-dev": "pnpm test test/dev/",
    "coverage": "codecov",
    "build": "ts-node ./scripts/build.ts",
    "dev": "ts-node ./src/index.ts"
  },
  "bin": {
    "vc": "./dist/index.js",
    "vercel": "./dist/index.js"
  },
  "files": [
    "dist",
    "scripts/preinstall.js"
  ],
  "engines": {
    "node": ">= 14"
  },
  "dependencies": {
    "@vercel/build-utils": "6.7.0",
    "@vercel/go": "2.4.3",
    "@vercel/hydrogen": "0.0.61",
    "@vercel/next": "3.7.3",
    "@vercel/node": "2.10.2",
    "@vercel/python": "3.1.57",
    "@vercel/redwood": "1.1.13",
    "@vercel/remix-builder": "1.8.3",
    "@vercel/ruby": "1.3.74",
    "@vercel/static-build": "1.3.21"
  },
  "devDependencies": {
    "@alex_neo/jest-expect-message": "1.0.5",
    "@next/env": "11.1.2",
    "@sentry/node": "5.5.0",
    "@sindresorhus/slugify": "0.11.0",
    "@swc/core": "1.2.218",
    "@tootallnate/once": "1.1.2",
    "@types/async-retry": "1.2.1",
    "@types/bytes": "3.0.0",
    "@types/chance": "1.1.3",
    "@types/debug": "0.0.31",
    "@types/dotenv": "6.1.1",
    "@types/escape-html": "0.0.20",
    "@types/express": "4.17.13",
    "@types/fs-extra": "9.0.13",
    "@types/glob": "7.1.1",
    "@types/http-proxy": "1.16.2",
    "@types/ini": "1.3.31",
    "@types/inquirer": "7.3.1",
    "@types/jest": "27.4.1",
    "@types/jest-expect-message": "1.0.3",
    "@types/load-json-file": "2.0.7",
    "@types/mime-types": "2.1.0",
    "@types/minimatch": "3.0.3",
    "@types/mri": "1.1.0",
    "@types/ms": "0.7.30",
    "@types/node": "14.18.33",
    "@types/node-fetch": "2.5.10",
    "@types/npm-package-arg": "6.1.0",
    "@types/pluralize": "0.0.29",
    "@types/psl": "1.1.0",
    "@types/qs": "6.9.7",
    "@types/semver": "6.0.1",
    "@types/tar-fs": "1.16.1",
    "@types/text-table": "0.2.0",
    "@types/title": "3.4.1",
    "@types/universal-analytics": "0.4.2",
    "@types/update-notifier": "5.1.0",
    "@types/which": "1.3.2",
    "@types/write-json-file": "2.2.1",
    "@types/yauzl-promise": "2.1.0",
    "@vercel-internals/types": "*",
<<<<<<< HEAD
    "@vercel-internals/utils": "*",
    "@vercel/client": "12.4.6",
=======
    "@vercel/client": "12.4.8",
>>>>>>> 434c7947
    "@vercel/error-utils": "1.0.8",
    "@vercel/frameworks": "1.3.3",
    "@vercel/fs-detectors": "3.8.8",
    "@vercel/fun": "1.0.4",
    "@vercel/ncc": "0.24.0",
    "@vercel/routing-utils": "2.1.11",
    "@zeit/source-map-support": "0.6.2",
    "ajv": "6.12.2",
    "alpha-sort": "2.0.1",
    "ansi-escapes": "4.3.2",
    "ansi-regex": "5.0.1",
    "arg": "5.0.0",
    "async-listen": "1.2.0",
    "async-retry": "1.1.3",
    "async-sema": "2.1.4",
    "bytes": "3.0.0",
    "chalk": "4.1.0",
    "chance": "1.1.7",
    "chokidar": "3.3.1",
    "codecov": "3.8.2",
    "cpy": "7.2.0",
    "date-fns": "1.29.0",
    "debug": "3.1.0",
    "dot": "1.1.3",
    "dotenv": "4.0.0",
    "email-validator": "1.1.1",
    "epipebomb": "1.0.0",
    "escape-html": "1.0.3",
    "esm": "3.1.4",
    "execa": "3.2.0",
    "express": "4.17.1",
    "fast-deep-equal": "3.1.3",
    "find-up": "4.1.0",
    "fs-extra": "10.0.0",
    "get-port": "5.1.1",
    "git-last-commit": "1.0.1",
    "glob": "7.1.2",
    "http-proxy": "1.18.1",
    "ini": "3.0.0",
    "inquirer": "7.0.4",
    "is-docker": "2.2.1",
    "is-port-reachable": "3.1.0",
    "is-url": "1.2.2",
    "jaro-winkler": "0.2.8",
    "jest-matcher-utils": "29.3.1",
    "jsonlines": "0.1.1",
    "line-async-iterator": "3.0.0",
    "load-json-file": "3.0.0",
    "mime-types": "2.1.24",
    "minimatch": "3.0.4",
    "mri": "1.1.5",
    "ms": "2.1.2",
    "node-fetch": "2.6.7",
    "npm-package-arg": "6.1.0",
    "open": "8.4.0",
    "ora": "3.4.0",
    "pcre-to-regexp": "1.0.0",
    "pluralize": "7.0.0",
    "promisepipe": "3.0.0",
    "psl": "1.1.31",
    "qr-image": "3.2.0",
    "raw-body": "2.4.1",
    "rimraf": "3.0.2",
    "semver": "5.5.0",
    "serve-handler": "6.1.1",
    "strip-ansi": "6.0.1",
    "stripe": "5.1.0",
    "supports-hyperlinks": "2.2.0",
    "tar-fs": "1.16.3",
    "test-listen": "1.1.0",
    "text-table": "0.2.0",
    "title": "3.4.1",
    "tmp-promise": "1.0.3",
    "tree-kill": "1.2.2",
    "ts-node": "10.9.1",
    "typescript": "4.9.4",
    "universal-analytics": "0.4.20",
    "utility-types": "2.1.0",
    "write-json-file": "2.2.0",
    "xdg-app-paths": "5.1.0",
    "yauzl-promise": "2.1.3"
  },
  "jest": {
    "preset": "ts-jest",
    "globals": {
      "ts-jest": {
        "diagnostics": false,
        "isolatedModules": true
      }
    },
    "setupFilesAfterEnv": [
      "@alex_neo/jest-expect-message"
    ],
    "verbose": false,
    "testEnvironment": "node",
    "testMatch": [
      "<rootDir>/test/**/*.test.ts"
    ]
  }
}<|MERGE_RESOLUTION|>--- conflicted
+++ resolved
@@ -85,12 +85,8 @@
     "@types/write-json-file": "2.2.1",
     "@types/yauzl-promise": "2.1.0",
     "@vercel-internals/types": "*",
-<<<<<<< HEAD
     "@vercel-internals/utils": "*",
-    "@vercel/client": "12.4.6",
-=======
     "@vercel/client": "12.4.8",
->>>>>>> 434c7947
     "@vercel/error-utils": "1.0.8",
     "@vercel/frameworks": "1.3.3",
     "@vercel/fs-detectors": "3.8.8",
