{
  "name": "vercel",
  "version": "24.2.1-canary.3",
  "preferGlobal": true,
  "license": "Apache-2.0",
  "description": "The command-line interface for Vercel",
  "homepage": "https://vercel.com",
  "repository": {
    "type": "git",
    "url": "https://github.com/vercel/vercel.git",
    "directory": "packages/cli"
  },
  "scripts": {
    "preinstall": "node ./scripts/preinstall.js",
    "test": "jest",
    "test-unit": "jest --coverage --verbose",
    "test-integration-cli": "rimraf test/fixtures/integration && ava test/integration.js --serial --fail-fast --verbose",
    "test-integration-dev": "ava test/dev/integration.js --serial --fail-fast --verbose",
    "prepublishOnly": "yarn build",
    "coverage": "codecov",
    "build": "node -r ts-eager/register ./scripts/build.ts",
    "build-dev": "node -r ts-eager/register ./scripts/build.ts --dev"
  },
  "bin": {
    "vc": "./dist/index.js",
    "vercel": "./dist/index.js"
  },
  "files": [
    "dist",
    "scripts/preinstall.js"
  ],
  "ava": {
    "compileEnhancements": false,
    "extensions": [
      "ts"
    ],
    "require": [
      "ts-node/register/transpile-only",
      "esm"
    ]
  },
  "engines": {
    "node": ">= 12"
  },
  "dependencies": {
<<<<<<< HEAD
    "@vercel/build-utils": "2.16.1-canary.2",
    "@vercel/go": "1.4.1-canary.2",
    "@vercel/node": "1.15.1-canary.2",
    "@vercel/python": "2.3.1-canary.2",
    "@vercel/redwood": "0.8.1-canary.2",
    "@vercel/ruby": "1.3.4-canary.2",
    "@vercel/static-build": "0.24.1-canary.2",
=======
    "@vercel/build-utils": "2.16.1-canary.3",
    "@vercel/go": "1.4.1-canary.3",
    "@vercel/node": "1.15.1-canary.3",
    "@vercel/python": "2.3.1-canary.3",
    "@vercel/ruby": "1.3.4-canary.3",
>>>>>>> 41d66661
    "update-notifier": "4.1.0"
  },
  "devDependencies": {
    "@alex_neo/jest-expect-message": "1.0.5",
    "@next/env": "11.1.2",
    "@sentry/node": "5.5.0",
    "@sindresorhus/slugify": "0.11.0",
    "@tootallnate/once": "1.1.2",
    "@types/ansi-escapes": "3.0.0",
    "@types/ansi-regex": "4.0.0",
    "@types/async-retry": "1.2.1",
    "@types/bytes": "3.0.0",
    "@types/chance": "1.1.3",
    "@types/debug": "0.0.31",
    "@types/dotenv": "6.1.1",
    "@types/escape-html": "0.0.20",
    "@types/express": "4.17.13",
    "@types/fs-extra": "9.0.13",
    "@types/glob": "7.1.1",
    "@types/http-proxy": "1.16.2",
    "@types/inquirer": "7.3.1",
    "@types/jest": "27.4.1",
    "@types/jest-expect-message": "1.0.3",
    "@types/load-json-file": "2.0.7",
    "@types/mime-types": "2.1.0",
    "@types/minimatch": "3.0.3",
    "@types/mri": "1.1.0",
    "@types/ms": "0.7.30",
    "@types/node": "11.11.0",
    "@types/node-fetch": "2.5.10",
    "@types/npm-package-arg": "6.1.0",
    "@types/pluralize": "0.0.29",
    "@types/progress": "2.0.3",
    "@types/psl": "1.1.0",
    "@types/semver": "6.0.1",
    "@types/tar-fs": "1.16.1",
    "@types/text-table": "0.2.0",
    "@types/title": "3.4.1",
    "@types/universal-analytics": "0.4.2",
    "@types/update-notifier": "5.1.0",
    "@types/which": "1.3.2",
    "@types/write-json-file": "2.2.1",
<<<<<<< HEAD
    "@types/yauzl-promise": "2.1.0",
    "@vercel/client": "11.0.1-canary.2",
    "@vercel/frameworks": "0.8.1-canary.0",
=======
    "@vercel/client": "11.0.1-canary.3",
    "@vercel/frameworks": "0.8.1-canary.1",
>>>>>>> 41d66661
    "@vercel/ncc": "0.24.0",
    "@zeit/fun": "0.11.2",
    "@zeit/source-map-support": "0.6.2",
    "ajv": "6.12.2",
    "alpha-sort": "2.0.1",
    "ansi-escapes": "3.0.0",
    "ansi-regex": "3.0.0",
    "arg": "5.0.0",
    "async-listen": "1.2.0",
    "async-retry": "1.1.3",
    "async-sema": "2.1.4",
    "ava": "2.2.0",
    "bytes": "3.0.0",
    "chalk": "4.1.0",
    "chance": "1.1.7",
    "chokidar": "3.3.1",
    "clipboardy": "2.1.0",
    "codecov": "3.8.2",
    "cpy": "7.2.0",
    "credit-card": "3.0.1",
    "date-fns": "1.29.0",
    "debug": "3.1.0",
    "dot": "1.1.3",
    "dotenv": "4.0.0",
    "email-prompt": "0.3.2",
    "email-validator": "1.1.1",
    "epipebomb": "1.0.0",
    "escape-html": "1.0.3",
    "esm": "3.1.4",
    "execa": "3.2.0",
    "express": "4.17.1",
    "fast-deep-equal": "3.1.3",
    "fs-extra": "10.0.0",
    "get-port": "5.1.1",
    "glob": "7.1.2",
    "http-proxy": "1.18.1",
    "inquirer": "7.0.4",
    "is-docker": "2.2.1",
    "is-port-reachable": "3.0.0",
    "is-url": "1.2.2",
    "jaro-winkler": "0.2.8",
    "jsonlines": "0.1.1",
    "load-json-file": "3.0.0",
    "mime-types": "2.1.24",
    "minimatch": "3.0.4",
    "mri": "1.1.5",
    "ms": "2.1.2",
    "node-fetch": "2.6.1",
    "npm-package-arg": "6.1.0",
    "open": "8.4.0",
    "ora": "3.4.0",
    "pcre-to-regexp": "1.0.0",
    "pluralize": "7.0.0",
    "progress": "2.0.3",
    "promisepipe": "3.0.0",
    "psl": "1.1.31",
    "qr-image": "3.2.0",
    "raw-body": "2.4.1",
    "rimraf": "3.0.2",
    "semver": "5.5.0",
    "serve-handler": "6.1.1",
    "strip-ansi": "5.2.0",
    "stripe": "5.1.0",
    "tar-fs": "1.16.3",
    "test-listen": "1.1.0",
    "text-table": "0.2.0",
    "title": "3.4.1",
    "tmp-promise": "1.0.3",
    "tree-kill": "1.2.2",
    "ts-node": "8.3.0",
    "typescript": "4.3.4",
    "universal-analytics": "0.4.20",
    "utility-types": "2.1.0",
    "which": "2.0.2",
    "write-json-file": "2.2.0",
    "xdg-app-paths": "5.1.0",
    "yauzl-promise": "2.1.3"
  },
  "jest": {
    "preset": "ts-jest",
    "globals": {
      "ts-jest": {
        "diagnostics": false,
        "isolatedModules": true
      }
    },
    "setupFilesAfterEnv": [
      "@alex_neo/jest-expect-message"
    ],
    "verbose": false,
    "testEnvironment": "node",
    "testMatch": [
      "<rootDir>/test/**/*.test.ts"
    ]
  }
}<|MERGE_RESOLUTION|>--- conflicted
+++ resolved
@@ -43,21 +43,13 @@
     "node": ">= 12"
   },
   "dependencies": {
-<<<<<<< HEAD
-    "@vercel/build-utils": "2.16.1-canary.2",
-    "@vercel/go": "1.4.1-canary.2",
-    "@vercel/node": "1.15.1-canary.2",
-    "@vercel/python": "2.3.1-canary.2",
-    "@vercel/redwood": "0.8.1-canary.2",
-    "@vercel/ruby": "1.3.4-canary.2",
-    "@vercel/static-build": "0.24.1-canary.2",
-=======
     "@vercel/build-utils": "2.16.1-canary.3",
     "@vercel/go": "1.4.1-canary.3",
     "@vercel/node": "1.15.1-canary.3",
     "@vercel/python": "2.3.1-canary.3",
+    "@vercel/redwood": "0.8.1-canary.3",
     "@vercel/ruby": "1.3.4-canary.3",
->>>>>>> 41d66661
+    "@vercel/static-build": "0.24.1-canary.3",
     "update-notifier": "4.1.0"
   },
   "devDependencies": {
@@ -100,14 +92,9 @@
     "@types/update-notifier": "5.1.0",
     "@types/which": "1.3.2",
     "@types/write-json-file": "2.2.1",
-<<<<<<< HEAD
     "@types/yauzl-promise": "2.1.0",
-    "@vercel/client": "11.0.1-canary.2",
-    "@vercel/frameworks": "0.8.1-canary.0",
-=======
     "@vercel/client": "11.0.1-canary.3",
     "@vercel/frameworks": "0.8.1-canary.1",
->>>>>>> 41d66661
     "@vercel/ncc": "0.24.0",
     "@zeit/fun": "0.11.2",
     "@zeit/source-map-support": "0.6.2",
