import { client } from './client';
import { Project } from '../../src/types';
import { formatProvider } from '../../src/util/projects/connect-git-provider';

const envs = [
  {
    type: 'encrypted',
    id: '781dt89g8r2h789g',
    key: 'REDIS_CONNECTION_STRING',
    value: 'redis://abc123@redis.example.com:6379',
    target: ['production', 'preview'],
    gitBranch: null,
    configurationId: null,
    updatedAt: 1557241361455,
    createdAt: 1557241361455,
  },
  {
    type: 'encrypted',
    id: 'r124t6frtu25df16',
    key: 'SQL_CONNECTION_STRING',
    value: 'Server=sql.example.com;Database=app;Uid=root;Pwd=P455W0RD;',
    target: ['production'],
    gitBranch: null,
    configurationId: null,
    updatedAt: 1557241361445,
    createdAt: 1557241361445,
  },
  {
    type: 'encrypted',
    id: 'a235l6frtu25df32',
    key: 'SPECIAL_FLAG',
    value: '1',
    target: ['development'],
    gitBranch: null,
    configurationId: null,
    updatedAt: 1557241361445,
    createdAt: 1557241361445,
  },
];

const systemEnvs = [
  {
    type: 'encrypted',
    id: 'a235l6frtu25df32',
    key: 'SYSTEM_ENV_FOR_DEV',
    value: 'development',
    target: ['development'],
    gitBranch: null,
    configurationId: null,
    updatedAt: 1557241361445,
    createdAt: 1557241361445,
  },
  {
    type: 'encrypted',
    id: 'a235l6frtu25df32',
    key: 'SYSTEM_ENV_FOR_PREV',
    value: 'preview',
    target: ['preview'],
    gitBranch: null,
    configurationId: null,
    updatedAt: 1557241361445,
    createdAt: 1557241361445,
  },
  {
    type: 'encrypted',
    id: 'a235l6frtu25df32',
    key: 'SYSTEM_ENV_FOR_PROD',
    value: 'production',
    target: ['production'],
    gitBranch: null,
    configurationId: null,
    updatedAt: 1557241361445,
    createdAt: 1557241361445,
  },
];

export const defaultProject = {
  id: 'foo',
  name: 'cli',
  accountId: 'K4amb7K9dAt5R2vBJWF32bmY',
  createdAt: 1555413045188,
  updatedAt: 1555413045188,
  env: envs,
  targets: {
    production: {
      alias: ['foobar.com'],
      aliasAssigned: 1571239348998,
      createdAt: 1571239348998,
      createdIn: 'sfo1',
      deploymentHostname: 'a-project-name-rjtr4pz3f',
      forced: false,
      id: 'dpl_89qyp1cskzkLrVicDaZoDbjyHuDJ',
      meta: {},
      plan: 'pro',
      private: true,
      readyState: 'READY',
      requestedAt: 1571239348998,
      target: 'production',
      teamId: null,
      type: 'LAMBDAS',
      url: 'a-project-name-rjtr4pz3f.vercel.app',
      userId: 'K4amb7K9dAt5R2vBJWF32bmY',
    },
  },
  latestDeployments: [
    {
      alias: ['foobar.com'],
      aliasAssigned: 1571239348998,
      createdAt: 1571239348998,
      createdIn: 'sfo1',
      deploymentHostname: 'a-project-name-rjtr4pz3f',
      forced: false,
      id: 'dpl_89qyp1cskzkLrVicDaZoDbjyHuDJ',
      meta: {},
      plan: 'pro',
      private: true,
      readyState: 'READY',
      requestedAt: 1571239348998,
      target: 'production',
      teamId: null,
      type: undefined,
      url: 'a-project-name-rjtr4pz3f.vercel.app',
      userId: 'K4amb7K9dAt5R2vBJWF32bmY',
    },
  ],
};

export function useProject(project: Partial<Project> = defaultProject) {
  client.scenario.get(`/v8/projects/${project.name}`, (_req, res) => {
    res.json(project);
  });
  client.scenario.get(`/v8/projects/${project.id}`, (_req, res) => {
    res.json(project);
  });
  client.scenario.get(
    `/v6/projects/${project.id}/system-env-values`,
    (_req, res) => {
      const target = _req.query.target || 'development';
      if (typeof target !== 'string') {
        throw new Error(
          `/v6/projects/${project.id}/system-env-values was given a query param of "target=${target}", which is not a valid environment.`
        );
      }
      const targetEnvs = systemEnvs.filter(env => env.target.includes(target));

      res.json({
        systemEnvValues: targetEnvs,
      });
    }
  );
  client.scenario.get(`/v8/projects/${project.id}/env`, (_req, res) => {
    const target = _req.query.target;
    if (typeof target === 'string') {
      const targetEnvs = envs.filter(env => env.target.includes(target));
      res.json({ envs: targetEnvs });
      return;
    }

    res.json({ envs });
  });
<<<<<<< HEAD
  client.scenario.post(`/v4/projects/${project.id}/link`, (req, res) => {
    const { type, repo, org } = req.body;
    if (
      (type === 'github' || type === 'gitlab' || type === 'bitbucket') &&
      (repo === 'user/repo' || repo === 'user2/repo2')
    ) {
      project.link = {
        type,
        repo,
        repoId: 1010,
        org,
        gitCredentialId: '',
        sourceless: true,
        createdAt: 1656109539791,
        updatedAt: 1656109539791,
      };
      res.json(project);
    } else {
      if (type === 'github') {
        res.status(400).json({
          message: `To link a GitHub repository, you need to install the GitHub integration first. (400)\nInstall GitHub App: https://github.com/apps/vercel`,
          meta: {
            action: 'Install GitHub App',
            link: 'https://github.com/apps/vercel',
            repo,
          },
        });
      } else {
        res.status(400).json({
          code: 'repo_not_found',
          message: `The repository "${repo}" couldn't be found in your linked ${formatProvider(
            type
          )} account.`,
        });
      }
    }
  });
  client.scenario.delete(`/v4/projects/${project.id}/link`, (req, res) => {
    if (project.link) {
      project.link = undefined;
    }
    res.json(project);
=======
  client.scenario.get(`/v4/projects`, (req, res) => {
    res.json({
      projects: [defaultProject],
      pagination: null,
    });
>>>>>>> f83d432f
  });

  return { project, envs };
}<|MERGE_RESOLUTION|>--- conflicted
+++ resolved
@@ -158,7 +158,6 @@
 
     res.json({ envs });
   });
-<<<<<<< HEAD
   client.scenario.post(`/v4/projects/${project.id}/link`, (req, res) => {
     const { type, repo, org } = req.body;
     if (
@@ -201,13 +200,11 @@
       project.link = undefined;
     }
     res.json(project);
-=======
   client.scenario.get(`/v4/projects`, (req, res) => {
     res.json({
       projects: [defaultProject],
       pagination: null,
     });
->>>>>>> f83d432f
   });
 
   return { project, envs };
