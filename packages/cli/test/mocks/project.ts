--- conflicted
+++ resolved
@@ -157,7 +157,6 @@
 
     res.json({ envs });
   });
-<<<<<<< HEAD
   client.scenario.post(`/v4/projects/${project.id}/link`, (req, res) => {
     const { type, repo, org } = req.body;
     if (
@@ -216,8 +215,6 @@
   client.scenario.delete(`/:version/projects/${project.id}`, (_req, res) => {
     res.json({});
   });
-=======
->>>>>>> 5670acc2
 
   return { project, envs };
 }