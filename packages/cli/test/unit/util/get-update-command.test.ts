--- conflicted
+++ resolved
@@ -3,12 +3,6 @@
 describe('getUpdateCommand', () => {
   it('should detect update command', async () => {
     const updateCommand = await getUpdateCommand();
-<<<<<<< HEAD
-    expect(updateCommand).toEqual(
-      `pnpm i vercel@${isCanary() ? 'canary' : 'latest'}`
-    );
-=======
-    expect(updateCommand).toEqual(`npm i vercel@latest`);
->>>>>>> 3e7bcb20
+    expect(updateCommand).toEqual(`pnpm i vercel@latest`);
   });
 });