<<<<<<< HEAD
// import ms from 'ms';
// import fs from 'fs-extra';
// import { isIP } from 'net';
// import { join } from 'path';
=======
import ms from 'ms';
import fs from 'fs-extra';
import { isIP } from 'net';
import { join } from 'path';
import { Response } from 'node-fetch';
>>>>>>> 4eb4d2b3

const {
  // fetch,
  // sleep,
  // fixture,
  // testFixture,
  testFixtureStdio,
  // validateResponseHeaders,
} = require('./utils.js');

// test(
//   '[vercel dev] temporary directory listing',
//   testFixtureStdio(
//     'temporary-directory-listing',
//     async (_testPath: any, port: any) => {
//       const directory = fixture('temporary-directory-listing');
//       await fs.unlink(join(directory, 'index.txt')).catch(() => null);

//       await sleep(ms('20s'));

//       const firstResponse = await fetch(`http://localhost:${port}`);
//       validateResponseHeaders(firstResponse);
//       const body = await firstResponse.text();
//       console.log(body);
//       expect(firstResponse.status).toBe(404);

//       await fs.writeFile(join(directory, 'index.txt'), 'hello');

//       for (let i = 0; i < 20; i++) {
//         const response = await fetch(`http://localhost:${port}`);
//         validateResponseHeaders(response);

//         if (response.status === 200) {
//           const body = await response.text();
//           expect(body).toBe('hello');
//         }

//         await sleep(ms('1s'));
//       }
//     },
//     { skipDeploy: true }
//   )
// );

// test('[vercel dev] add a `package.json` to trigger `@vercel/static-build`', async () => {
//   const directory = fixture('trigger-static-build');

//   await fs.unlink(join(directory, 'package.json')).catch(() => null);

//   await fs.unlink(join(directory, 'public', 'index.txt')).catch(() => null);

//   await fs.rmdir(join(directory, 'public')).catch(() => null);

//   const tester = testFixtureStdio(
//     'trigger-static-build',
//     async (_testPath: any, port: any) => {
//       {
//         const response = await fetch(`http://localhost:${port}`);
//         validateResponseHeaders(response);
//         const body = await response.text();
//         expect(body.trim()).toBe('hello:index.txt');
//       }

//       const rnd = Math.random().toString();
//       const pkg = {
//         private: true,
//         scripts: { build: `mkdir -p public && echo ${rnd} > public/index.txt` },
//       };

//       await fs.writeFile(join(directory, 'package.json'), JSON.stringify(pkg));

//       // Wait until file events have been processed
//       await sleep(ms('2s'));

//       {
//         const response = await fetch(`http://localhost:${port}`);
//         validateResponseHeaders(response);
//         const body = await response.text();
//         expect(body.trim()).toBe(rnd);
//       }
//     },
//     { skipDeploy: true }
//   );

//   await tester();
// });

// test('[vercel dev] no build matches warning', async () => {
//   const directory = fixture('no-build-matches');
//   const { dev } = await testFixture(directory, {
//     stdio: ['ignore', 'pipe', 'pipe'],
//   });

//   try {
//     // start `vercel dev` detached in child_process
//     dev.unref();

//     dev.stderr.setEncoding('utf8');
//     await new Promise<void>(resolve => {
//       dev.stderr.on('data', (str: string) => {
//         if (str.includes('did not match any source files')) {
//           resolve();
//         }
//       });
//     });
//   } finally {
//     await dev.kill('SIGTERM');
//   }
// });

// test(
//   '[vercel dev] do not recursivly check the path',
//   testFixtureStdio('handle-filesystem-missing', async (testPath: any) => {
//     await testPath(200, '/', /hello/m);
//     await testPath(404, '/favicon.txt');
//   })
// );

// test('[vercel dev] render warning for empty cwd dir', async () => {
//   const directory = fixture('empty');
//   const { dev, port } = await testFixture(directory, {
//     stdio: ['ignore', 'pipe', 'pipe'],
//   });

//   try {
//     dev.unref();

//     // Monitor `stderr` for the warning
//     dev.stderr.setEncoding('utf8');
//     const msg = 'There are no files inside your deployment.';
//     await new Promise<void>(resolve => {
//       dev.stderr.on('data', (str: string) => {
//         if (str.includes(msg)) {
//           resolve();
//         }
//       });
//     });

//     // Issue a request to ensure a 404 response
//     await sleep(ms('3s'));
//     const response = await fetch(`http://localhost:${port}`);
//     validateResponseHeaders(response);
//     expect(response.status).toBe(404);
//   } finally {
//     await dev.kill('SIGTERM');
//   }
// });

// test('[vercel dev] do not rebuild for changes in the output directory', async () => {
//   const directory = fixture('output-is-source');

//   const { dev, port } = await testFixture(directory, {
//     stdio: ['ignore', 'pipe', 'pipe'],
//   });

//   try {
//     dev.unref();

//     let stderr: any = [];
//     const start = Date.now();

//     dev.stderr.on('data', (str: any) => stderr.push(str));

//     while (stderr.join('').includes('Ready') === false) {
//       await sleep(ms('3s'));

//       if (Date.now() - start > ms('30s')) {
//         console.log('stderr:', stderr.join(''));
//         break;
//       }
//     }

//     const resp1 = await fetch(`http://localhost:${port}`);
//     const text1 = await resp1.text();
//     expect(text1.trim()).toBe('hello first');

//     await fs.writeFile(join(directory, 'public', 'index.html'), 'hello second');

//     await sleep(ms('3s'));

//     const resp2 = await fetch(`http://localhost:${port}`);
//     const text2 = await resp2.text();
//     expect(text2.trim()).toBe('hello second');
//   } finally {
//     await dev.kill('SIGTERM');
//   }
// });

// test(
//   '[vercel dev] 25-nextjs-src-dir',
//   testFixtureStdio('25-nextjs-src-dir', async (testPath: any) => {
//     await testPath(200, '/', /Next.js \+ Node.js API/m);
//   })
// );

// test(
//   '[vercel dev] 27-zero-config-env',
//   testFixtureStdio(
//     '27-zero-config-env',
//     async (testPath: any) => {
//       await testPath(200, '/api/print', /build-and-runtime/m);
//       await testPath(200, '/', /build-and-runtime/m);
//     },
//     { skipDeploy: true }
//   )
// );

// test(
//   '[vercel dev] 28-vercel-json-and-ignore',
//   testFixtureStdio('28-vercel-json-and-ignore', async (testPath: any) => {
//     await testPath(200, '/api/one', 'One');
//     await testPath(404, '/api/two');
//     await testPath(200, '/api/three', 'One');
//   })
// );

// test(
//   '[vercel dev] 30-next-image-optimization',
//   testFixtureStdio('30-next-image-optimization', async (testPath: any) => {
//     const toUrl = (url: any, w: any, q: any) => {
//       // @ts-ignore
//       const query = new URLSearchParams();
//       query.append('url', url);
//       query.append('w', w);
//       query.append('q', q);
//       return `/_next/image?${query}`;
//     };

//     const expectHeader = (accept: any) => ({
//       'content-type': accept,
//       'cache-control': 'public, max-age=0, must-revalidate',
//     });
//     const fetchOpts = (accept: any) => ({ method: 'GET', headers: { accept } });
//     await testPath(200, '/', /Home Page/m);
//     await testPath(
//       200,
//       toUrl('/test.jpg', 64, 100),
//       null,
//       expectHeader('image/webp'),
//       fetchOpts('image/webp')
//     );
//     await testPath(
//       200,
//       toUrl('/test.png', 64, 90),
//       null,
//       expectHeader('image/webp'),
//       fetchOpts('image/webp')
//     );
//     /*
//      * Disabled gif in https://github.com/vercel/next.js/pull/22253
//      * Eventually we should enable again when `next dev` supports it
//     await testPath(
//       200,
//       toUrl('/test.gif', 64, 80),
//       null,
//       expectHeader('image/webp'),
//       fetchOpts('image/webp')
//     );
//     */
//     /*
//      * Disabled svg in https://github.com/vercel/next.js/pull/34431
//      * We can test for 400 status since config option is not enabled.
//      */
//     await testPath(400, toUrl('/test.svg', 64, 70));
//     /* Disabled bmp because `next dev` bypasses
//      * and production will convert. Eventually
//      * we can enable once `next dev` supports it.
//     await testPath(
//       200,
//       toUrl('/test.bmp', 64, 50),
//       null,
//       expectHeader('image/bmp'),
//       fetchOpts('image/webp')
//     );
//     */
//     // animated gif should bypass: serve as-is
//     await testPath(
//       200,
//       toUrl('/animated.gif', 64, 60),
//       null,
//       expectHeader('image/gif'),
//       fetchOpts('image/webp')
//     );
//   })
// );

// test(
//   '[vercel dev] 40-mixed-modules',
//   testFixtureStdio('40-mixed-modules', async (testPath: any) => {
//     await testPath(200, '/entrypoint.js', 'mixed-modules:js');
//     await testPath(200, '/entrypoint.mjs', 'mixed-modules:mjs');
//     await testPath(200, '/entrypoint.ts', 'mixed-modules:ts');
//     await testPath(
//       200,
//       '/type-module-package-json/auto.js',
//       'mixed-modules:auto'
//     );
//     await testPath(
//       200,
//       '/type-module-package-json/nested/also.js',
//       'mixed-modules:also'
//     );
//   })
// );

// test(
//   '[vercel dev] 41-tsconfig-jsx',
//   testFixtureStdio('41-tsconfig-jsx', async (testPath: any) => {
//     await testPath(200, '/', /Solid App/m);
//     await testPath(200, '/api/test', 'working');
//   })
// );

// test(
//   '[vercel dev] 42-dynamic-esm-ext',
//   testFixtureStdio('42-dynamic-esm-ext', async (testPath: any) => {
//     await testPath(200, '/api/cjs/foo', 'found .js');
//     await testPath(200, '/api/esm/foo', 'found .mjs');
//   })
// );

// test(
//   '[vercel dev] Use `@vercel/python` with Flask requirements.txt',
//   testFixtureStdio('python-flask', async (testPath: any) => {
//     const name = 'Alice';
//     const year = new Date().getFullYear();
//     await testPath(200, `/api/user?name=${name}`, new RegExp(`Hello ${name}`));
//     await testPath(200, `/api/date`, new RegExp(`Current date is ${year}`));
//     await testPath(200, `/api/date.py`, new RegExp(`Current date is ${year}`));
//     await testPath(200, `/api/headers`, (body: any, res: any) => {
//       // @ts-ignore
//       const { host } = new URL(res.url);
//       expect(body).toBe(host);
//     });
//   })
// );

// test(
//   '[vercel dev] Use custom runtime from the "functions" property',
//   testFixtureStdio('custom-runtime', async (testPath: any) => {
//     await testPath(200, `/api/user`, /Hello, from Bash!/m);
//     await testPath(200, `/api/user.sh`, /Hello, from Bash!/m);
//   })
// );

// test(
//   '[vercel dev] Should work with nested `tsconfig.json` files',
//   testFixtureStdio('nested-tsconfig', async (testPath: any) => {
//     await testPath(200, `/`, /Nested tsconfig.json test page/);
//     await testPath(200, `/api`, 'Nested `tsconfig.json` API endpoint');
//   })
// );

// test(
//   '[vercel dev] Should force `tsc` option "module: commonjs" for `startDevServer()`',
//   testFixtureStdio('force-module-commonjs', async (testPath: any) => {
//     await testPath(200, `/`, /Force &quot;module: commonjs&quot; test page/);
//     await testPath(
//       200,
//       `/api`,
//       'Force "module: commonjs" JavaScript with ES Modules API endpoint'
//     );
//     await testPath(
//       200,
//       `/api/ts`,
//       'Force "module: commonjs" TypeScript API endpoint'
//     );
//   })
// );

// test(
//   '[vercel dev] should prioritize index.html over other file named index.*',
//   testFixtureStdio('index-html-priority', async (testPath: any) => {
//     await testPath(200, '/', 'This is index.html');
//     await testPath(200, '/index.css', 'This is index.css');
//   })
// );

test(
  '[vercel dev] Should support `*.go` API serverless functions',
  testFixtureStdio('go', async (testPath: any) => {
    await testPath(200, `/api`, 'This is the index page');
    await testPath(200, `/api/index`, 'This is the index page');
    await testPath(200, `/api/index.go`, 'This is the index page');
    await testPath(200, `/api/another`, 'This is another page');
    await testPath(200, '/api/another.go', 'This is another page');
    await testPath(200, `/api/foo`, 'Req Path: /api/foo');
    await testPath(200, `/api/bar`, 'Req Path: /api/bar');
  })
);

<<<<<<< HEAD
// test(
//   '[vercel dev] Should set the `ts-node` "target" to match Node.js version',
//   testFixtureStdio('node-ts-node-target', async (testPath: any) => {
//     await testPath(200, `/api/subclass`, '{"ok":true}');
//     await testPath(
//       200,
//       `/api/array`,
//       '{"months":[1,2,3,4,5,6,7,8,9,10,11,12]}'
//     );

//     await testPath(200, `/api/dump`, (body: any, res: any, isDev: any) => {
//       // @ts-ignore
//       const { host } = new URL(res.url);
//       const { env, headers } = JSON.parse(body);

//       // Test that the API endpoint receives the Vercel proxy request headers
//       expect(headers['x-forwarded-host']).toBe(host);
//       expect(headers['x-vercel-deployment-url']).toBe(host);
//       expect(isIP(headers['x-real-ip'])).toBeTruthy();
//       expect(isIP(headers['x-forwarded-for'])).toBeTruthy();
//       expect(isIP(headers['x-vercel-forwarded-for'])).toBeTruthy();

//       // Test that the API endpoint has the Vercel platform env vars defined.
//       expect(env.NOW_REGION).toMatch(/^[a-z]{3}\d$/);
//       if (isDev) {
//         // Only dev is tested because in production these are opt-in.
//         expect(env.VERCEL_URL).toBe(host);
//         expect(env.VERCEL_REGION).toBe('dev1');
//       }
//     });
//   })
// );

// test(
//   '[vercel dev] Do not fail if `src` is missing',
//   testFixtureStdio('missing-src-property', async (testPath: any) => {
//     await testPath(200, '/', /hello:index.txt/m);
//     await testPath(404, '/i-do-not-exist');
//   })
// );

// test(
//   '[vercel dev] Middleware that returns a 200 response',
//   testFixtureStdio('middleware-response', async (testPath: any) => {
//     await testPath(200, '/', 'hi from middleware');
//     await testPath(200, '/another', 'hi from middleware');
//   })
// );

// test(
//   '[vercel dev] Middleware that has no response',
//   testFixtureStdio('middleware-no-response', async (testPath: any) => {
//     await testPath(200, '/api/hello', 'hello from a serverless function');
//   })
// );

// test(
//   '[vercel dev] Middleware that does basic rewrite',
//   testFixtureStdio('middleware-rewrite', async (testPath: any) => {
//     await testPath(200, '/', '<h1>Index</h1>');
//     await testPath(200, '/index', '<h1>Another</h1>');
//     await testPath(200, '/another', '<h1>Another</h1>');
//     await testPath(200, '/another.html', '<h1>Another</h1>');
//     await testPath(200, '/foo', '<h1>Another</h1>');
//     // different origin
//     await testPath(200, '?to=http://example.com', /Example Domain/);
//   })
// );

// test('[vercel dev] Middleware rewrites with same origin', async () => {
//   const directory = fixture('middleware-rewrite');
//   const { dev, port, readyResolver } = await testFixture(directory);

//   try {
//     dev.unref();
//     await readyResolver;

//     let response = await fetch(
//       `http://localhost:${port}?to=http://localhost:${port}`
//     );
//     validateResponseHeaders(response);
//     expect(response.status).toBe(200);
//     expect(await response.text()).toMatch(/<h1>Index<\/h1>/);

//     response = await fetch(
//       `http://localhost:${port}?to=http://127.0.0.1:${port}`
//     );
//     validateResponseHeaders(response);
//     expect(response.status).toBe(200);
//     expect(await response.text()).toMatch(/<h1>Index<\/h1>/);

//     response = await fetch(`http://localhost:${port}?to=http://[::1]:${port}`);
//     validateResponseHeaders(response);
//     expect(response.status).toBe(200);
//     expect(await response.text()).toMatch(/<h1>Index<\/h1>/);
//   } finally {
//     await dev.kill('SIGTERM');
//   }
// });

// test(
//   '[vercel dev] Middleware that rewrites with custom query params',
//   testFixtureStdio('middleware-rewrite-query', async (testPath: any) => {
//     await testPath(200, '/?foo=bar', '{"url":"/?from-middleware=true"}');
//     await testPath(
//       200,
//       '/another?foo=bar',
//       '{"url":"/another?from-middleware=true"}'
//     );
//     await testPath(
//       200,
//       '/api/fn?foo=bar',
//       '{"url":"/api/fn?from-middleware=true"}'
//     );
//   })
// );

// test(
//   '[vercel dev] Middleware that rewrites to 404s',
//   testFixtureStdio('middleware-rewrite-404', async (testPath: any) => {
//     await testPath(404, '/api/edge', /NOT_FOUND/);
//     await testPath(404, '/index.html', /NOT_FOUND/);
//   })
// );

// test(
//   '[vercel dev] Middleware that redirects',
//   testFixtureStdio('middleware-redirect', async (testPath: any) => {
//     await testPath(302, '/', null, {
//       location: 'https://vercel.com/',
//     });
//     await testPath(302, '/home', null, {
//       location: 'https://vercel.com/home',
//     });
//     await testPath(302, '/?foo=bar', null, {
//       location: 'https://vercel.com/?foo=bar',
//     });
//   })
// );

// test(
//   '[vercel dev] Middleware with error in function handler',
//   testFixtureStdio('middleware-error-in-handler', async (testPath: any) => {
//     await testPath(500, '/', /EDGE_FUNCTION_INVOCATION_FAILED/);
//   })
// );

// test(
//   '[vercel dev] Middleware with error at init',
//   testFixtureStdio('middleware-error-at-init', async (testPath: any) => {
//     await testPath(500, '/', /EDGE_FUNCTION_INVOCATION_FAILED/);
//   })
// );

// test(
//   '[vercel dev] Middleware with an explicit 500 response',
//   testFixtureStdio('middleware-500-response', async (testPath: any) => {
//     await testPath(500, '/', /EDGE_FUNCTION_INVOCATION_FAILED/);
//   })
// );

// test(
//   '[vercel dev] Middleware with `matchers` config',
//   testFixtureStdio('middleware-matchers', async (testPath: any) => {
//     await testPath(404, '/');
//     await testPath(404, '/another');
//     await testPath(
//       200,
//       '/about/page',
//       '{"pathname":"/about/page","search":"","fromMiddleware":true}'
//     );
//     await testPath(
//       200,
//       '/dashboard/home',
//       '{"pathname":"/dashboard/home","search":"","fromMiddleware":true}'
//     );
//     await testPath(
//       200,
//       '/dashboard/home?a=b',
//       '{"pathname":"/dashboard/home","search":"?a=b","fromMiddleware":true}'
//     );
//   })
// );

// test(
//   '[vercel dev] restarts dev process when `devCommand` setting is modified',
//   testFixtureStdio(
//     'project-settings-override',
//     async (_testPath: any, port: any) => {
//       const directory = fixture('project-settings-override');
//       const vercelJsonPath = join(directory, 'vercel.json');
//       const originalVercelJson = await fs.readJSON(vercelJsonPath);

//       try {
//         const originalResponse = await fetch(
//           `http://localhost:${port}/index.txt`
//         );
//         validateResponseHeaders(originalResponse);
//         const body = await originalResponse.text();
//         expect(body.trim()).toEqual('This is the original');
//         expect(originalResponse.status).toBe(200);

//         await fs.writeJSON(vercelJsonPath, {
//           devCommand: 'serve -p $PORT overridden',
//         });

//         const overriddenResponse = await fetch(
//           `http://localhost:${port}/index.txt`
//         );
//         validateResponseHeaders(overriddenResponse);
//         const body2 = await overriddenResponse.text();
//         expect(body2.trim()).toEqual('This is the overridden!');
//         expect(overriddenResponse.status).toBe(200);
//       } finally {
//         await fs.writeJSON(vercelJsonPath, originalVercelJson);
//       }
//     },
//     { skipDeploy: true }
//   )
// );
=======
test(
  '[vercel dev] Should set the `ts-node` "target" to match Node.js version',
  testFixtureStdio('node-ts-node-target', async (testPath: any) => {
    await testPath(200, `/api/subclass`, '{"ok":true}');
    await testPath(
      200,
      `/api/array`,
      '{"months":[1,2,3,4,5,6,7,8,9,10,11,12]}'
    );

    await testPath(200, `/api/dump`, (body: any, res: any, isDev: any) => {
      // @ts-ignore
      const { host } = new URL(res.url);
      const { env, headers } = JSON.parse(body);

      // Test that the API endpoint receives the Vercel proxy request headers
      expect(headers['x-forwarded-host']).toBe(host);
      expect(headers['x-vercel-deployment-url']).toBe(host);
      expect(isIP(headers['x-real-ip'])).toBeTruthy();
      expect(isIP(headers['x-forwarded-for'])).toBeTruthy();
      expect(isIP(headers['x-vercel-forwarded-for'])).toBeTruthy();

      // Test that the API endpoint has the Vercel platform env vars defined.
      expect(env.NOW_REGION).toMatch(/^[a-z]{3}\d$/);
      if (isDev) {
        // Only dev is tested because in production these are opt-in.
        expect(env.VERCEL_URL).toBe(host);
        expect(env.VERCEL_REGION).toBe('dev1');
      }
    });
  })
);

test(
  '[vercel dev] Do not fail if `src` is missing',
  testFixtureStdio('missing-src-property', async (testPath: any) => {
    await testPath(200, '/', /hello:index.txt/m);
    await testPath(404, '/i-do-not-exist');
  })
);

test(
  '[vercel dev] Middleware that returns a 200 response',
  testFixtureStdio('middleware-response', async (testPath: any) => {
    await testPath(200, '/', 'hi from middleware');
    await testPath(200, '/another', 'hi from middleware');
  })
);

test(
  '[vercel dev] Middleware that has no response',
  testFixtureStdio('middleware-no-response', async (testPath: any) => {
    await testPath(200, '/api/hello', 'hello from a serverless function');
  })
);

test(
  '[vercel dev] Middleware that does basic rewrite',
  testFixtureStdio('middleware-rewrite', async (testPath: any) => {
    await testPath(200, '/', '<h1>Index</h1>');
    await testPath(200, '/index', '<h1>Another</h1>');
    await testPath(200, '/another', '<h1>Another</h1>');
    await testPath(200, '/another.html', '<h1>Another</h1>');
    await testPath(200, '/foo', '<h1>Another</h1>');
    // different origin
    await testPath(200, '?to=http://example.com', /Example Domain/);
  })
);

test('[vercel dev] Middleware rewrites with same origin', async () => {
  const directory = fixture('middleware-rewrite');
  const { dev, port, readyResolver } = await testFixture(directory);

  try {
    dev.unref();
    await readyResolver;

    let response = await fetch(
      `http://localhost:${port}?to=http://localhost:${port}`
    );
    validateResponseHeaders(response);
    expect(response.status).toBe(200);
    expect(await response.text()).toMatch(/<h1>Index<\/h1>/);

    response = await fetch(
      `http://localhost:${port}?to=http://127.0.0.1:${port}`
    );
    validateResponseHeaders(response);
    expect(response.status).toBe(200);
    expect(await response.text()).toMatch(/<h1>Index<\/h1>/);

    response = await fetch(`http://localhost:${port}?to=http://[::1]:${port}`);
    validateResponseHeaders(response);
    expect(response.status).toBe(200);
    expect(await response.text()).toMatch(/<h1>Index<\/h1>/);
  } finally {
    await dev.kill('SIGTERM');
  }
});

test(
  '[vercel dev] Middleware that rewrites with custom query params',
  testFixtureStdio('middleware-rewrite-query', async (testPath: any) => {
    await testPath(200, '/?foo=bar', '{"url":"/?from-middleware=true"}');
    await testPath(
      200,
      '/another?foo=bar',
      '{"url":"/another?from-middleware=true"}'
    );
    await testPath(
      200,
      '/api/fn?foo=bar',
      '{"url":"/api/fn?from-middleware=true"}'
    );
  })
);

test(
  '[vercel dev] Middleware that rewrites to 404s',
  testFixtureStdio('middleware-rewrite-404', async (testPath: any) => {
    await testPath(404, '/api/edge', /NOT_FOUND/);
    await testPath(404, '/index.html', /NOT_FOUND/);
  })
);

test(
  '[vercel dev] Middleware that redirects',
  testFixtureStdio('middleware-redirect', async (testPath: any) => {
    await testPath(302, '/', null, {
      location: 'https://vercel.com/',
    });
    await testPath(302, '/home', null, {
      location: 'https://vercel.com/home',
    });
    await testPath(302, '/?foo=bar', null, {
      location: 'https://vercel.com/?foo=bar',
    });
  })
);

test(
  '[vercel dev] Middleware with error in function handler',
  testFixtureStdio('middleware-error-in-handler', async (testPath: any) => {
    await testPath(500, '/', /EDGE_FUNCTION_INVOCATION_FAILED/);
  })
);

test(
  '[vercel dev] Middleware with error at init',
  testFixtureStdio('middleware-error-at-init', async (testPath: any) => {
    await testPath(500, '/', /EDGE_FUNCTION_INVOCATION_FAILED/);
  })
);

test(
  '[vercel dev] Middleware with an explicit 500 response',
  testFixtureStdio('middleware-500-response', async (testPath: any) => {
    await testPath(500, '/', /EDGE_FUNCTION_INVOCATION_FAILED/);
  })
);

test(
  '[vercel dev] Middleware with `matchers` config',
  testFixtureStdio('middleware-matchers', async (testPath: any) => {
    await testPath(404, '/');
    await testPath(404, '/another');
    await testPath(
      200,
      '/about/page',
      '{"pathname":"/about/page","search":"","fromMiddleware":true}'
    );
    await testPath(
      200,
      '/dashboard/home',
      '{"pathname":"/dashboard/home","search":"","fromMiddleware":true}'
    );
    await testPath(
      200,
      '/dashboard/home?a=b',
      '{"pathname":"/dashboard/home","search":"?a=b","fromMiddleware":true}'
    );
  })
);

test(
  '[vercel dev] restarts dev process when `devCommand` setting is modified',
  testFixtureStdio(
    'project-settings-override',
    async (_testPath: any, port: any) => {
      const directory = fixture('project-settings-override');
      const vercelJsonPath = join(directory, 'vercel.json');
      const originalVercelJson = await fs.readJSON(vercelJsonPath);

      try {
        const originalResponse = await fetch(
          `http://localhost:${port}/index.txt`
        );
        validateResponseHeaders(originalResponse);
        const body = await originalResponse.text();
        expect(body.trim()).toEqual('This is the original');
        expect(originalResponse.status).toBe(200);

        await fs.writeJSON(vercelJsonPath, {
          devCommand: 'serve -p $PORT overridden',
        });

        const overriddenResponse = await fetch(
          `http://localhost:${port}/index.txt`
        );
        validateResponseHeaders(overriddenResponse);
        const body2 = await overriddenResponse.text();
        expect(body2.trim()).toEqual('This is the overridden!');
        expect(overriddenResponse.status).toBe(200);
      } finally {
        await fs.writeJSON(vercelJsonPath, originalVercelJson);
      }
    },
    { skipDeploy: true }
  )
);

test(
  '[vercel dev] Middleware can override request headers',
  testFixtureStdio(
    'middleware-request-headers-override',
    async (testPath: any) => {
      await testPath(
        200,
        '/api/dump-headers',
        (actual: string, res: Response) => {
          // Headers sent to the API route.
          const headers = JSON.parse(actual);

          // Preserved headers.
          expect(headers).toHaveProperty(
            'x-from-client-a',
            'hello from client'
          );

          // Headers added/modified by the middleware.
          expect(headers).toHaveProperty(
            'x-from-client-b',
            'hello from middleware'
          );
          expect(headers).toHaveProperty('x-from-middleware-a', 'hello a!');
          expect(headers).toHaveProperty('x-from-middleware-b', 'hello b!');

          // Headers deleted by the middleware.
          expect(headers).not.toHaveProperty('x-from-client-c');

          // Internal headers should not be visible from API routes.
          expect(headers).not.toHaveProperty('x-middleware-override-headers');
          expect(headers).not.toHaveProperty(
            'x-middleware-request-from-middleware-a'
          );
          expect(headers).not.toHaveProperty(
            'x-middleware-request-from-middleware-b'
          );

          // Request headers should not be visible from clients.
          const respHeaders = Object.fromEntries(res.headers.entries());
          expect(respHeaders).not.toHaveProperty(
            'x-middleware-override-headers'
          );
          expect(respHeaders).not.toHaveProperty(
            'x-middleware-request-from-middleware-a'
          );
          expect(respHeaders).not.toHaveProperty(
            'x-middleware-request-from-middleware-b'
          );
          expect(respHeaders).not.toHaveProperty('from-middleware-a');
          expect(respHeaders).not.toHaveProperty('from-middleware-b');
          expect(respHeaders).not.toHaveProperty('x-from-client-a');
          expect(respHeaders).not.toHaveProperty('x-from-client-b');
          expect(respHeaders).not.toHaveProperty('x-from-client-c');
        },
        /*expectedHeaders=*/ {},
        {
          headers: {
            'x-from-client-a': 'hello from client',
            'x-from-client-b': 'hello from client',
            'x-from-client-c': 'hello from client',
          },
        }
      );
    },
    { skipDeploy: true }
  )
);
>>>>>>> 4eb4d2b3
<|MERGE_RESOLUTION|>--- conflicted
+++ resolved
@@ -1,15 +1,8 @@
-<<<<<<< HEAD
 // import ms from 'ms';
 // import fs from 'fs-extra';
 // import { isIP } from 'net';
 // import { join } from 'path';
-=======
-import ms from 'ms';
-import fs from 'fs-extra';
-import { isIP } from 'net';
-import { join } from 'path';
-import { Response } from 'node-fetch';
->>>>>>> 4eb4d2b3
+// import { Response } from 'node-fetch';
 
 const {
   // fetch,
@@ -401,7 +394,6 @@
   })
 );
 
-<<<<<<< HEAD
 // test(
 //   '[vercel dev] Should set the `ts-node` "target" to match Node.js version',
 //   testFixtureStdio('node-ts-node-target', async (testPath: any) => {
@@ -622,294 +614,72 @@
 //     { skipDeploy: true }
 //   )
 // );
-=======
-test(
-  '[vercel dev] Should set the `ts-node` "target" to match Node.js version',
-  testFixtureStdio('node-ts-node-target', async (testPath: any) => {
-    await testPath(200, `/api/subclass`, '{"ok":true}');
-    await testPath(
-      200,
-      `/api/array`,
-      '{"months":[1,2,3,4,5,6,7,8,9,10,11,12]}'
-    );
-
-    await testPath(200, `/api/dump`, (body: any, res: any, isDev: any) => {
-      // @ts-ignore
-      const { host } = new URL(res.url);
-      const { env, headers } = JSON.parse(body);
-
-      // Test that the API endpoint receives the Vercel proxy request headers
-      expect(headers['x-forwarded-host']).toBe(host);
-      expect(headers['x-vercel-deployment-url']).toBe(host);
-      expect(isIP(headers['x-real-ip'])).toBeTruthy();
-      expect(isIP(headers['x-forwarded-for'])).toBeTruthy();
-      expect(isIP(headers['x-vercel-forwarded-for'])).toBeTruthy();
-
-      // Test that the API endpoint has the Vercel platform env vars defined.
-      expect(env.NOW_REGION).toMatch(/^[a-z]{3}\d$/);
-      if (isDev) {
-        // Only dev is tested because in production these are opt-in.
-        expect(env.VERCEL_URL).toBe(host);
-        expect(env.VERCEL_REGION).toBe('dev1');
-      }
-    });
-  })
-);
-
-test(
-  '[vercel dev] Do not fail if `src` is missing',
-  testFixtureStdio('missing-src-property', async (testPath: any) => {
-    await testPath(200, '/', /hello:index.txt/m);
-    await testPath(404, '/i-do-not-exist');
-  })
-);
-
-test(
-  '[vercel dev] Middleware that returns a 200 response',
-  testFixtureStdio('middleware-response', async (testPath: any) => {
-    await testPath(200, '/', 'hi from middleware');
-    await testPath(200, '/another', 'hi from middleware');
-  })
-);
-
-test(
-  '[vercel dev] Middleware that has no response',
-  testFixtureStdio('middleware-no-response', async (testPath: any) => {
-    await testPath(200, '/api/hello', 'hello from a serverless function');
-  })
-);
-
-test(
-  '[vercel dev] Middleware that does basic rewrite',
-  testFixtureStdio('middleware-rewrite', async (testPath: any) => {
-    await testPath(200, '/', '<h1>Index</h1>');
-    await testPath(200, '/index', '<h1>Another</h1>');
-    await testPath(200, '/another', '<h1>Another</h1>');
-    await testPath(200, '/another.html', '<h1>Another</h1>');
-    await testPath(200, '/foo', '<h1>Another</h1>');
-    // different origin
-    await testPath(200, '?to=http://example.com', /Example Domain/);
-  })
-);
-
-test('[vercel dev] Middleware rewrites with same origin', async () => {
-  const directory = fixture('middleware-rewrite');
-  const { dev, port, readyResolver } = await testFixture(directory);
-
-  try {
-    dev.unref();
-    await readyResolver;
-
-    let response = await fetch(
-      `http://localhost:${port}?to=http://localhost:${port}`
-    );
-    validateResponseHeaders(response);
-    expect(response.status).toBe(200);
-    expect(await response.text()).toMatch(/<h1>Index<\/h1>/);
-
-    response = await fetch(
-      `http://localhost:${port}?to=http://127.0.0.1:${port}`
-    );
-    validateResponseHeaders(response);
-    expect(response.status).toBe(200);
-    expect(await response.text()).toMatch(/<h1>Index<\/h1>/);
-
-    response = await fetch(`http://localhost:${port}?to=http://[::1]:${port}`);
-    validateResponseHeaders(response);
-    expect(response.status).toBe(200);
-    expect(await response.text()).toMatch(/<h1>Index<\/h1>/);
-  } finally {
-    await dev.kill('SIGTERM');
-  }
-});
-
-test(
-  '[vercel dev] Middleware that rewrites with custom query params',
-  testFixtureStdio('middleware-rewrite-query', async (testPath: any) => {
-    await testPath(200, '/?foo=bar', '{"url":"/?from-middleware=true"}');
-    await testPath(
-      200,
-      '/another?foo=bar',
-      '{"url":"/another?from-middleware=true"}'
-    );
-    await testPath(
-      200,
-      '/api/fn?foo=bar',
-      '{"url":"/api/fn?from-middleware=true"}'
-    );
-  })
-);
-
-test(
-  '[vercel dev] Middleware that rewrites to 404s',
-  testFixtureStdio('middleware-rewrite-404', async (testPath: any) => {
-    await testPath(404, '/api/edge', /NOT_FOUND/);
-    await testPath(404, '/index.html', /NOT_FOUND/);
-  })
-);
-
-test(
-  '[vercel dev] Middleware that redirects',
-  testFixtureStdio('middleware-redirect', async (testPath: any) => {
-    await testPath(302, '/', null, {
-      location: 'https://vercel.com/',
-    });
-    await testPath(302, '/home', null, {
-      location: 'https://vercel.com/home',
-    });
-    await testPath(302, '/?foo=bar', null, {
-      location: 'https://vercel.com/?foo=bar',
-    });
-  })
-);
-
-test(
-  '[vercel dev] Middleware with error in function handler',
-  testFixtureStdio('middleware-error-in-handler', async (testPath: any) => {
-    await testPath(500, '/', /EDGE_FUNCTION_INVOCATION_FAILED/);
-  })
-);
-
-test(
-  '[vercel dev] Middleware with error at init',
-  testFixtureStdio('middleware-error-at-init', async (testPath: any) => {
-    await testPath(500, '/', /EDGE_FUNCTION_INVOCATION_FAILED/);
-  })
-);
-
-test(
-  '[vercel dev] Middleware with an explicit 500 response',
-  testFixtureStdio('middleware-500-response', async (testPath: any) => {
-    await testPath(500, '/', /EDGE_FUNCTION_INVOCATION_FAILED/);
-  })
-);
-
-test(
-  '[vercel dev] Middleware with `matchers` config',
-  testFixtureStdio('middleware-matchers', async (testPath: any) => {
-    await testPath(404, '/');
-    await testPath(404, '/another');
-    await testPath(
-      200,
-      '/about/page',
-      '{"pathname":"/about/page","search":"","fromMiddleware":true}'
-    );
-    await testPath(
-      200,
-      '/dashboard/home',
-      '{"pathname":"/dashboard/home","search":"","fromMiddleware":true}'
-    );
-    await testPath(
-      200,
-      '/dashboard/home?a=b',
-      '{"pathname":"/dashboard/home","search":"?a=b","fromMiddleware":true}'
-    );
-  })
-);
-
-test(
-  '[vercel dev] restarts dev process when `devCommand` setting is modified',
-  testFixtureStdio(
-    'project-settings-override',
-    async (_testPath: any, port: any) => {
-      const directory = fixture('project-settings-override');
-      const vercelJsonPath = join(directory, 'vercel.json');
-      const originalVercelJson = await fs.readJSON(vercelJsonPath);
-
-      try {
-        const originalResponse = await fetch(
-          `http://localhost:${port}/index.txt`
-        );
-        validateResponseHeaders(originalResponse);
-        const body = await originalResponse.text();
-        expect(body.trim()).toEqual('This is the original');
-        expect(originalResponse.status).toBe(200);
-
-        await fs.writeJSON(vercelJsonPath, {
-          devCommand: 'serve -p $PORT overridden',
-        });
-
-        const overriddenResponse = await fetch(
-          `http://localhost:${port}/index.txt`
-        );
-        validateResponseHeaders(overriddenResponse);
-        const body2 = await overriddenResponse.text();
-        expect(body2.trim()).toEqual('This is the overridden!');
-        expect(overriddenResponse.status).toBe(200);
-      } finally {
-        await fs.writeJSON(vercelJsonPath, originalVercelJson);
-      }
-    },
-    { skipDeploy: true }
-  )
-);
-
-test(
-  '[vercel dev] Middleware can override request headers',
-  testFixtureStdio(
-    'middleware-request-headers-override',
-    async (testPath: any) => {
-      await testPath(
-        200,
-        '/api/dump-headers',
-        (actual: string, res: Response) => {
-          // Headers sent to the API route.
-          const headers = JSON.parse(actual);
-
-          // Preserved headers.
-          expect(headers).toHaveProperty(
-            'x-from-client-a',
-            'hello from client'
-          );
-
-          // Headers added/modified by the middleware.
-          expect(headers).toHaveProperty(
-            'x-from-client-b',
-            'hello from middleware'
-          );
-          expect(headers).toHaveProperty('x-from-middleware-a', 'hello a!');
-          expect(headers).toHaveProperty('x-from-middleware-b', 'hello b!');
-
-          // Headers deleted by the middleware.
-          expect(headers).not.toHaveProperty('x-from-client-c');
-
-          // Internal headers should not be visible from API routes.
-          expect(headers).not.toHaveProperty('x-middleware-override-headers');
-          expect(headers).not.toHaveProperty(
-            'x-middleware-request-from-middleware-a'
-          );
-          expect(headers).not.toHaveProperty(
-            'x-middleware-request-from-middleware-b'
-          );
-
-          // Request headers should not be visible from clients.
-          const respHeaders = Object.fromEntries(res.headers.entries());
-          expect(respHeaders).not.toHaveProperty(
-            'x-middleware-override-headers'
-          );
-          expect(respHeaders).not.toHaveProperty(
-            'x-middleware-request-from-middleware-a'
-          );
-          expect(respHeaders).not.toHaveProperty(
-            'x-middleware-request-from-middleware-b'
-          );
-          expect(respHeaders).not.toHaveProperty('from-middleware-a');
-          expect(respHeaders).not.toHaveProperty('from-middleware-b');
-          expect(respHeaders).not.toHaveProperty('x-from-client-a');
-          expect(respHeaders).not.toHaveProperty('x-from-client-b');
-          expect(respHeaders).not.toHaveProperty('x-from-client-c');
-        },
-        /*expectedHeaders=*/ {},
-        {
-          headers: {
-            'x-from-client-a': 'hello from client',
-            'x-from-client-b': 'hello from client',
-            'x-from-client-c': 'hello from client',
-          },
-        }
-      );
-    },
-    { skipDeploy: true }
-  )
-);
->>>>>>> 4eb4d2b3
+
+// test(
+//   '[vercel dev] Middleware can override request headers',
+//   testFixtureStdio(
+//     'middleware-request-headers-override',
+//     async (testPath: any) => {
+//       await testPath(
+//         200,
+//         '/api/dump-headers',
+//         (actual: string, res: Response) => {
+//           // Headers sent to the API route.
+//           const headers = JSON.parse(actual);
+
+//           // Preserved headers.
+//           expect(headers).toHaveProperty(
+//             'x-from-client-a',
+//             'hello from client'
+//           );
+
+//           // Headers added/modified by the middleware.
+//           expect(headers).toHaveProperty(
+//             'x-from-client-b',
+//             'hello from middleware'
+//           );
+//           expect(headers).toHaveProperty('x-from-middleware-a', 'hello a!');
+//           expect(headers).toHaveProperty('x-from-middleware-b', 'hello b!');
+
+//           // Headers deleted by the middleware.
+//           expect(headers).not.toHaveProperty('x-from-client-c');
+
+//           // Internal headers should not be visible from API routes.
+//           expect(headers).not.toHaveProperty('x-middleware-override-headers');
+//           expect(headers).not.toHaveProperty(
+//             'x-middleware-request-from-middleware-a'
+//           );
+//           expect(headers).not.toHaveProperty(
+//             'x-middleware-request-from-middleware-b'
+//           );
+
+//           // Request headers should not be visible from clients.
+//           const respHeaders = Object.fromEntries(res.headers.entries());
+//           expect(respHeaders).not.toHaveProperty(
+//             'x-middleware-override-headers'
+//           );
+//           expect(respHeaders).not.toHaveProperty(
+//             'x-middleware-request-from-middleware-a'
+//           );
+//           expect(respHeaders).not.toHaveProperty(
+//             'x-middleware-request-from-middleware-b'
+//           );
+//           expect(respHeaders).not.toHaveProperty('from-middleware-a');
+//           expect(respHeaders).not.toHaveProperty('from-middleware-b');
+//           expect(respHeaders).not.toHaveProperty('x-from-client-a');
+//           expect(respHeaders).not.toHaveProperty('x-from-client-b');
+//           expect(respHeaders).not.toHaveProperty('x-from-client-c');
+//         },
+//         /*expectedHeaders=*/ {},
+//         {
+//           headers: {
+//             'x-from-client-a': 'hello from client',
+//             'x-from-client-b': 'hello from client',
+//             'x-from-client-c': 'hello from client',
+//           },
+//         }
+//       );
+//     },
+//     { skipDeploy: true }
+//   )
+// );