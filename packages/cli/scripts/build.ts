import cpy from 'cpy';
import execa from 'execa';
import { join } from 'path';
import { remove, readJSON, writeFile } from 'fs-extra';

const dirRoot = join(__dirname, '..');
const distRoot = join(dirRoot, 'dist');

async function createConstants() {
  console.log('Creating constants.ts');
  const filename = join(dirRoot, 'src/util/constants.ts');
  const contents = `// This file is auto-generated
export const GA_TRACKING_ID: string | undefined = ${envToString(
    'GA_TRACKING_ID'
  )};
export const SENTRY_DSN: string | undefined = ${envToString('SENTRY_DSN')};
`;
  await writeFile(filename, contents, 'utf8');
}

function envToString(key: string) {
  const value = process.env[key];
  if (!value) {
    console.log(`- Constant ${key} is not assigned`);
  }
  return JSON.stringify(value);
}

async function main() {
  // Read the secrets from GitHub Actions and generate a file.
  // During local development, these secrets will be empty.
  await createConstants();

  // `vercel dev` uses chokidar to watch the filesystem, but opts-out of the
  // `fsevents` feature using `useFsEvents: false`, so delete the module here so
  // that it is not compiled by ncc, which makes the npm package size larger
  // than necessary.
  await remove(join(dirRoot, '../../node_modules/fsevents'));

  // Compile the `doT.js` template files for `vercel dev`
  console.log();
  await execa(process.execPath, [join(__dirname, 'compile-templates.js')], {
    stdio: 'inherit',
  });

  const pkg = await readJSON(join(dirRoot, 'package.json'));
  const dependencies = Object.keys(pkg?.dependencies ?? {});
  // Do the initial `ncc` build
<<<<<<< HEAD
  console.log();
  const args = [
    'ncc',
    'build',
    '--external',
    'update-notifier',
    'src/index.ts',
  ];
  await execa('pnpm', args, { stdio: 'inherit', cwd: dirRoot });
=======
  console.log('Dependencies:', dependencies);
  const externs = [];
  for (const dep of dependencies) {
    externs.push('--external', dep);
  }
  const args = ['ncc', 'build', 'src/index.ts', ...externs];
  await execa('yarn', args, { stdio: 'inherit', cwd: dirRoot });
>>>>>>> 84f93d8a

  // `ncc` has some issues with `@vercel/fun`'s runtime files:
  //   - Executable bits on the `bootstrap` files appear to be lost:
  //       https://github.com/vercel/ncc/pull/182
  //   - The `bootstrap.js` asset does not get copied into the output dir:
  //       https://github.com/vercel/ncc/issues/278
  //
  // Aside from those issues, all the same files from the `runtimes` directory
  // should be copied into the output runtimes dir, specifically the `index.js`
  // files (correctly) do not get copied into the output bundle because they
  // get compiled into the final ncc bundle file, however, we want them to be
  // present in the npm package because the contents of those files are involved
  // with `fun`'s cache invalidation mechanism and they need to be shasum'd.
  const runtimes = join(
    dirRoot,
    '../../node_modules/@vercel/fun/dist/src/runtimes'
  );
  await cpy('**/*', join(distRoot, 'runtimes'), {
    parents: true,
    cwd: runtimes,
  });

  // Band-aid to bundle stuff that `ncc` neglects to bundle
  await cpy(join(dirRoot, 'src/util/projects/VERCEL_DIR_README.txt'), distRoot);
  await cpy(join(dirRoot, 'src/util/dev/builder-worker.js'), distRoot);
  await cpy(
    join(dirRoot, 'src/util/get-latest-version/get-latest-worker.js'),
    distRoot
  );

  console.log('Finished building Vercel CLI');
}

process.on('unhandledRejection', (reason: any, promise: Promise<any>) => {
  console.error('Unhandled Rejection at:', promise, 'reason:', reason);
  process.exit(1);
});

process.on('uncaughtException', err => {
  console.error('Uncaught Exception:');
  console.error(err);
  process.exit(1);
});

main().catch(err => {
  console.error(err);
  process.exit(1);
});<|MERGE_RESOLUTION|>--- conflicted
+++ resolved
@@ -46,25 +46,13 @@
   const pkg = await readJSON(join(dirRoot, 'package.json'));
   const dependencies = Object.keys(pkg?.dependencies ?? {});
   // Do the initial `ncc` build
-<<<<<<< HEAD
-  console.log();
-  const args = [
-    'ncc',
-    'build',
-    '--external',
-    'update-notifier',
-    'src/index.ts',
-  ];
-  await execa('pnpm', args, { stdio: 'inherit', cwd: dirRoot });
-=======
   console.log('Dependencies:', dependencies);
-  const externs = [];
+  const externs: Array<string> = [];
   for (const dep of dependencies) {
     externs.push('--external', dep);
   }
   const args = ['ncc', 'build', 'src/index.ts', ...externs];
-  await execa('yarn', args, { stdio: 'inherit', cwd: dirRoot });
->>>>>>> 84f93d8a
+  await execa('pnpm', args, { stdio: 'inherit', cwd: dirRoot });
 
   // `ncc` has some issues with `@vercel/fun`'s runtime files:
   //   - Executable bits on the `bootstrap` files appear to be lost:
