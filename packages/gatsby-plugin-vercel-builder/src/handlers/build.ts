--- conflicted
+++ resolved
@@ -72,22 +72,6 @@
   return writeFileSync(outputPath, JSON.stringify(config));
 };
 
-<<<<<<< HEAD
-export async function movePageData({
-  functionDir,
-  prefix,
-}: {
-  functionDir: string;
-  prefix?: string;
-}) {
-  await copy(
-    join('.vercel', 'output', 'static', prefix ?? '', 'page-data'),
-    join(functionDir, 'page-data')
-  );
-}
-
-=======
->>>>>>> f5f544ff
 export async function copyFunctionLibs({
   functionDir,
 }: {
