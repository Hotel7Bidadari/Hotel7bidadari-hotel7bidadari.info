import { getTransformedRoutes } from '@vercel/routing-utils';
import { writeJson } from 'fs-extra';
import { validateGatsbyState } from './schemas';
import {
  createServerlessFunctions,
  createAPIRoutes,
} from './helpers/functions';
import { createStaticDir } from './helpers/static';
import type { Config } from './types';

export interface GenerateVercelBuildOutputAPI3OutputOptions {
  pathPrefix: string;
  gatsbyStoreState: {
    pages: Map<string, unknown>;
    redirects: unknown;
    functions: unknown;
    config: unknown;
  };
}

export async function generateVercelBuildOutputAPI3Output({
  pathPrefix,
  gatsbyStoreState,
}: GenerateVercelBuildOutputAPI3OutputOptions) {
  const state = {
    pages: Array.from(gatsbyStoreState.pages.entries()), // must transform from a Map for validation
    redirects: gatsbyStoreState.redirects,
    functions: gatsbyStoreState.functions,
    config: gatsbyStoreState.config,
  };

  if (validateGatsbyState(state)) {
    console.log('▲ Creating Vercel build output');

    const { pages, redirects, functions, config: gatsbyConfig } = state;

    const ssrRoutes = pages
      .map(p => p[1])
      .filter(page => page.mode === 'SSR' || page.mode === 'DSG');

<<<<<<< HEAD
    const ops: Promise<void>[] = [createStaticDir(pathPrefix)];
=======
    const ops: Promise<void>[] = [];
>>>>>>> aa6b957b

    if (functions.length > 0) {
      ops.push(createAPIRoutes(functions, pathPrefix));
    }

    if (ssrRoutes.length > 0) {
      ops.push(createServerlessFunctions(ssrRoutes, pathPrefix));
    }

    await Promise.all(ops);

    // "static" directory needs to happen last since it moves "public"
    await createStaticDir(gatsbyConfig.pathPrefix);

    let trailingSlash: boolean | undefined = undefined;
    if (gatsbyConfig.trailingSlash === 'always') {
      trailingSlash = true;
    } else if (gatsbyConfig.trailingSlash === 'never') {
      trailingSlash = false;
    }

    const { routes } = getTransformedRoutes({
      trailingSlash,
      redirects: redirects.map(({ fromPath, toPath, isPermanent }) => ({
        source: fromPath,
        destination: toPath,
        permanent: isPermanent,
      })),
    });

    const config: Config = {
      version: 3,
      routes: routes || undefined,
    };

    await writeJson('.vercel/output/config.json', config);
    console.log('Vercel output has been generated');
  } else {
    throw new Error(
      'Gatsby state validation error. Please file an issue https://vercel.com/help#issues'
    );
  }
}<|MERGE_RESOLUTION|>--- conflicted
+++ resolved
@@ -38,11 +38,7 @@
       .map(p => p[1])
       .filter(page => page.mode === 'SSR' || page.mode === 'DSG');
 
-<<<<<<< HEAD
-    const ops: Promise<void>[] = [createStaticDir(pathPrefix)];
-=======
     const ops: Promise<void>[] = [];
->>>>>>> aa6b957b
 
     if (functions.length > 0) {
       ops.push(createAPIRoutes(functions, pathPrefix));
@@ -55,7 +51,7 @@
     await Promise.all(ops);
 
     // "static" directory needs to happen last since it moves "public"
-    await createStaticDir(gatsbyConfig.pathPrefix);
+    await createStaticDir(pathPrefix);
 
     let trailingSlash: boolean | undefined = undefined;
     if (gatsbyConfig.trailingSlash === 'always') {
