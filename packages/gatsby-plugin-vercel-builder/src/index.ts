--- conflicted
+++ resolved
@@ -40,37 +40,6 @@
       .map(p => p[1])
       .filter(page => page.mode === 'SSR' || page.mode === 'DSG');
 
-<<<<<<< HEAD
-        return acc;
-      },
-      {
-        ssrRoutes: [],
-        dsgRoutes: [],
-      }
-    );
-
-    await createStaticDir({ prefix: gatsbyConfig.pathPrefix });
-
-    const createPromises: Promise<void>[] = [];
-
-    if (functions.length > 0) {
-      createPromises.push(createAPIRoutes(functions, gatsbyConfig.pathPrefix));
-    }
-
-    if (ssrRoutes.length > 0 || dsgRoutes.length > 0) {
-      createPromises.push(
-        createPageDataFunctions(
-          { ssrRoutes, dsgRoutes },
-          gatsbyConfig.pathPrefix
-        )
-      );
-      createPromises.push(
-        createServerlessFunctions(
-          { ssrRoutes, dsgRoutes },
-          gatsbyConfig.pathPrefix
-        )
-      );
-=======
     const ops: Promise<void>[] = [createStaticDir()];
 
     if (functions.length > 0) {
@@ -79,7 +48,6 @@
 
     if (ssrRoutes.length > 0) {
       ops.push(createServerlessFunctions(ssrRoutes));
->>>>>>> f5f544ff
     }
 
     await Promise.all(ops);
