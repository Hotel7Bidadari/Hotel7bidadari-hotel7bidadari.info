--- conflicted
+++ resolved
@@ -6,16 +6,7 @@
 import uploadAndDeploy from './upload';
 import { getNowIgnore, createDebug, parseNowJSON } from './utils';
 import { DeploymentError } from './errors';
-<<<<<<< HEAD
 import { NowConfig, NowClientOptions, DeploymentOptions } from './types';
-=======
-import {
-  CreateDeploymentFunction,
-  DeploymentOptions,
-  NowJsonOptions,
-} from './types';
-import { Options } from './deploy';
->>>>>>> 0ecdb35d
 
 export { EVENTS } from './utils';
 
