import FileRef from './file-ref';
import FileFsRef from './file-fs-ref';
import { Lambda } from './lambda';

export interface Env {
  [name: string]: string | undefined;
}

export interface File {
  type: string;
  mode: number;
  contentType?: string;
  toStream: () => NodeJS.ReadableStream;
  toStreamAsync?: () => Promise<NodeJS.ReadableStream>;
  /**
   * The absolute path to the file in the filesystem
   */
  fsPath?: string;
}

export interface Files {
  [filePath: string]: File;
}

export interface Config {
  [key: string]:
    | string
    | string[]
    | boolean
    | number
    | { [key: string]: string }
    | BuilderFunctions
    | ProjectSettings
    | undefined
    | null;
  maxLambdaSize?: string;
  includeFiles?: string | string[];
  excludeFiles?: string | string[];
  bundle?: boolean;
  ldsflags?: string;
  helpers?: boolean;
  rust?: string;
  debug?: boolean;
  zeroConfig?: boolean;
  import?: { [key: string]: string };
  functions?: BuilderFunctions;
  projectSettings?: ProjectSettings;
  outputDirectory?: string;
  installCommand?: string;
  buildCommand?: string;
  devCommand?: string;
  framework?: string | null;
  nodeVersion?: string;
}

export interface Meta {
  isDev?: boolean;
  devCacheDir?: string;
  skipDownload?: boolean;
  requestPath?: string | null;
  filesChanged?: string[];
  filesRemoved?: string[];
  env?: Env;
  buildEnv?: Env;
  avoidTopLevelInstall?: boolean;
}

export interface AnalyzeOptions {
  /**
   * All source files of the project
   */
  files: {
    [filePath: string]: FileRef;
  };

  /**
   * Name of entrypoint file for this particular build job. Value
   * `files[entrypoint]` is guaranteed to exist and be a valid File reference.
   * `entrypoint` is always a discrete file and never a glob, since globs are
   * expanded into separate builds at deployment time.
   */
  entrypoint: string;

  /**
   * A writable temporary directory where you are encouraged to perform your
   * build process. This directory will be populated with the restored cache.
   */
  workPath: string;

  /**
   * An arbitrary object passed by the user in the build definition defined
   * in `vercel.json`.
   */
  config: Config;
}

export interface BuildOptions {
  /**
   * All source files of the project
   */
  files: Files;

  /**
   * Name of entrypoint file for this particular build job. Value
   * `files[entrypoint]` is guaranteed to exist and be a valid File reference.
   * `entrypoint` is always a discrete file and never a glob, since globs are
   * expanded into separate builds at deployment time.
   */
  entrypoint: string;

  /**
   * A writable temporary directory where you are encouraged to perform your
   * build process. This directory will be populated with the restored cache.
   */
  workPath: string;

  /**
   * The "Root Directory" is assigned to the `workPath` so the `repoRootPath`
   * is the Git Repository Root. This is only relevant for Monorepos.
   * See https://vercel.com/blog/monorepos
   */
  repoRootPath?: string;

  /**
   * An arbitrary object passed by the user in the build definition defined
   * in `vercel.json`.
   */
  config: Config;

  /**
   * Metadata related to the invoker of the builder, used by `vercel dev`.
   * Builders may use the properties on this object to change behavior based
   * on the build environment.
   */
  meta?: Meta;
}

export interface PrepareCacheOptions {
  /**
   * All source files of the project
   */
  files: Files;

  /**
   * Name of entrypoint file for this particular build job. Value
   * `files[entrypoint]` is guaranteed to exist and be a valid File reference.
   * `entrypoint` is always a discrete file and never a glob, since globs are
   * expanded into separate builds at deployment time.
   */
  entrypoint: string;

  /**
   * A writable temporary directory where you are encouraged to perform your
   * build process.
   */
  workPath: string;

  /**
   * A writable temporary directory where you can build a cache to use for
   * the next run.
   */
  cachePath: string;

  /**
   * An arbitrary object passed by the user in the build definition defined
   * in `vercel.json`.
   */
  config: Config;
}

export interface ShouldServeOptions {
  /**
   * A path string from a request.
   */
  requestPath: string;

  /**
   * Name of entrypoint file for this particular build job. Value
   * `files[entrypoint]` is guaranteed to exist and be a valid File reference.
   * `entrypoint` is always a discrete file and never a glob, since globs are
   * expanded into separate builds at deployment time.
   */
  entrypoint: string;

  /**
   * All source files of the project
   */
  files: {
    [path: string]: FileFsRef;
  };

  /**
   * A writable temporary directory where you are encouraged to perform your
   * build process. This directory will be populated with the restored cache.
   */
  workPath: string;

  /**
   * An arbitrary object passed by the user in the build definition defined
   * in `vercel.json`.
   */
  config: Config;
}

/**
 * `startDevServer()` is given the same parameters as `build()`.
 */
export type StartDevServerOptions = BuildOptions;

export interface StartDevServerSuccess {
  /**
   * Port number where the dev server can be connected to, assumed to be running
   * on `localhost`.
   */
  port: number;

  /**
   * Process ID number of the dev server. Useful for the `vercel dev` server to
   * shut down the dev server once an HTTP request has been fulfilled.
   */
  pid: number;
}

/**
 * `startDevServer()` may return `null` to opt-out of spawning a dev server for
 * a given `entrypoint`.
 */
export type StartDevServerResult = StartDevServerSuccess | null;

/**
 * Credit to Iain Reid, MIT license.
 * Source: https://gist.github.com/iainreid820/5c1cc527fe6b5b7dba41fec7fe54bf6e
 */
// eslint-disable-next-line @typescript-eslint/no-namespace
export namespace PackageJson {
  /**
   * An author or contributor
   */
  export interface Author {
    name: string;
    email?: string;
    homepage?: string;
  }

  /**
   * A map of exposed bin commands
   */
  export interface BinMap {
    [commandName: string]: string;
  }

  /**
   * A bugs link
   */
  export interface Bugs {
    email: string;
    url: string;
  }

  export interface Config {
    name?: string;
    config?: unknown;
  }

  /**
   * A map of dependencies
   */
  export interface DependencyMap {
    [dependencyName: string]: string;
  }

  /**
   * CommonJS package structure
   */
  export interface Directories {
    lib?: string;
    bin?: string;
    man?: string;
    doc?: string;
    example?: string;
  }

  export interface Engines {
    node?: string;
    npm?: string;
  }

  export interface PublishConfig {
    registry?: string;
  }

  /**
   * A project repository
   */
  export interface Repository {
    type: string;
    url: string;
  }

  export interface ScriptsMap {
    [scriptName: string]: string;
  }
}

export interface PackageJson {
  readonly name?: string;
  readonly version?: string;
  readonly description?: string;
  readonly keywords?: string[];
  readonly homepage?: string;
  readonly bugs?: string | PackageJson.Bugs;
  readonly license?: string;
  readonly author?: string | PackageJson.Author;
  readonly contributors?: string[] | PackageJson.Author[];
  readonly files?: string[];
  readonly main?: string;
  readonly bin?: string | PackageJson.BinMap;
  readonly man?: string | string[];
  readonly directories?: PackageJson.Directories;
  readonly repository?: string | PackageJson.Repository;
  readonly scripts?: PackageJson.ScriptsMap;
  readonly config?: PackageJson.Config;
  readonly dependencies?: PackageJson.DependencyMap;
  readonly devDependencies?: PackageJson.DependencyMap;
  readonly peerDependencies?: PackageJson.DependencyMap;
  readonly optionalDependencies?: PackageJson.DependencyMap;
  readonly bundledDependencies?: string[];
  readonly engines?: PackageJson.Engines;
  readonly os?: string[];
  readonly cpu?: string[];
  readonly preferGlobal?: boolean;
  readonly private?: boolean;
  readonly publishConfig?: PackageJson.PublishConfig;
}

export interface NodeVersion {
  major: number;
  range: string;
  runtime: string;
  discontinueDate?: Date;
}

export interface Builder {
  use: string;
  src?: string;
  config?: Config;
}

export interface BuilderFunctions {
  [key: string]: {
    memory?: number;
    maxDuration?: number;
    runtime?: string;
    includeFiles?: string;
    excludeFiles?: string;
  };
}

export interface ProjectSettings {
  framework?: string | null;
  devCommand?: string | null;
  installCommand?: string | null;
  buildCommand?: string | null;
  outputDirectory?: string | null;
  rootDirectory?: string | null;
  createdAt?: number;
  autoExposeSystemEnvs?: boolean;
  sourceFilesOutsideRootDirectory?: boolean;
  directoryListing?: boolean;
  gitForkProtection?: boolean;
}

<<<<<<< HEAD
export interface FrameworkBuilder {
  version: 2;
  build: FrameworkBuild;
  prepareCache?: PrepareCache;
}

export interface FunctionBuilder {
  version: 3;
  build: FunctionBuild;
=======
export interface BuilderV2 {
  version: 2;
  build: BuildV2;
  prepareCache?: PrepareCache;
}

export interface BuilderV3 {
  version: 3;
  build: BuildV3;
>>>>>>> 4eeb8c29
  prepareCache?: PrepareCache;
  startDevServer?: StartDevServer;
}

type ImageFormat = 'image/avif' | 'image/webp';

export interface Images {
  domains: string[];
  sizes: number[];
  minimumCacheTTL?: number;
  formats?: ImageFormat[];
}

export interface BuildResultV2 {
<<<<<<< HEAD
  // TODO: needs routing-utils for `Route` type
  //routes: Route[];
=======
  // TODO: use proper `Route` type from `routing-utils` (perhaps move types to a common package)
  routes: any[];
>>>>>>> 4eeb8c29
  images?: Images;
  output: {
    [key: string]: File | Lambda;
  };
  wildcard?: Array<{
    domain: string;
    value: string;
  }>;
}

export interface BuildResultV3 {
  output: Lambda;
}

<<<<<<< HEAD
export type FrameworkBuild = (options: BuildOptions) => Promise<BuildResultV2>;
export type FunctionBuild = (options: BuildOptions) => Promise<BuildResultV3>;
=======
export type BuildV2 = (options: BuildOptions) => Promise<BuildResultV2>;
export type BuildV3 = (options: BuildOptions) => Promise<BuildResultV3>;
>>>>>>> 4eeb8c29
export type PrepareCache = (options: PrepareCacheOptions) => Promise<Files>;
export type StartDevServer = (
  options: StartDevServerOptions
) => Promise<StartDevServerResult>;<|MERGE_RESOLUTION|>--- conflicted
+++ resolved
@@ -370,17 +370,6 @@
   gitForkProtection?: boolean;
 }
 
-<<<<<<< HEAD
-export interface FrameworkBuilder {
-  version: 2;
-  build: FrameworkBuild;
-  prepareCache?: PrepareCache;
-}
-
-export interface FunctionBuilder {
-  version: 3;
-  build: FunctionBuild;
-=======
 export interface BuilderV2 {
   version: 2;
   build: BuildV2;
@@ -390,7 +379,6 @@
 export interface BuilderV3 {
   version: 3;
   build: BuildV3;
->>>>>>> 4eeb8c29
   prepareCache?: PrepareCache;
   startDevServer?: StartDevServer;
 }
@@ -405,13 +393,8 @@
 }
 
 export interface BuildResultV2 {
-<<<<<<< HEAD
-  // TODO: needs routing-utils for `Route` type
-  //routes: Route[];
-=======
   // TODO: use proper `Route` type from `routing-utils` (perhaps move types to a common package)
   routes: any[];
->>>>>>> 4eeb8c29
   images?: Images;
   output: {
     [key: string]: File | Lambda;
@@ -426,13 +409,8 @@
   output: Lambda;
 }
 
-<<<<<<< HEAD
-export type FrameworkBuild = (options: BuildOptions) => Promise<BuildResultV2>;
-export type FunctionBuild = (options: BuildOptions) => Promise<BuildResultV3>;
-=======
 export type BuildV2 = (options: BuildOptions) => Promise<BuildResultV2>;
 export type BuildV3 = (options: BuildOptions) => Promise<BuildResultV3>;
->>>>>>> 4eeb8c29
 export type PrepareCache = (options: PrepareCacheOptions) => Promise<Files>;
 export type StartDevServer = (
   options: StartDevServerOptions
