import assert from 'assert';
import fs from 'fs-extra';
import path from 'path';
import debug from '../debug';
import spawn from 'cross-spawn';
import { SpawnOptions } from 'child_process';
import { deprecate } from 'util';
import { NowBuildError } from '../errors';
import { Meta, PackageJson, NodeVersion, Config } from '../types';
import { getSupportedNodeVersion, getLatestNodeVersion } from './node-version';

export type CliType = 'yarn' | 'npm';

export interface ScanParentDirsResult {
  /**
   * "yarn" or "npm", depending on the presence of lockfiles.
   */
  cliType: CliType;
  /**
   * The contents of found `package.json` file, when the `readPackageJson`
   * option is enabled.
   */
  packageJson?: PackageJson;
  /**
   * The `lockfileVersion` number from the `package-lock.json` file,
   * when present.
   */
  lockfileVersion?: number;
}

export interface WalkParentDirsProps {
  /**
   * The highest directory, typically the workPath root of the project.
   * If this directory is reached and it doesn't contain the file, null is returned.
   */
  base: string;
  /**
   * The directory to start searching, typically the same directory of the entrypoint.
   * If this directory doesn't contain the file, the parent is checked, etc.
   */
  start: string;
  /**
   * The name of the file to search for, typically `package.json` or `Gemfile`.
   */
  filename: string;
}

export interface SpawnOptionsExtended extends SpawnOptions {
  /**
   * Pretty formatted command that is being spawned for logging purposes.
   */
  prettyCommand?: string;
}

export function spawnAsync(
  command: string,
  args: string[],
  opts: SpawnOptionsExtended = {}
) {
  return new Promise<void>((resolve, reject) => {
    const stderrLogs: Buffer[] = [];
    opts = { stdio: 'inherit', ...opts };
    const child = spawn(command, args, opts);

    if (opts.stdio === 'pipe' && child.stderr) {
      child.stderr.on('data', data => stderrLogs.push(data));
    }

    child.on('error', reject);
    child.on('close', (code, signal) => {
      if (code === 0) {
        return resolve();
      }

      const cmd = opts.prettyCommand
        ? `Command "${opts.prettyCommand}"`
        : 'Command';
      reject(
        new NowBuildError({
          code: `BUILD_UTILS_SPAWN_${code || signal}`,
          message:
            opts.stdio === 'inherit'
              ? `${cmd} exited with ${code || signal}`
              : stderrLogs.map(line => line.toString()).join(''),
        })
      );
    });
  });
}

export function execAsync(
  command: string,
  args: string[],
  opts: SpawnOptionsExtended = {}
) {
  return new Promise<{ stdout: string; stderr: string; code: number }>(
    (resolve, reject) => {
      opts.stdio = 'pipe';

      const stdoutList: Buffer[] = [];
      const stderrList: Buffer[] = [];

      const child = spawn(command, args, opts);

      child.stderr!.on('data', data => {
        stderrList.push(data);
      });

      child.stdout!.on('data', data => {
        stdoutList.push(data);
      });

      child.on('error', reject);
      child.on('close', (code, signal) => {
        if (code !== 0) {
          const cmd = opts.prettyCommand
            ? `Command "${opts.prettyCommand}"`
            : 'Command';

          return reject(
            new NowBuildError({
              code: `BUILD_UTILS_EXEC_${code || signal}`,
              message: `${cmd} exited with ${code || signal}`,
            })
          );
        }

        return resolve({
          code,
          stdout: Buffer.concat(stdoutList).toString(),
          stderr: Buffer.concat(stderrList).toString(),
        });
      });
    }
  );
}

export function spawnCommand(command: string, options: SpawnOptions = {}) {
  const opts = { ...options, prettyCommand: command };
  if (process.platform === 'win32') {
    return spawn('cmd.exe', ['/C', command], opts);
  }

  return spawn('sh', ['-c', command], opts);
}

export async function execCommand(command: string, options: SpawnOptions = {}) {
  const opts = { ...options, prettyCommand: command };
  if (process.platform === 'win32') {
    await spawnAsync('cmd.exe', ['/C', command], opts);
  } else {
    await spawnAsync('sh', ['-c', command], opts);
  }

  return true;
}

export async function getNodeBinPath({ cwd }: { cwd: string }) {
  const { stdout } = await execAsync('npm', ['bin'], { cwd });
  return stdout.trim();
}

async function chmodPlusX(fsPath: string) {
  const s = await fs.stat(fsPath);
  const newMode = s.mode | 64 | 8 | 1; // eslint-disable-line no-bitwise
  if (s.mode === newMode) return;
  const base8 = newMode.toString(8).slice(-3);
  await fs.chmod(fsPath, base8);
}

export async function runShellScript(
  fsPath: string,
  args: string[] = [],
  spawnOpts?: SpawnOptions
) {
  assert(path.isAbsolute(fsPath));
  const destPath = path.dirname(fsPath);
  await chmodPlusX(fsPath);
  const command = `./${path.basename(fsPath)}`;
  await spawnAsync(command, args, {
    ...spawnOpts,
    cwd: destPath,
    prettyCommand: command,
  });
  return true;
}

export function getSpawnOptions(
  meta: Meta,
  nodeVersion: NodeVersion
): SpawnOptions {
  const opts = {
    env: { ...process.env },
  };

  if (!meta.isDev) {
    // Ensure that the selected Node version is at the beginning of the `$PATH`
    opts.env.PATH = `/node${nodeVersion.major}/bin:${opts.env.PATH}`;
  }

  return opts;
}

export async function getNodeVersion(
  destPath: string,
  _nodeVersion?: string,
  config: Config = {},
  meta: Meta = {}
): Promise<NodeVersion> {
  if (meta && meta.isDev) {
    // Use the system-installed version of `node` in PATH for `vercel dev`
    const latest = getLatestNodeVersion();
    return { ...latest, runtime: 'nodejs' };
  }
  const { packageJson } = await scanParentDirs(destPath, true);
  let { nodeVersion } = config;
  let isAuto = true;
  if (packageJson && packageJson.engines && packageJson.engines.node) {
    const { node } = packageJson.engines;
    if (nodeVersion && nodeVersion !== node && !meta.isDev) {
      console.warn(
        `Warning: Due to "engines": { "node": "${node}" } in your \`package.json\` file, the Node.js Version defined in your Project Settings ("${nodeVersion}") will not apply. Learn More: http://vercel.link/node-version`
      );
    }
    nodeVersion = node;
    isAuto = false;
  }
  return getSupportedNodeVersion(nodeVersion, isAuto);
}

<<<<<<< HEAD
async function scanParentDirs(
  destPath: string,
  readPackageJson = false
): Promise<ScanParentDirsResult> {
=======
export async function scanParentDirs(
  destPath: string,
  readPackageJson = false
) {
>>>>>>> ef372792
  assert(path.isAbsolute(destPath));

  let cliType: CliType = 'yarn';
  let packageJson: PackageJson | undefined;
  let currentDestPath = destPath;
  let lockfileVersion: number | undefined;

  // eslint-disable-next-line no-constant-condition
  while (true) {
    const packageJsonPath = path.join(currentDestPath, 'package.json');
    // eslint-disable-next-line no-await-in-loop
    if (await fs.pathExists(packageJsonPath)) {
      // eslint-disable-next-line no-await-in-loop
      if (readPackageJson) {
        packageJson = JSON.parse(await fs.readFile(packageJsonPath, 'utf8'));
      }
      // eslint-disable-next-line no-await-in-loop
      const [packageLockJson, hasYarnLock] = await Promise.all([
        fs
          .readJson(path.join(currentDestPath, 'package-lock.json'))
          .catch(error => {
            // If the file doesn't exist, fail gracefully otherwise error
            if (error.code === 'ENOENT') {
              return null;
            } else {
              throw error;
            }
          }),
        fs.pathExists(path.join(currentDestPath, 'yarn.lock')),
      ]);

      if (packageLockJson && !hasYarnLock) {
        cliType = 'npm';
        lockfileVersion = packageLockJson.lockfileVersion;
      }
      break;
    }

    const newDestPath = path.dirname(currentDestPath);
    if (currentDestPath === newDestPath) break;
    currentDestPath = newDestPath;
  }

  return { cliType, packageJson, lockfileVersion };
}

export async function walkParentDirs({
  base,
  start,
  filename,
}: WalkParentDirsProps): Promise<string | null> {
  assert(path.isAbsolute(base), 'Expected "base" to be absolute path');
  assert(path.isAbsolute(start), 'Expected "start" to be absolute path');
  let parent = '';

  for (let current = start; base.length <= current.length; current = parent) {
    const fullPath = path.join(current, filename);

    // eslint-disable-next-line no-await-in-loop
    if (await fs.pathExists(fullPath)) {
      return fullPath;
    }

    parent = path.dirname(current);
  }

  return null;
}

export async function runNpmInstall(
  destPath: string,
  args: string[] = [],
  spawnOpts?: SpawnOptions,
  meta?: Meta
) {
  if (meta?.isDev) {
    debug('Skipping dependency installation because dev mode is enabled');
    return;
  }

  assert(path.isAbsolute(destPath));
  debug(`Installing to ${destPath}`);

  const { cliType, lockfileVersion } = await scanParentDirs(destPath);
  const opts: SpawnOptionsExtended = { cwd: destPath, ...spawnOpts };
  const env = opts.env ? { ...opts.env } : { ...process.env };
  delete env.NODE_ENV;
  opts.env = env;

  let command: CliType;
  let commandArgs: string[];

  if (cliType === 'npm') {
    opts.prettyCommand = 'npm install';
    command = 'npm';
    commandArgs = args
      .filter(a => a !== '--prefer-offline')
      .concat(['install', '--no-audit', '--unsafe-perm']);

    if (lockfileVersion === 2) {
      // Ensure that npm 7 is at the beginning of the `$PATH`
      env.PATH = `/node16/bin:${env.PATH}`;
    }
  } else {
    opts.prettyCommand = 'yarn install';
    command = 'yarn';
    commandArgs = ['install', ...args];

    // Yarn v2 PnP mode may be activated, so force "node-modules" linker style
    if (!env.YARN_NODE_LINKER) {
      env.YARN_NODE_LINKER = 'node-modules';
    }
  }

  if (process.env.NPM_ONLY_PRODUCTION) {
    commandArgs.push('--production');
  }
  await spawnAsync(command, commandArgs, opts);
}

export async function runPackageJsonScript(
  destPath: string,
  scriptNames: string | Iterable<string>,
  spawnOpts?: SpawnOptions
) {
  assert(path.isAbsolute(destPath));

  let command: CliType;
  const { packageJson, cliType, lockfileVersion } = await scanParentDirs(
    destPath,
    true
  );
  const scriptName = getScriptName(
    packageJson,
    typeof scriptNames === 'string' ? [scriptNames] : scriptNames
  );
  if (!scriptName) return false;

  debug('Running user script...');
  const runScriptTime = Date.now();

  const opts: SpawnOptionsExtended = { cwd: destPath, ...spawnOpts };
  const env: typeof process.env = { ...process.env, ...opts.env };
  delete env.NODE_ENV;
  opts.env = env;

  if (cliType === 'npm') {
    opts.prettyCommand = `npm run ${scriptName}`;
    command = 'npm';

    if (lockfileVersion === 2) {
      // Ensure that npm 7 is at the beginning of the `$PATH`
      env.PATH = `/node16/bin:${env.PATH}`;
    }
  } else {
    opts.prettyCommand = `yarn run ${scriptName}`;
    command = 'yarn';

    // Yarn v2 PnP mode may be activated, so force "node-modules" linker style
    if (!env.YARN_NODE_LINKER) {
      env.YARN_NODE_LINKER = 'node-modules';
    }
  }

  console.log(`Running "${opts.prettyCommand}"`);
  await spawnAsync(command, ['run', scriptName], opts);

  debug(`Script complete [${Date.now() - runScriptTime}ms]`);
  return true;
}

export async function runBundleInstall(
  destPath: string,
  args: string[] = [],
  spawnOpts?: SpawnOptions,
  meta?: Meta
) {
  if (meta && meta.isDev) {
    debug('Skipping dependency installation because dev mode is enabled');
    return;
  }

  assert(path.isAbsolute(destPath));
  const opts = { ...spawnOpts, cwd: destPath, prettyCommand: 'bundle install' };

  await spawnAsync('bundle', args.concat(['install']), opts);
}

export async function runPipInstall(
  destPath: string,
  args: string[] = [],
  spawnOpts?: SpawnOptions,
  meta?: Meta
) {
  if (meta && meta.isDev) {
    debug('Skipping dependency installation because dev mode is enabled');
    return;
  }

  assert(path.isAbsolute(destPath));
  const opts = { ...spawnOpts, cwd: destPath, prettyCommand: 'pip3 install' };

  await spawnAsync(
    'pip3',
    ['install', '--disable-pip-version-check', ...args],
    opts
  );
}

export function getScriptName(
  pkg: Pick<PackageJson, 'scripts'> | null | undefined,
  possibleNames: Iterable<string>
): string | null {
  if (pkg && pkg.scripts) {
    for (const name of possibleNames) {
      if (name in pkg.scripts) {
        return name;
      }
    }
  }
  return null;
}

/**
 * @deprecate installDependencies() is deprecated.
 * Please use runNpmInstall() instead.
 */
export const installDependencies = deprecate(
  runNpmInstall,
  'installDependencies() is deprecated. Please use runNpmInstall() instead.'
);<|MERGE_RESOLUTION|>--- conflicted
+++ resolved
@@ -228,17 +228,10 @@
   return getSupportedNodeVersion(nodeVersion, isAuto);
 }
 
-<<<<<<< HEAD
-async function scanParentDirs(
+export async function scanParentDirs(
   destPath: string,
   readPackageJson = false
 ): Promise<ScanParentDirsResult> {
-=======
-export async function scanParentDirs(
-  destPath: string,
-  readPackageJson = false
-) {
->>>>>>> ef372792
   assert(path.isAbsolute(destPath));
 
   let cliType: CliType = 'yarn';
