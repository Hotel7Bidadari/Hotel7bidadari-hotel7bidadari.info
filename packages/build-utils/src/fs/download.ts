import path from 'path';
import debug from '../debug';
import FileFsRef from '../file-fs-ref';
import { File, Files, Meta } from '../types';
import { remove, mkdirp, readlink, symlink, Stats } from 'fs-extra';
import streamToBuffer from './stream-to-buffer';

export interface DownloadedFiles {
  [filePath: string]: FileFsRef;
}

<<<<<<< HEAD
const STAT = new Stats();
=======
const S_IFDIR = 16384; /* 0040000 directory */
const S_IFLNK = 40960; /* 0120000 symbolic link */
const S_IFMT = 61440; /* 0170000 type of file */

export function isDirectory(mode: number): boolean {
  return (mode & S_IFMT) === S_IFDIR;
}
>>>>>>> 3f47587a

export function isSymbolicLink(mode: number): boolean {
  STAT.mode = mode;
  return STAT.isSymbolicLink();
}

export function isDirectory(mode: number): boolean {
  STAT.mode = mode;
  return STAT.isDirectory();
}

async function prepareSymlinkTarget(
  file: File,
  fsPath: string
): Promise<string> {
  const mkdirPromise = mkdirp(path.dirname(fsPath));
  if (file.type === 'FileFsRef') {
    const [target] = await Promise.all([readlink(file.fsPath), mkdirPromise]);
    return target;
  }

  if (file.type === 'FileRef' || file.type === 'FileBlob') {
    const targetPathBufferPromise = streamToBuffer(await file.toStreamAsync());
    const [targetPathBuffer] = await Promise.all([
      targetPathBufferPromise,
      mkdirPromise,
    ]);
    return targetPathBuffer.toString('utf8');
  }

  throw new Error(
    `file.type "${(file as any).type}" not supported for symlink`
  );
}

export async function downloadFile(
  file: File,
  fsPath: string
): Promise<FileFsRef> {
  const { mode } = file;

  if (isDirectory(mode)) {
    await mkdirp(fsPath);
    return FileFsRef.fromFsPath({ mode, fsPath });
  }

  // If the source is a symlink, try to create it instead of copying the file.
  // Note: creating symlinks on Windows requires admin priviliges or symlinks
  // enabled in the group policy. We may want to improve the error message.
  if (isSymbolicLink(mode)) {
    const target = await prepareSymlinkTarget(file, fsPath);

    await symlink(target, fsPath);
    return FileFsRef.fromFsPath({ mode, fsPath });
  }

  const stream = file.toStream();
  return FileFsRef.fromStream({ mode, stream, fsPath });
}

async function removeFile(basePath: string, fileMatched: string) {
  const file = path.join(basePath, fileMatched);
  await remove(file);
}

export default async function download(
  files: Files,
  basePath: string,
  meta?: Meta
): Promise<DownloadedFiles> {
  const {
    isDev = false,
    skipDownload = false,
    filesChanged = null,
    filesRemoved = null,
  } = meta || {};

  if (isDev || skipDownload) {
    // In `vercel dev`, the `download()` function is a no-op because
    // the `basePath` matches the `cwd` of the dev server, so the
    // source files are already available.
    return files as DownloadedFiles;
  }
  debug('Downloading deployment source files...');

  const start = Date.now();
  const files2: DownloadedFiles = {};
  const filenames = Object.keys(files);

  await Promise.all(
    filenames.map(async name => {
      // If the file does not exist anymore, remove it.
      if (Array.isArray(filesRemoved) && filesRemoved.includes(name)) {
        await removeFile(basePath, name);
        return;
      }
      // If a file didn't change, do not re-download it.
      if (Array.isArray(filesChanged) && !filesChanged.includes(name)) {
        return;
      }

      // Some builders resolve symlinks and return both
      // a file, node_modules/<symlink>/package.json, and
      // node_modules/<symlink>, a symlink.
      // Removing the file matches how the yazl lambda zip
      // behaves so we can use download() with `vercel build`.
      const parts = name.split('/');
      for (let i = 1; i < parts.length; i++) {
        const dir = parts.slice(0, i).join('/');
        const parent = files[dir];
        if (parent && isSymbolicLink(parent.mode)) {
          console.warn(
            `Warning: file "${name}" is within a symlinked directory "${dir}" and will be ignored`
          );
          return;
        }
      }

      const file = files[name];
      const fsPath = path.join(basePath, name);

      files2[name] = await downloadFile(file, fsPath);
    })
  );

  const duration = Date.now() - start;
  debug(`Downloaded ${filenames.length} source files: ${duration}ms`);

  return files2;
}<|MERGE_RESOLUTION|>--- conflicted
+++ resolved
@@ -2,16 +2,13 @@
 import debug from '../debug';
 import FileFsRef from '../file-fs-ref';
 import { File, Files, Meta } from '../types';
-import { remove, mkdirp, readlink, symlink, Stats } from 'fs-extra';
+import { remove, mkdirp, readlink, symlink } from 'fs-extra';
 import streamToBuffer from './stream-to-buffer';
 
 export interface DownloadedFiles {
   [filePath: string]: FileFsRef;
 }
 
-<<<<<<< HEAD
-const STAT = new Stats();
-=======
 const S_IFDIR = 16384; /* 0040000 directory */
 const S_IFLNK = 40960; /* 0120000 symbolic link */
 const S_IFMT = 61440; /* 0170000 type of file */
@@ -19,16 +16,9 @@
 export function isDirectory(mode: number): boolean {
   return (mode & S_IFMT) === S_IFDIR;
 }
->>>>>>> 3f47587a
 
 export function isSymbolicLink(mode: number): boolean {
-  STAT.mode = mode;
-  return STAT.isSymbolicLink();
-}
-
-export function isDirectory(mode: number): boolean {
-  STAT.mode = mode;
-  return STAT.isDirectory();
+  return (mode & S_IFMT) === S_IFLNK;
 }
 
 async function prepareSymlinkTarget(
