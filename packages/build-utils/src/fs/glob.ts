--- conflicted
+++ resolved
@@ -63,13 +63,8 @@
       (isSymlink || (await lstat(fsPath)).isSymbolicLink())
     ) {
       const target = await readlink(absPath);
-<<<<<<< HEAD
       const absTarget = path.resolve(path.dirname(absPath), target);
-      if (path.posix.relative(options.cwd, absTarget).startsWith('../')) {
-=======
-      const absTarget = path.join(path.dirname(absPath), target);
       if (path.relative(options.cwd, absTarget).startsWith(`..${path.sep}`)) {
->>>>>>> 91a72081
         continue;
       }
     }
