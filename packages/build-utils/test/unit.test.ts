--- conflicted
+++ resolved
@@ -1,16 +1,8 @@
 import ms from 'ms';
 import path from 'path';
-<<<<<<< HEAD
 import fs from 'fs-extra';
-import { strict as assert } from 'assert';
-import { createZip } from '../src/lambda';
-=======
-import fs, { readlink } from 'fs-extra';
-import { strict as assert, strictEqual } from 'assert';
->>>>>>> 3f47587a
 import { getSupportedNodeVersion } from '../src/fs/node-version';
 import {
-  glob,
   getNodeVersion,
   getLatestNodeVersion,
   getDiscontinuedNodeVersions,
@@ -22,24 +14,6 @@
 
 jest.setTimeout(10 * 1000);
 
-async function expectBuilderError(promise: Promise<any>, pattern: string) {
-  let result;
-  try {
-    result = await promise;
-  } catch (error) {
-    result = error;
-  }
-  assert('message' in result, `Expected error message but found ${result}`);
-  assert(
-    typeof result.message === 'string',
-    `Expected error to be a string but found ${typeof result.message}`
-  );
-  assert(
-    result.message.includes(pattern),
-    `Expected ${pattern} but found "${result.message}"`
-  );
-}
-
 let warningMessages: string[];
 const originalConsoleWarn = console.warn;
 beforeEach(() => {
@@ -51,210 +25,6 @@
 
 afterEach(() => {
   console.warn = originalConsoleWarn;
-});
-
-<<<<<<< HEAD
-it('should create zip files with symlinks properly', async () => {
-=======
-it('should re-create FileFsRef symlinks properly', async () => {
->>>>>>> 3f47587a
-  if (process.platform === 'win32') {
-    console.log('Skipping test on windows');
-    return;
-  }
-  const files = await glob('**', path.join(__dirname, 'symlinks'));
-  assert.equal(Object.keys(files).length, 4);
-
-<<<<<<< HEAD
-  const outFile = path.join(__dirname, 'symlinks.zip');
-  await fs.remove(outFile);
-
-  const outDir = path.join(__dirname, 'symlinks-out');
-  await fs.remove(outDir);
-  await fs.mkdirp(outDir);
-
-  await fs.writeFile(outFile, await createZip(files));
-  await spawnAsync('unzip', [outFile], { cwd: outDir });
-=======
-  const outDir = path.join(__dirname, 'symlinks-out');
-  await fs.remove(outDir);
-
-  const files2 = await download(files, outDir);
-  assert.equal(Object.keys(files2).length, 4);
->>>>>>> 3f47587a
-
-  const [linkStat, linkDirStat, aStat] = await Promise.all([
-    fs.lstat(path.join(outDir, 'link.txt')),
-    fs.lstat(path.join(outDir, 'link-dir')),
-    fs.lstat(path.join(outDir, 'a.txt')),
-  ]);
-  assert(linkStat.isSymbolicLink());
-  assert(linkDirStat.isSymbolicLink());
-  assert(aStat.isFile());
-<<<<<<< HEAD
-=======
-
-  const [linkDirContents, linkTextContents] = await Promise.all([
-    readlink(path.join(outDir, 'link-dir')),
-    readlink(path.join(outDir, 'link.txt')),
-  ]);
-
-  strictEqual(linkDirContents, 'dir');
-  strictEqual(linkTextContents, './a.txt');
-});
-
-it('should re-create FileBlob symlinks properly', async () => {
-  if (process.platform === 'win32') {
-    console.log('Skipping test on windows');
-    return;
-  }
-
-  const files = {
-    'a.txt': new FileBlob({
-      mode: 33188,
-      contentType: undefined,
-      data: 'a text',
-    }),
-    'dir/b.txt': new FileBlob({
-      mode: 33188,
-      contentType: undefined,
-      data: 'b text',
-    }),
-    'link-dir': new FileBlob({
-      mode: 41453,
-      contentType: undefined,
-      data: 'dir',
-    }),
-    'link.txt': new FileBlob({
-      mode: 41453,
-      contentType: undefined,
-      data: 'a.txt',
-    }),
-  };
-
-  strictEqual(Object.keys(files).length, 4);
-
-  const outDir = path.join(__dirname, 'symlinks-out');
-  await fs.remove(outDir);
-
-  const files2 = await download(files, outDir);
-  strictEqual(Object.keys(files2).length, 4);
-
-  const [linkStat, linkDirStat, aStat, dirStat] = await Promise.all([
-    fs.lstat(path.join(outDir, 'link.txt')),
-    fs.lstat(path.join(outDir, 'link-dir')),
-    fs.lstat(path.join(outDir, 'a.txt')),
-    fs.lstat(path.join(outDir, 'dir')),
-  ]);
-
-  assert(linkStat.isSymbolicLink());
-  assert(linkDirStat.isSymbolicLink());
-  assert(aStat.isFile());
-  assert(dirStat.isDirectory());
-
-  const [linkDirContents, linkTextContents] = await Promise.all([
-    readlink(path.join(outDir, 'link-dir')),
-    readlink(path.join(outDir, 'link.txt')),
-  ]);
-
-  strictEqual(linkDirContents, 'dir');
-  strictEqual(linkTextContents, 'a.txt');
-});
-
-it('should download symlinks even with incorrect file', async () => {
-  if (process.platform === 'win32') {
-    console.log('Skipping test on windows');
-    return;
-  }
-  const files = {
-    'dir/file.txt': new FileBlob({
-      mode: 33188,
-      contentType: undefined,
-      data: 'file text',
-    }),
-    linkdir: new FileBlob({
-      mode: 41453,
-      contentType: undefined,
-      data: 'dir',
-    }),
-    'linkdir/file.txt': new FileBlob({
-      mode: 33188,
-      contentType: undefined,
-      data: 'this file should be discarded',
-    }),
-  };
-
-  const outDir = path.join(__dirname, 'symlinks-out');
-  await fs.remove(outDir);
-  await fs.mkdirp(outDir);
-
-  await download(files, outDir);
-
-  const [dir, file, linkdir] = await Promise.all([
-    fs.lstat(path.join(outDir, 'dir')),
-    fs.lstat(path.join(outDir, 'dir/file.txt')),
-    fs.lstat(path.join(outDir, 'linkdir')),
-  ]);
-  expect(dir.isFile()).toBe(false);
-  expect(dir.isSymbolicLink()).toBe(false);
-
-  expect(file.isFile()).toBe(true);
-  expect(file.isSymbolicLink()).toBe(false);
-
-  expect(linkdir.isSymbolicLink()).toBe(true);
-
-  expect(warningMessages).toEqual([
-    'Warning: file "linkdir/file.txt" is within a symlinked directory "linkdir" and will be ignored',
-  ]);
->>>>>>> 3f47587a
-});
-
-it('should only match supported node versions, otherwise throw an error', async () => {
-  expect(await getSupportedNodeVersion('14.x', false)).toHaveProperty(
-    'major',
-    14
-  );
-  expect(await getSupportedNodeVersion('16.x', false)).toHaveProperty(
-    'major',
-    16
-  );
-
-  const autoMessage =
-    'Please set Node.js Version to 18.x in your Project Settings to use Node.js 18.';
-  await expectBuilderError(
-    getSupportedNodeVersion('8.11.x', true),
-    autoMessage
-  );
-  await expectBuilderError(getSupportedNodeVersion('6.x', true), autoMessage);
-  await expectBuilderError(getSupportedNodeVersion('999.x', true), autoMessage);
-  await expectBuilderError(getSupportedNodeVersion('foo', true), autoMessage);
-  await expectBuilderError(getSupportedNodeVersion('=> 10', true), autoMessage);
-
-  expect(await getSupportedNodeVersion('14.x', true)).toHaveProperty(
-    'major',
-    14
-  );
-  expect(await getSupportedNodeVersion('16.x', true)).toHaveProperty(
-    'major',
-    16
-  );
-
-  const foundMessage =
-    'Please set "engines": { "node": "18.x" } in your `package.json` file to use Node.js 18.';
-  await expectBuilderError(
-    getSupportedNodeVersion('8.11.x', false),
-    foundMessage
-  );
-  await expectBuilderError(getSupportedNodeVersion('6.x', false), foundMessage);
-  await expectBuilderError(
-    getSupportedNodeVersion('999.x', false),
-    foundMessage
-  );
-  await expectBuilderError(getSupportedNodeVersion('foo', false), foundMessage);
-  await expectBuilderError(
-    getSupportedNodeVersion('=> 10', false),
-    foundMessage
-  );
 });
 
 it('should match all semver ranges', async () => {
