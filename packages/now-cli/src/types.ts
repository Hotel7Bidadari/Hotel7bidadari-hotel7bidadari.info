--- conflicted
+++ resolved
@@ -217,7 +217,6 @@
   | SRVRecordData
   | MXRecordData;
 
-<<<<<<< HEAD
 export interface ProjectAliasTarget {
   createdAt?: number;
   domain: string;
@@ -226,7 +225,8 @@
   configuredBy?: null | 'CNAME' | 'A';
   configuredChangedAt?: null | number;
   configuredChangeAttempts?: [number, number];
-=======
+}
+
 export interface Secret {
   uid: string;
   name: string;
@@ -252,7 +252,6 @@
   updatedAt?: number;
   target?: ProjectEnvTarget;
   system?: boolean;
->>>>>>> 624da917
 }
 
 export interface Project {
