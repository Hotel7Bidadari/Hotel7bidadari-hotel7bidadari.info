--- conflicted
+++ resolved
@@ -268,13 +268,10 @@
   accountId: string;
   updatedAt: number;
   createdAt: number;
-<<<<<<< HEAD
   alias?: ProjectAliasTarget[];
   devCommand?: string | null;
   framework?: string | null;
   rootDirectory?: string | null;
-=======
->>>>>>> c59f44a6
   latestDeployments?: Partial<Deployment>[];
 }
 
