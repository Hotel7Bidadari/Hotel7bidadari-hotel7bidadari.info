import inquirer from 'inquirer';
import confirm from './confirm';
import chalk from 'chalk';
import { Output } from '../output';
import { Framework } from '@now/frameworks';
import { isSettingValue } from '../is-setting-value';

export interface ProjectSettings {
  buildCommand: string | null;
  outputDirectory: string | null;
  devCommand: string | null;
}

export interface ProjectSettingsWithFramework extends ProjectSettings {
  framework: string | null;
};

const fields: { name: string; value: keyof ProjectSettings }[] = [
  { name: 'Build Command', value: 'buildCommand' },
  { name: 'Output Directory', value: 'outputDirectory' },
  { name: 'Development Command', value: 'devCommand' },
];

export default async function editProjectSettings(
  output: Output,
  projectSettings: ProjectSettings | null,
  framework: Framework | null
<<<<<<< HEAD
) {
  // create new settings object, missing values will be filled with `null`
  const settings: Partial<ProjectSettings> = { ...projectSettings };
=======
): Promise<ProjectSettingsWithFramework | {}> {
  const settings: Partial<ProjectSettingsWithFramework> = {};
>>>>>>> 7360886c

  for (let field of fields) {
    settings[field.value] =
      (projectSettings && projectSettings[field.value]) || null;
  }

  // skip editing project settings if no framework is detected
  if (!framework) {
    settings.framework = null;
    return settings;
  }

  output.print(
    `Auto-detected project settings (${chalk.bold(framework.name)}):\n`
  );

  settings.framework = framework.slug;

  for (let field of fields) {
    const defaults = framework.settings[field.value];

    output.print(
      chalk.dim(
        `- ${chalk.bold(`${field.name}:`)} ${`${
          isSettingValue(defaults)
            ? defaults.value
            : chalk.italic(`${defaults.placeholder}`)
        }`}`
      ) + '\n'
    );
  }

  if (!(await confirm(`Want to override the settings?`, false))) {
    return settings;
  }

  const { settingFields } = await inquirer.prompt({
    name: 'settingFields',
    type: 'checkbox',
    message: 'Which settings would you like to overwrite (select multiple)?',
    choices: fields,
  });

  for (let setting of settingFields as (keyof ProjectSettings)[]) {
    const field = fields.find(f => f.value === setting);
    const name = `${Date.now()}`;
    const answers = await inquirer.prompt({
      type: 'input',
      name: name,
      message: `What's your ${chalk.bold(field ? field.name : setting)}?`,
    });
    settings[setting] = answers[name] as string;
  }

  return settings;
}<|MERGE_RESOLUTION|>--- conflicted
+++ resolved
@@ -13,7 +13,7 @@
 
 export interface ProjectSettingsWithFramework extends ProjectSettings {
   framework: string | null;
-};
+}
 
 const fields: { name: string; value: keyof ProjectSettings }[] = [
   { name: 'Build Command', value: 'buildCommand' },
@@ -25,14 +25,11 @@
   output: Output,
   projectSettings: ProjectSettings | null,
   framework: Framework | null
-<<<<<<< HEAD
 ) {
   // create new settings object, missing values will be filled with `null`
-  const settings: Partial<ProjectSettings> = { ...projectSettings };
-=======
-): Promise<ProjectSettingsWithFramework | {}> {
-  const settings: Partial<ProjectSettingsWithFramework> = {};
->>>>>>> 7360886c
+  const settings: Partial<ProjectSettingsWithFramework> = {
+    ...projectSettings,
+  };
 
   for (let field of fields) {
     settings[field.value] =
