--- conflicted
+++ resolved
@@ -21,13 +21,7 @@
     bodyError = body.error || body.err || body;
   }
 
-<<<<<<< HEAD
-  if (!message) {
-    message = fallbackMessage === null ? 'Response Error' : fallbackMessage;
-  }
-=======
   const msg = bodyError?.message || fallbackMessage || 'Response Error';
->>>>>>> 07941589
 
   return new APIError(msg, res, bodyError);
 }