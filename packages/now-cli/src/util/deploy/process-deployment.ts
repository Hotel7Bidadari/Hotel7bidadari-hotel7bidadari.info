--- conflicted
+++ resolved
@@ -23,7 +23,6 @@
   deployStamp: () => string,
   orgSlug: string
 ) {
-<<<<<<< HEAD
   const url = deploymentUrl.replace('https://', '');
 
   // example urls:
@@ -40,22 +39,12 @@
     apex !== 'now.sh' ? `/${apex}` : ''
   }}`;
 
-  output.print(`🔍 Inspect: ${chalk.bold(inspectUrl)} ${deployStamp()}\n`);
-=======
-  const urlParts = deploymentUrl
-    .replace(/\..*/, '')
-    .replace('https://', '')
-    .split('-');
-  const deploymentShortId = urlParts.pop();
-  const projectName = urlParts.join('-');
-  const inspectUrl = `https://zeit.co/${orgName}/${projectName}/${deploymentShortId}`;
   output.print(
     prependEmoji(
       `Inspect: ${chalk.bold(inspectUrl)} ${deployStamp()}`,
       emoji('inspect')
     ) + `\n`
   );
->>>>>>> fb0c8600
 }
 
 export default async function processDeployment({
