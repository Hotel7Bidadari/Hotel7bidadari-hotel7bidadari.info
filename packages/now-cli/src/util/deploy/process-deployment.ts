import bytes from 'bytes';
import Progress from 'progress';
import chalk from 'chalk';
import {
  createDeployment,
  DeploymentOptions,
  NowClientOptions,
} from 'now-client';
import wait from '../output/wait';
import { Output } from '../output';
// @ts-ignore
import Now from '../../util';
import { NowConfig } from '../dev/types';
import { Org } from '../../types';
import ua from '../ua';
import processLegacyDeployment from './process-legacy-deployment';
import { linkFolderToProject } from '../projects/link';

function printInspectUrl(
  output: Output,
  deploymentUrl: string,
<<<<<<< HEAD
  deployStamp: () => number,
  orgSlug: string
=======
  deployStamp: () => string,
  orgName: string
>>>>>>> bf4917cc
) {
  const url = deploymentUrl.replace('https://', '');

  // example urls:
  // lucim-fyulaijvg.now.sh
  // s-66p6vb23x.n8.io (custom domain suffix)
  const [sub, ...p] = url.split('.');
  const apex = p.join('.');

  const q = sub.split('-');
  const deploymentShortId = q.pop();
  const projectName = q.join('-');

  const inspectUrl = `https://zeit.co/${orgSlug}/${projectName}/${deploymentShortId}${
    apex !== 'now.sh' ? `/${apex}` : ''
  }}`;

  output.print(`🔍 Inspect: ${chalk.bold(inspectUrl)} ${deployStamp()}\n`);
}

export default async function processDeployment({
  isLegacy,
  org,
  projectName,
  shouldLinkFolder,
  isDetectingFramework,
  skipAutoDetectionConfirmation,
  ...args
}: {
  now: Now;
  output: Output;
  hashes: { [key: string]: any };
  paths: string[];
  requestBody: DeploymentOptions;
  uploadStamp: () => string;
  deployStamp: () => string;
  isLegacy: boolean;
  quiet: boolean;
  nowConfig?: NowConfig;
  force?: boolean;
  org: Org;
  projectName: string;
  shouldLinkFolder: boolean;
  isDetectingFramework: boolean;
  skipAutoDetectionConfirmation?: boolean;
}) {
  if (isLegacy) return processLegacyDeployment(args);

  let {
    now,
    output,
    hashes,
    paths,
    requestBody,
    deployStamp,
    force,
    nowConfig,
  } = args;

  const { debug } = output;
  let bar: Progress | null = null;

  const { env = {} } = requestBody;

  const nowClientOptions: NowClientOptions = {
    teamId: org.type === 'team' ? org.id : undefined,
    apiUrl: now._apiUrl,
    token: now._token,
    debug: now._debug,
    userAgent: ua,
    path: paths[0],
    force,
    skipAutoDetectionConfirmation,
  };

  let queuedSpinner = null;
  let buildSpinner = null;
  let deploySpinner = null;

  let deployingSpinner = wait(
    isDetectingFramework
      ? `Setting up project`
      : `Deploying ${chalk.bold(`${org.slug}/${projectName}`)}`,
    0
  );

  // collect indications to show the user once
  // the deployment is done
  const indications = [];

  for await (const event of createDeployment(
    nowClientOptions,
    requestBody,
    nowConfig
  )) {
    if (event.type === 'hashes-calculated') {
      hashes = event.payload;
    }

    if (['tip', 'notice', 'warning'].includes(event.type)) {
      indications.push(event);
    }

    if (event.type === 'file_count') {
      debug(
        `Total files ${event.payload.total.size}, ${event.payload.missing.length} changed`
      );

      const missingSize = event.payload.missing
        .map((sha: string) => event.payload.total.get(sha).data.length)
        .reduce((a: number, b: number) => a + b, 0);

      bar = new Progress(`${chalk.gray('>')} Upload [:bar] :percent :etas`, {
        width: 20,
        complete: '=',
        incomplete: '',
        total: missingSize,
        clear: true,
      });
    }

    if (event.type === 'file-uploaded') {
      debug(
        `Uploaded: ${event.payload.file.names.join(' ')} (${bytes(
          event.payload.file.data.length
        )})`
      );

      if (bar) {
        bar.tick(event.payload.file.data.length);
      }
    }

    if (event.type === 'created') {
      if (deployingSpinner) {
        deployingSpinner();
      }

      now._host = event.payload.url;

      if (shouldLinkFolder) {
        await linkFolderToProject(
          output,
          paths[0],
          {
            orgId: org.id,
            projectId: event.payload.projectId,
          },
          projectName,
          org.slug
        );
      }

      printInspectUrl(output, event.payload.url, deployStamp, org.slug);

      if (queuedSpinner === null) {
        queuedSpinner =
          event.payload.readyState === 'QUEUED'
            ? wait('Queued', 0)
            : wait('Building', 0);
      }
    }

    if (
      event.type === 'build-state-changed' &&
      event.payload.readyState === 'BUILDING'
    ) {
      if (queuedSpinner) {
        queuedSpinner();
      }

      if (buildSpinner === null) {
        buildSpinner = wait('Building', 0);
      }
    }

    if (event.type === 'all-builds-completed') {
      if (queuedSpinner) {
        queuedSpinner();
      }
      if (buildSpinner) {
        buildSpinner();
      }

      deploySpinner = wait('Finalizing', 0);
    }

    // Handle error events
    if (event.type === 'error') {
      if (queuedSpinner) {
        queuedSpinner();
      }
      if (buildSpinner) {
        buildSpinner();
      }
      if (deploySpinner) {
        deploySpinner();
      }
      if (deployingSpinner) {
        deployingSpinner();
      }

      const error = await now.handleDeploymentError(event.payload, {
        hashes,
        env,
      });

      if (error.code === 'missing_project_settings') {
        return error;
      }

      throw error;
    }

    // Handle alias-assigned event
    if (event.type === 'alias-assigned') {
      if (queuedSpinner) {
        queuedSpinner();
      }
      if (buildSpinner) {
        buildSpinner();
      }
      if (deploySpinner) {
        deploySpinner();
      }
      if (deployingSpinner) {
        deployingSpinner();
      }

      event.payload.indications = indications;
      return event.payload;
    }
  }
}<|MERGE_RESOLUTION|>--- conflicted
+++ resolved
@@ -19,13 +19,8 @@
 function printInspectUrl(
   output: Output,
   deploymentUrl: string,
-<<<<<<< HEAD
-  deployStamp: () => number,
+  deployStamp: () => string,
   orgSlug: string
-=======
-  deployStamp: () => string,
-  orgName: string
->>>>>>> bf4917cc
 ) {
   const url = deploymentUrl.replace('https://', '');
 
