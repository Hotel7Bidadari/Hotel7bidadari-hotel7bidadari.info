--- conflicted
+++ resolved
@@ -111,7 +111,6 @@
         now._host = event.payload.url;
 
         if (!quiet) {
-<<<<<<< HEAD
           log(
             `Synced ${pluralize(
               'file',
@@ -119,10 +118,7 @@
               true
             )} ${uploadStamp()}`
           );
-          const version = legacy ? `${chalk.grey('[v1]')} ` : '';
-=======
           const version = isLegacy ? `${chalk.grey('[v1]')} ` : '';
->>>>>>> 718a4511
           log(`https://${event.payload.url} ${version}${deployStamp()}`);
         } else {
           process.stdout.write(`https://${event.payload.url}`);
@@ -234,7 +230,6 @@
         now._host = event.payload.url;
 
         if (!quiet) {
-<<<<<<< HEAD
           log(
             `Synced ${pluralize(
               'file',
@@ -242,10 +237,7 @@
               true
             )} ${uploadStamp()}`
           );
-          const version = legacy ? `${chalk.grey('[v1]')} ` : '';
-=======
           const version = isLegacy ? `${chalk.grey('[v1]')} ` : '';
->>>>>>> 718a4511
           log(`${event.payload.url} ${version}${deployStamp()}`);
         } else {
           process.stdout.write(`https://${event.payload.url}`);
