import { join } from 'path';
import fs from 'fs';
import { ensureDir } from 'fs-extra';
import { promisify } from 'util';
import getProjectByIdOrName from '../projects/get-project-by-id-or-name';
import Client from '../client';
import { ProjectNotFound } from '../errors-ts';
import getUser from '../get-user';
import getTeamById from '../get-team-by-id';
import { Output } from '../output';
import { Project } from '../../types';
import { Org, ProjectLink } from '../../types';
import chalk from 'chalk';
import { prependEmoji, emoji } from '../emoji';
import wait from '../output/wait';

const readFile = promisify(fs.readFile);
const writeFile = promisify(fs.writeFile);

export const NOW_FOLDER = '.now';
export const NOW_PROJECT_LINK_FILE = 'project.json';

async function getLink(path?: string): Promise<ProjectLink | null> {
  try {
    const json = await readFile(
      join(path || process.cwd(), NOW_FOLDER, NOW_PROJECT_LINK_FILE),
      { encoding: 'utf8' }
    );

    const link: ProjectLink = JSON.parse(json);

    return link;
  } catch (error) {
    // link file does not exists, project is not linked
    if (['ENOENT', 'ENOTDIR'].includes(error.code)) {
      return null;
    }

    // link file can't be read
    if (error.name === 'SyntaxError') {
      throw new Error(
        'Now project settings could not be retrieved. To link your project again, remove .now'
      );
    }

    throw error;
  }
}

async function getOrgById(client: Client, orgId: string): Promise<Org | null> {
  if (orgId.startsWith('team_')) {
    const team = await getTeamById(client, orgId);
    if (!team) return null;
    return { type: 'team', id: team.id, slug: team.slug };
  }

  const user = await getUser(client);
  if (user.uid !== orgId) return null;
  return { type: 'user', id: orgId, slug: user.username };
}

<<<<<<< HEAD
export async function getLinkedOrg(
=======
export async function getLinkedProject(
  output: Output,
>>>>>>> 2094ec3c
  client: Client,
  path?: string
): Promise<Org | null> {
  let orgId: string | null = null;

  if (process.env.NOW_ORG_ID) {
    orgId = process.env.NOW_ORG_ID;
  } else {
    const link = await getLink(path);

    if (link) {
      orgId = link.orgId;
    }
  }

<<<<<<< HEAD
  if (!orgId) {
    return null;
  }
=======
    if (project instanceof ProjectNotFound || org === null) {
      if (!(NOW_ORG_ID && NOW_PROJECT_ID)) {
        output.print(
          prependEmoji(
            'Your project was either removed from ZEIT Now or you’re not a member of it anymore.\n',
            emoji('warning')
          )
        );
      }

      return [null, null];
    }
>>>>>>> 2094ec3c

  const spinner = wait('Retrieving scope…', 1000);
  try {
    const org = await getOrgById(client, orgId);
    return org;
  } finally {
    spinner();
  }
}

export async function getLinkedProject(
  client: Client,
  path?: string
): Promise<[Org | null, Project | null]> {
  const { NOW_ORG_ID, NOW_PROJECT_ID } = process.env;
  const link =
    NOW_ORG_ID && NOW_PROJECT_ID
      ? { orgId: NOW_ORG_ID, projectId: NOW_PROJECT_ID }
      : await getLink(path);

  if (!link) {
    return [null, null];
  }

  const spinner = wait('Retrieving project…', 1000);
  let org: Org | null;
  let project: Project | ProjectNotFound | null;
  try {
    [org, project] = await Promise.all([
      getOrgById(client, link.orgId),
      getProjectByIdOrName(client, link.projectId, link.orgId),
    ]);
  } finally {
    spinner();
  }

  if (project instanceof ProjectNotFound || org === null) {
    return [null, null];
  }

  return [org, project];
}

export async function linkFolderToProject(
  output: Output,
  path: string,
  projectLink: ProjectLink,
  projectName: string,
  orgSlug: string
) {
  try {
    await ensureDir(join(path, NOW_FOLDER));
  } catch (error) {
    if (error.code === 'ENOTDIR') {
      // folder couldn't be created because
      // we're deploying a static file
      return;
    }
    throw error;
  }

  await writeFile(
    join(path, NOW_FOLDER, NOW_PROJECT_LINK_FILE),
    JSON.stringify(projectLink),
    { encoding: 'utf8' }
  );

  // update .gitignore
  let isGitIgnoreUpdated = false;
  try {
    const gitIgnorePath = join(path, '.gitignore');

    const gitIgnore = await readFile(gitIgnorePath)
      .then(buf => buf.toString())
      .catch(() => null);

    if (!gitIgnore || !gitIgnore.split('\n').includes('.now')) {
      await writeFile(gitIgnorePath, gitIgnore ? `${gitIgnore}\n.now` : '.now');
      isGitIgnoreUpdated = true;
    }
  } catch (error) {
    // ignore errors since this is non-critical
  }

  output.print(
    prependEmoji(
      `Linked to ${chalk.bold(`${orgSlug}/${projectName}`)} (created .now${
        isGitIgnoreUpdated ? ' and added it to .gitignore' : ''
      })`,
      emoji('link')
    ) + '\n'
  );
}<|MERGE_RESOLUTION|>--- conflicted
+++ resolved
@@ -59,12 +59,7 @@
   return { type: 'user', id: orgId, slug: user.username };
 }
 
-<<<<<<< HEAD
 export async function getLinkedOrg(
-=======
-export async function getLinkedProject(
-  output: Output,
->>>>>>> 2094ec3c
   client: Client,
   path?: string
 ): Promise<Org | null> {
@@ -80,24 +75,9 @@
     }
   }
 
-<<<<<<< HEAD
   if (!orgId) {
     return null;
   }
-=======
-    if (project instanceof ProjectNotFound || org === null) {
-      if (!(NOW_ORG_ID && NOW_PROJECT_ID)) {
-        output.print(
-          prependEmoji(
-            'Your project was either removed from ZEIT Now or you’re not a member of it anymore.\n',
-            emoji('warning')
-          )
-        );
-      }
-
-      return [null, null];
-    }
->>>>>>> 2094ec3c
 
   const spinner = wait('Retrieving scope…', 1000);
   try {
@@ -109,6 +89,7 @@
 }
 
 export async function getLinkedProject(
+  output: Output,
   client: Client,
   path?: string
 ): Promise<[Org | null, Project | null]> {
@@ -135,6 +116,15 @@
   }
 
   if (project instanceof ProjectNotFound || org === null) {
+    if (!(NOW_ORG_ID && NOW_PROJECT_ID)) {
+      output.print(
+        prependEmoji(
+          'Your project was either removed from ZEIT Now or you’re not a member of it anymore.\n',
+          emoji('warning')
+        )
+      );
+    }
+
     return [null, null];
   }
 
