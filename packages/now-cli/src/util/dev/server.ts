import url, { URL } from 'url';
import http from 'http';
import fs from 'fs-extra';
import chalk from 'chalk';
import plural from 'pluralize';
import rawBody from 'raw-body';
import listen from 'async-listen';
import minimatch from 'minimatch';
import httpProxy from 'http-proxy';
import { randomBytes } from 'crypto';
import serveHandler from 'serve-handler';
import { watch, FSWatcher } from 'chokidar';
import { parse as parseDotenv } from 'dotenv';
import { basename, dirname, extname, join } from 'path';
import {
  getTransformedRoutes,
  appendRoutesToPhase,
  HandleValue,
} from '@now/routing-utils';
import directoryTemplate from 'serve-handler/src/directory';
import getPort from 'get-port';
import { ChildProcess } from 'child_process';
import isPortReachable from 'is-port-reachable';
import which from 'which';
import { getVercelIgnore } from 'now-client';

import {
  Builder,
  FileFsRef,
  PackageJson,
  detectBuilders,
  detectApiDirectory,
  detectApiExtensions,
  spawnCommand,
} from '@now/build-utils';

import { once } from '../once';
import link from '../output/link';
import { Output } from '../output';
import { relative } from '../path-helpers';
import { getDistTag } from '../get-dist-tag';
import getNowConfigPath from '../config/local-path';
import { MissingDotenvVarsError } from '../errors-ts';
import { version as cliVersion } from '../../../package.json';
import { staticFiles as getFiles, getAllProjectFiles } from '../get-files';
import {
  validateNowConfigBuilds,
  validateNowConfigRoutes,
  validateNowConfigCleanUrls,
  validateNowConfigHeaders,
  validateNowConfigRedirects,
  validateNowConfigRewrites,
  validateNowConfigTrailingSlash,
  validateNowConfigFunctions,
} from './validate';

import { devRouter, getRoutesTypes } from './router';
import getMimeType from './mime-type';
import { getYarnPath } from './yarn-installer';
import { executeBuild, getBuildMatches, shutdownBuilder } from './builder';
import { generateErrorMessage, generateHttpStatusDescription } from './errors';
import { installBuilders, updateBuilders } from './builder-cache';

// HTML templates
import errorTemplate from './templates/error';
import errorTemplateBase from './templates/error_base';
import errorTemplate404 from './templates/error_404';
import errorTemplate502 from './templates/error_502';
import redirectTemplate from './templates/redirect';

import {
  EnvConfig,
  NowConfig,
  DevServerOptions,
  BuildMatch,
  BuildResult,
  BuilderInputs,
  BuilderOutput,
  HttpHandler,
  InvokePayload,
  InvokeResult,
  ListenSpec,
  RouteConfig,
  RouteResult,
  HttpHeadersConfig,
  EnvConfigs,
} from './types';

interface FSEvent {
  type: string;
  path: string;
}

function sortBuilders(buildA: Builder, buildB: Builder) {
  if (buildA && buildA.use && buildA.use.startsWith('@now/static-build')) {
    return 1;
  }

  if (buildB && buildB.use && buildB.use.startsWith('@now/static-build')) {
    return -1;
  }

  return 0;
}

export default class DevServer {
  public cwd: string;
  public debug: boolean;
  public output: Output;
  public envConfigs: EnvConfigs;
  public frameworkSlug: string | null;
  public files: BuilderInputs;
  public yarnPath: string;
  public address: string;

  private cachedNowConfig: NowConfig | null;
  private apiDir: string | null;
  private apiExtensions: Set<string>;
  private server: http.Server;
  private stopping: boolean;
  private buildMatches: Map<string, BuildMatch>;
  private inProgressBuilds: Map<string, Promise<void>>;
  private watcher?: FSWatcher;
  private watchAggregationId: NodeJS.Timer | null;
  private watchAggregationEvents: FSEvent[];
  private watchAggregationTimeout: number;
  private filter: (path: string) => boolean;
  private podId: string;
  private devCommand?: string;
  private devProcess?: ChildProcess;
  private devProcessPort?: number;

  private getNowConfigPromise: Promise<NowConfig> | null;
  private blockingBuildsPromise: Promise<void> | null;
  private updateBuildersPromise: Promise<void> | null;

  constructor(cwd: string, options: DevServerOptions) {
    this.cwd = cwd;
    this.debug = options.debug;
    this.output = options.output;
    this.envConfigs = { buildEnv: {}, runEnv: {}, allEnv: {} };
    this.files = {};
    this.address = '';
    this.devCommand = options.devCommand;
    this.frameworkSlug = options.frameworkSlug;

    // This gets updated when `start()` is invoked
    this.yarnPath = '/';

    this.cachedNowConfig = null;
    this.apiDir = null;
    this.apiExtensions = new Set<string>();
    this.server = http.createServer(this.devServerHandler);
    this.server.timeout = 0; // Disable timeout
    this.stopping = false;
    this.buildMatches = new Map();
    this.inProgressBuilds = new Map();

    this.getNowConfigPromise = null;
    this.blockingBuildsPromise = null;
    this.updateBuildersPromise = null;

    this.watchAggregationId = null;
    this.watchAggregationEvents = [];
    this.watchAggregationTimeout = 500;

    this.filter = path => Boolean(path);
    this.podId = Math.random()
      .toString(32)
      .slice(-5);
  }

  async exit(code = 1) {
    await this.stop(code);
    process.exit(code);
  }

  enqueueFsEvent(type: string, path: string): void {
    this.watchAggregationEvents.push({ type, path });
    if (this.watchAggregationId === null) {
      this.watchAggregationId = setTimeout(() => {
        const events = this.watchAggregationEvents.slice();
        this.watchAggregationEvents.length = 0;
        this.watchAggregationId = null;
        this.handleFilesystemEvents(events);
      }, this.watchAggregationTimeout);
    }
  }

  async handleFilesystemEvents(events: FSEvent[]): Promise<void> {
    this.output.debug(`Filesystem watcher notified of ${events.length} events`);

    const filesChanged: Set<string> = new Set();
    const filesRemoved: Set<string> = new Set();

    const distPaths: string[] = [];

    for (const buildMatch of this.buildMatches.values()) {
      for (const buildResult of buildMatch.buildResults.values()) {
        if (buildResult.distPath) {
          distPaths.push(buildResult.distPath);
        }
      }
    }

    events = events.filter(event =>
      distPaths.every(distPath => !event.path.startsWith(distPath))
    );

    // First, update the `files` mapping of source files
    for (const event of events) {
      if (event.type === 'add') {
        await this.handleFileCreated(event.path, filesChanged, filesRemoved);
      } else if (event.type === 'unlink') {
        this.handleFileDeleted(event.path, filesChanged, filesRemoved);
      } else if (event.type === 'change') {
        await this.handleFileModified(event.path, filesChanged, filesRemoved);
      }
    }

    // Update the build matches in case an entrypoint was created or deleted
    const nowConfig = await this.getNowConfig(false);
    await this.updateBuildMatches(nowConfig);

    const filesChangedArray = [...filesChanged];
    const filesRemovedArray = [...filesRemoved];

    // Trigger rebuilds of any existing builds that are dependent
    // on one of the files that has changed
    const needsRebuild: Map<
      BuildResult,
      [string | null, BuildMatch]
    > = new Map();

    for (const match of this.buildMatches.values()) {
      for (const [requestPath, result] of match.buildResults) {
        // If the `BuildResult` is already queued for a re-build,
        // then we can skip subsequent lookups
        if (needsRebuild.has(result)) continue;

        if (Array.isArray(result.watch)) {
          for (const pattern of result.watch) {
            if (
              minimatches(filesChangedArray, pattern) ||
              minimatches(filesRemovedArray, pattern)
            ) {
              needsRebuild.set(result, [requestPath, match]);
              break;
            }
          }
        }
      }
    }

    if (needsRebuild.size > 0) {
      this.output.debug(`Triggering ${needsRebuild.size} rebuilds`);
      if (filesChangedArray.length > 0) {
        this.output.debug(`Files changed: ${filesChangedArray.join(', ')}`);
      }
      if (filesRemovedArray.length > 0) {
        this.output.debug(`Files removed: ${filesRemovedArray.join(', ')}`);
      }
      for (const [result, [requestPath, match]] of needsRebuild) {
        if (
          requestPath === null ||
          (await shouldServe(match, this.files, requestPath, this))
        ) {
          this.triggerBuild(
            match,
            requestPath,
            null,
            result,
            filesChangedArray,
            filesRemovedArray
          ).catch((err: Error) => {
            this.output.warn(
              `An error occurred while rebuilding ${match.src}:`
            );
            console.error(err.stack);
          });
        } else {
          this.output.debug(
            `Not rebuilding because \`shouldServe()\` returned \`false\` for "${match.use}" request path "${requestPath}"`
          );
        }
      }
    }
  }

  async handleFileCreated(
    fsPath: string,
    changed: Set<string>,
    removed: Set<string>
  ): Promise<void> {
    const name = relative(this.cwd, fsPath);
    try {
      this.files[name] = await FileFsRef.fromFsPath({ fsPath });
      const extensionless = this.getExtensionlessFile(name);
      if (extensionless) {
        this.files[extensionless] = await FileFsRef.fromFsPath({ fsPath });
      }
      fileChanged(name, changed, removed);
      this.output.debug(`File created: ${name}`);
    } catch (err) {
      if (err.code === 'ENOENT') {
        this.output.debug(`File created, but has since been deleted: ${name}`);
        fileRemoved(name, this.files, changed, removed);
      } else {
        throw err;
      }
    }
  }

  handleFileDeleted(
    fsPath: string,
    changed: Set<string>,
    removed: Set<string>
  ): void {
    const name = relative(this.cwd, fsPath);
    this.output.debug(`File deleted: ${name}`);
    fileRemoved(name, this.files, changed, removed);
    const extensionless = this.getExtensionlessFile(name);
    if (extensionless) {
      this.output.debug(`File deleted: ${extensionless}`);
      fileRemoved(extensionless, this.files, changed, removed);
    }
  }

  async handleFileModified(
    fsPath: string,
    changed: Set<string>,
    removed: Set<string>
  ): Promise<void> {
    const name = relative(this.cwd, fsPath);
    try {
      this.files[name] = await FileFsRef.fromFsPath({ fsPath });
      fileChanged(name, changed, removed);
      this.output.debug(`File modified: ${name}`);
    } catch (err) {
      if (err.code === 'ENOENT') {
        this.output.debug(`File modified, but has since been deleted: ${name}`);
        fileRemoved(name, this.files, changed, removed);
      } else {
        throw err;
      }
    }
  }

  async updateBuildMatches(
    nowConfig: NowConfig,
    isInitial = false
  ): Promise<void> {
    const fileList = this.resolveBuildFiles(this.files);
    const matches = await getBuildMatches(
      nowConfig,
      this.cwd,
      this.yarnPath,
      this.output,
      this,
      fileList
    );
    const sources = matches.map(m => m.src);

    if (isInitial && fileList.length === 0) {
      this.output.warn(
        'There are no files (or only files starting with a dot) inside your deployment.'
      );
    }

    // Delete build matches that no longer exists
    const ops: Promise<void>[] = [];
    for (const src of this.buildMatches.keys()) {
      if (!sources.includes(src)) {
        this.output.debug(`Removing build match for "${src}"`);
        const match = this.buildMatches.get(src);
        if (match) {
          ops.push(shutdownBuilder(match, this.output));
        }
        this.buildMatches.delete(src);
      }
    }
    await Promise.all(ops);

    // Add the new matches to the `buildMatches` map
    const blockingBuilds: Promise<void>[] = [];
    for (const match of matches) {
      const currentMatch = this.buildMatches.get(match.src);
      if (!currentMatch || currentMatch.use !== match.use) {
        this.output.debug(`Adding build match for "${match.src}"`);
        this.buildMatches.set(match.src, match);
        if (!isInitial && needsBlockingBuild(match)) {
          const buildPromise = executeBuild(
            nowConfig,
            this,
            this.files,
            match,
            null,
            false
          );
          blockingBuilds.push(buildPromise);
        }
      }
    }

    if (blockingBuilds.length > 0) {
      const cleanup = () => {
        this.blockingBuildsPromise = null;
      };
      this.blockingBuildsPromise = Promise.all(blockingBuilds)
        .then(cleanup)
        .catch(cleanup);
    }

    // Sort build matches to make sure `@now/static-build` is always last
    this.buildMatches = new Map(
      [...this.buildMatches.entries()].sort((matchA, matchB) => {
        return sortBuilders(matchA[1] as Builder, matchB[1] as Builder);
      })
    );
  }

  async invalidateBuildMatches(
    nowConfig: NowConfig,
    updatedBuilders: string[]
  ): Promise<void> {
    if (updatedBuilders.length === 0) {
      this.output.debug('No builders were updated');
      return;
    }

    // Delete any build matches that have the old builder required already
    for (const buildMatch of this.buildMatches.values()) {
      const {
        src,
        builderWithPkg: { package: pkg },
      } = buildMatch;
      if (pkg.name === '@now/static') continue;
      if (pkg.name && updatedBuilders.includes(pkg.name)) {
        shutdownBuilder(buildMatch, this.output);
        this.buildMatches.delete(src);
        this.output.debug(`Invalidated build match for "${src}"`);
      }
    }

    // Re-add the build matches that were just removed, but with the new builder
    await this.updateBuildMatches(nowConfig);
  }

  async getLocalEnv(fileName: string, base?: EnvConfig): Promise<EnvConfig> {
    // TODO: use the file watcher to only invalidate the env `dotfile`
    // once a change to the `fileName` occurs
    const filePath = join(this.cwd, fileName);
    let env: EnvConfig = {};
    try {
      const dotenv = await fs.readFile(filePath, 'utf8');
      this.output.debug(`Using local env: ${filePath}`);
      env = parseDotenv(dotenv);
    } catch (err) {
      if (err.code !== 'ENOENT') {
        throw err;
      }
    }
    try {
      return this.validateEnvConfig(fileName, base || {}, env);
    } catch (err) {
      if (err instanceof MissingDotenvVarsError) {
        this.output.error(err.message);
        await this.exit();
      } else {
        throw err;
      }
    }
    return {};
  }

  async getNowConfig(canUseCache: boolean = true): Promise<NowConfig> {
    if (this.getNowConfigPromise) {
      return this.getNowConfigPromise;
    }
    this.getNowConfigPromise = this._getNowConfig(canUseCache);
    try {
      return await this.getNowConfigPromise;
    } finally {
      this.getNowConfigPromise = null;
    }
  }

  async _getNowConfig(canUseCache: boolean = true): Promise<NowConfig> {
    if (canUseCache && this.cachedNowConfig) {
      return this.cachedNowConfig;
    }

    const pkg = await this.getPackageJson();

    // The default empty `vercel.json` is used to serve all files as static
    // when no `vercel.json` is present
    let config: NowConfig = this.cachedNowConfig || { version: 2 };

    // We need to delete these properties for zero config to work
    // with file changes
    if (this.cachedNowConfig) {
      delete this.cachedNowConfig.builds;
      delete this.cachedNowConfig.routes;
    }

    let configPath = 'vercel.json';
    try {
      configPath = getNowConfigPath(this.cwd);
      this.output.debug(`Reading ${configPath}`);
      config = JSON.parse(await fs.readFile(configPath, 'utf8'));
    } catch (err) {
      if (err.code === 'ENOENT') {
        this.output.debug(err.toString());
      } else if (err.name === 'SyntaxError') {
        this.output.warn(
          `There is a syntax error in ${configPath}: ${err.message}`
        );
      } else {
        throw err;
      }
    }

    const allFiles = await getAllProjectFiles(this.cwd, this.output);
    const files = allFiles.filter(this.filter);

    this.output.debug(
      `Found ${allFiles.length} and ` +
        `filtered out ${allFiles.length - files.length} files`
    );

    await this.validateNowConfig(config);
    const { error: routeError, routes: maybeRoutes } = getTransformedRoutes({
      nowConfig: config,
    });
    if (routeError) {
      this.output.error(routeError.message);
      await this.exit();
    }
    config.routes = maybeRoutes || [];

    // no builds -> zero config
    if (!config.builds || config.builds.length === 0) {
      const featHandleMiss = true; // enable for zero config
      const { projectSettings, cleanUrls, trailingSlash } = config;

      let {
        builders,
        warnings,
        errors,
        defaultRoutes,
        redirectRoutes,
        rewriteRoutes,
      } = await detectBuilders(files, pkg, {
        tag: getDistTag(cliVersion) === 'canary' ? 'canary' : 'latest',
        functions: config.functions,
        ...(projectSettings ? { projectSettings } : {}),
        featHandleMiss,
        cleanUrls,
        trailingSlash,
      });

      if (errors) {
        this.output.error(errors[0].message);
        await this.exit();
      }

      if (warnings && warnings.length > 0) {
        warnings.forEach(warning => this.output.warn(warning.message));
      }

      if (builders) {
        if (this.devCommand) {
          builders = builders.filter(filterFrontendBuilds);
        }

        config.builds = config.builds || [];
        config.builds.push(...builders);

        const routes: RouteConfig[] = [];
        const { routes: nowConfigRoutes } = config;
        routes.push(...(redirectRoutes || []));
        routes.push(
          ...appendRoutesToPhase({
            routes: nowConfigRoutes,
            newRoutes: rewriteRoutes,
            phase: 'filesystem',
          })
        );
        routes.push(...(defaultRoutes || []));
        config.routes = routes;
      }
    }

    if (Array.isArray(config.builds)) {
      if (this.devCommand) {
        config.builds = config.builds.filter(filterFrontendBuilds);
      }

      // `@now/static-build` needs to be the last builder
      // since it might catch all other requests
      config.builds.sort(sortBuilders);
    }

    await this.validateNowConfig(config);

    this.cachedNowConfig = config;
    this.apiDir = detectApiDirectory(config.builds || []);
    this.apiExtensions = detectApiExtensions(config.builds || []);
    return config;
  }

  async getPackageJson(): Promise<PackageJson | null> {
    const pkgPath = join(this.cwd, 'package.json');
    let pkg: PackageJson | null = null;

    this.output.debug('Reading `package.json` file');

    try {
      pkg = JSON.parse(await fs.readFile(pkgPath, 'utf8'));
    } catch (err) {
      if (err.code === 'ENOENT') {
        this.output.debug('No `package.json` file present');
      } else if (err.name === 'SyntaxError') {
        this.output.warn(
          `There is a syntax error in the \`package.json\` file: ${err.message}`
        );
      } else {
        throw err;
      }
    }

    return pkg;
  }

  async tryValidateOrExit(
    config: NowConfig,
    validate: (c: NowConfig) => string | null
  ): Promise<void> {
    const message = validate(config);

    if (message) {
      this.output.error(message);
      await this.exit(1);
    }
  }

  async validateNowConfig(config: NowConfig): Promise<void> {
    if (config.version === 1) {
      this.output.error('Only `version: 2` is supported by `now dev`');
      await this.exit(1);
    }

    await this.tryValidateOrExit(config, validateNowConfigBuilds);
    await this.tryValidateOrExit(config, validateNowConfigRoutes);
    await this.tryValidateOrExit(config, validateNowConfigCleanUrls);
    await this.tryValidateOrExit(config, validateNowConfigHeaders);
    await this.tryValidateOrExit(config, validateNowConfigRedirects);
    await this.tryValidateOrExit(config, validateNowConfigRewrites);
    await this.tryValidateOrExit(config, validateNowConfigTrailingSlash);
    await this.tryValidateOrExit(config, validateNowConfigFunctions);
  }

<<<<<<< HEAD
  validateEnvConfig(type: string, env: Env = {}, localEnv: Env = {}): Env {
    // Validate if there are any missing env vars defined in `vercel.json`,
=======
  validateEnvConfig(
    type: string,
    env: EnvConfig = {},
    localEnv: EnvConfig = {}
  ): EnvConfig {
    // Validate if there are any missing env vars defined in `now.json`,
>>>>>>> 1461fbe3
    // but not in the `.env` / `.build.env` file
    const missing: string[] = Object.entries(env)
      .filter(
        ([name, value]) =>
          typeof value === 'string' &&
          value.startsWith('@') &&
          !hasOwnProperty(localEnv, name)
      )
      .map(([name]) => name);

    if (missing.length > 0) {
      throw new MissingDotenvVarsError(type, missing);
    }

    const merged: EnvConfig = { ...env, ...localEnv };

    // Validate that the env var name matches what AWS Lambda allows:
    //   - https://docs.aws.amazon.com/lambda/latest/dg/env_variables.html
    let hasInvalidName = false;
    for (const key of Object.keys(merged)) {
      if (!/^[a-zA-Z][a-zA-Z0-9_]*$/.test(key)) {
        this.output.warn(
          `Ignoring ${type
            .split('.')
            .slice(1)
            .reverse()
            .join(' ')} var ${JSON.stringify(key)} because name is invalid`
        );
        hasInvalidName = true;
        delete merged[key];
      }
    }
    if (hasInvalidName) {
      this.output.log(
        'Env var names must start with letters, and can only contain alphanumeric characters and underscores'
      );
    }

    return merged;
  }

  /**
   * Create an array of from builder inputs
   * and filter them
   */
  resolveBuildFiles(files: BuilderInputs) {
    return Object.keys(files).filter(this.filter);
  }

  /**
   * Launches the `now dev` server.
   */
  async start(...listenSpec: ListenSpec): Promise<void> {
    if (!fs.existsSync(this.cwd)) {
      throw new Error(`${chalk.bold(this.cwd)} doesn't exist`);
    }

    if (!fs.lstatSync(this.cwd).isDirectory()) {
      throw new Error(`${chalk.bold(this.cwd)} is not a directory`);
    }

<<<<<<< HEAD
    const { ig } = await getVercelIgnore(this.cwd);
=======
    this.yarnPath = await getYarnPath(this.output);

    const ig = await createIgnore(join(this.cwd, '.nowignore'));
>>>>>>> 1461fbe3
    this.filter = ig.createFilter();

    // Retrieve the path of the native module
    const nowConfig = await this.getNowConfig(false);
    const nowConfigBuild = nowConfig.build || {};
    const [runEnv, buildEnv] = await Promise.all([
      this.getLocalEnv('.env', nowConfig.env),
      this.getLocalEnv('.env.build', nowConfigBuild.env),
    ]);
    const allEnv = { ...buildEnv, ...runEnv };
    Object.assign(process.env, allEnv);
    this.envConfigs = { buildEnv, runEnv, allEnv };

    const opts = { output: this.output, isBuilds: true };
    const files = await getFiles(this.cwd, nowConfig, opts);
    this.files = {};
    for (const fsPath of files) {
      let path = relative(this.cwd, fsPath);
      const { mode } = await fs.stat(fsPath);
      this.files[path] = new FileFsRef({ mode, fsPath });
      const extensionless = this.getExtensionlessFile(path);
      if (extensionless) {
        this.files[extensionless] = new FileFsRef({ mode, fsPath });
      }
    }

    const builders = new Set<string>(
      (nowConfig.builds || [])
        .filter((b: Builder) => b.use)
        .map((b: Builder) => b.use)
    );

    await installBuilders(builders, this.yarnPath, this.output);
    await this.updateBuildMatches(nowConfig, true);

    // Updating builders happens lazily, and any builders that were updated
    // get their "build matches" invalidated so that the new version is used.
    this.updateBuildersPromise = updateBuilders(
      builders,
      this.yarnPath,
      this.output
    )
      .then(updatedBuilders => {
        this.updateBuildersPromise = null;
        this.invalidateBuildMatches(nowConfig, updatedBuilders);
      })
      .catch(err => {
        this.updateBuildersPromise = null;
        this.output.error(`Failed to update builders: ${err.message}`);
        this.output.debug(err.stack);
      });

    // Now Builders that do not define a `shouldServe()` function need to be
    // executed at boot-up time in order to get the initial assets and/or routes
    // that can be served by the builder.
    const blockingBuilds = Array.from(this.buildMatches.values()).filter(
      needsBlockingBuild
    );
    if (blockingBuilds.length > 0) {
      this.output.log(
        `Creating initial ${plural('build', blockingBuilds.length)}`
      );

      for (const match of blockingBuilds) {
        await executeBuild(nowConfig, this, this.files, match, null, true);
      }

      this.output.success('Build completed');
    }

    // Start the filesystem watcher
    this.watcher = watch(this.cwd, {
      ignored: (path: string) => !this.filter(path),
      ignoreInitial: true,
      useFsEvents: false,
      usePolling: false,
      persistent: true,
    });
    this.watcher.on('add', (path: string) => {
      this.enqueueFsEvent('add', path);
    });
    this.watcher.on('change', (path: string) => {
      this.enqueueFsEvent('change', path);
    });
    this.watcher.on('unlink', (path: string) => {
      this.enqueueFsEvent('unlink', path);
    });
    this.watcher.on('error', (err: Error) => {
      this.output.error(`Watcher error: ${err}`);
    });

    // Wait for "ready" event of the watcher
    await once(this.watcher, 'ready');

    const devCommandPromise = this.runDevCommand();

    let address: string | null = null;
    while (typeof address !== 'string') {
      try {
        address = await listen(this.server, ...listenSpec);
      } catch (err) {
        this.output.debug(`Got listen error: ${err.code}`);
        if (err.code === 'EADDRINUSE') {
          if (typeof listenSpec[0] === 'number') {
            // Increase port and try again
            this.output.note(
              `Requested port ${chalk.yellow(
                String(listenSpec[0])
              )} is already in use`
            );
            listenSpec[0]++;
          } else {
            this.output.error(
              `Requested socket ${chalk.cyan(listenSpec[0])} is already in use`
            );
            process.exit(1);
          }
        } else {
          throw err;
        }
      }
    }

    this.address = address
      .replace('[::]', 'localhost')
      .replace('127.0.0.1', 'localhost');

    await devCommandPromise;

    this.output.ready(`Available at ${link(this.address)}`);
  }

  /**
   * Shuts down the `now dev` server, and cleans up any temporary resources.
   */
  async stop(exitCode?: number): Promise<void> {
    const { devProcess } = this;
    if (this.stopping) return;

    this.stopping = true;

    const ops: Promise<any>[] = [];

    for (const match of this.buildMatches.values()) {
      ops.push(shutdownBuilder(match, this.output));
    }

    if (devProcess) {
      ops.push(
        new Promise((resolve, reject) => {
          devProcess.once('exit', () => resolve());
          try {
            process.kill(devProcess.pid);
          } catch (err) {
            if (err.code === 'ESRCH') {
              // Process already exited
              return resolve();
            }
            reject(err);
          }
        })
      );
    }

    ops.push(close(this.server));

    if (this.watcher) {
      this.output.debug(`Closing file watcher`);
      this.watcher.close();
    }

    if (this.updateBuildersPromise) {
      this.output.debug(`Waiting for builders update to complete`);
      ops.push(this.updateBuildersPromise);
    }

    try {
      await Promise.all(ops);
    } catch (err) {
      // Node 8 doesn't have a code for that error
      if (
        err.code === 'ERR_SERVER_NOT_RUNNING' ||
        err.message === 'Not running'
      ) {
        process.exit(exitCode || 0);
      } else {
        throw err;
      }
    }
  }

  async send404(
    req: http.IncomingMessage,
    res: http.ServerResponse,
    nowRequestId: string
  ): Promise<void> {
    return this.sendError(req, res, nowRequestId, 'NOT_FOUND', 404);
  }

  async sendError(
    req: http.IncomingMessage,
    res: http.ServerResponse,
    nowRequestId: string,
    errorCode?: string,
    statusCode: number = 500,
    headers: HttpHeadersConfig = {}
  ): Promise<void> {
    res.statusCode = statusCode;
    this.setResponseHeaders(res, nowRequestId, headers);

    const http_status_description = generateHttpStatusDescription(statusCode);
    const error_code = errorCode || http_status_description;
    const errorMessage = generateErrorMessage(statusCode, error_code);

    let body: string;
    const { accept = 'text/plain' } = req.headers;
    if (accept.includes('json')) {
      res.setHeader('content-type', 'application/json');
      const json = JSON.stringify({
        error: {
          code: statusCode,
          message: errorMessage.title,
        },
      });
      body = `${json}\n`;
    } else if (accept.includes('html')) {
      res.setHeader('content-type', 'text/html; charset=utf-8');

      let view: string;
      if (statusCode === 404) {
        view = errorTemplate404({
          ...errorMessage,
          http_status_code: statusCode,
          http_status_description,
          error_code,
          now_id: nowRequestId,
        });
      } else if (statusCode === 502) {
        view = errorTemplate502({
          ...errorMessage,
          http_status_code: statusCode,
          http_status_description,
          error_code,
          now_id: nowRequestId,
        });
      } else {
        view = errorTemplate({
          http_status_code: statusCode,
          http_status_description,
          now_id: nowRequestId,
        });
      }
      body = errorTemplateBase({
        http_status_code: statusCode,
        http_status_description,
        view,
      });
    } else {
      res.setHeader('content-type', 'text/plain; charset=utf-8');
      body = `${errorMessage.title}\n\n${error_code}\n`;
    }
    res.end(body);
  }

  async sendRedirect(
    req: http.IncomingMessage,
    res: http.ServerResponse,
    nowRequestId: string,
    location: string,
    statusCode: number = 302
  ): Promise<void> {
    this.output.debug(`Redirect ${statusCode}: ${location}`);

    res.statusCode = statusCode;
    this.setResponseHeaders(res, nowRequestId, { location });

    let body: string;
    const { accept = 'text/plain' } = req.headers;
    if (accept.includes('json')) {
      res.setHeader('content-type', 'application/json');
      const json = JSON.stringify({
        redirect: location,
        status: String(statusCode),
      });
      body = `${json}\n`;
    } else if (accept.includes('html')) {
      res.setHeader('content-type', 'text/html');
      body = redirectTemplate({ location, statusCode });
    } else {
      res.setHeader('content-type', 'text/plain');
      body = `Redirecting to ${location} (${statusCode})\n`;
    }
    res.end(body);
  }

  getRequestIp(req: http.IncomingMessage): string {
    // TODO: respect the `x-forwarded-for` headers
    return req.connection.remoteAddress || '127.0.0.1';
  }

  /**
   * Sets the response `headers` including the Now headers to `res`.
   */
  setResponseHeaders(
    res: http.ServerResponse,
    nowRequestId: string,
    headers: http.OutgoingHttpHeaders = {}
  ): void {
    const allHeaders = {
      'cache-control': 'public, max-age=0, must-revalidate',
      ...headers,
      server: 'now',
      'x-now-trace': 'dev1',
      'x-now-id': nowRequestId,
      'x-now-cache': 'MISS',
      'x-vercel-id': nowRequestId,
      'x-vercel-cache': 'MISS',
    };
    for (const [name, value] of Object.entries(allHeaders)) {
      res.setHeader(name, value);
    }
  }

  /**
   * Returns the request `headers` that will be sent to the Lambda.
   */
  getNowProxyHeaders(
    req: http.IncomingMessage,
    nowRequestId: string
  ): http.IncomingHttpHeaders {
    const ip = this.getRequestIp(req);
    const { host } = req.headers;
    return {
      ...req.headers,
      Connection: 'close',
      'x-forwarded-host': host,
      'x-forwarded-proto': 'http',
      'x-forwarded-for': ip,
      'x-real-ip': ip,
      'x-now-trace': 'dev1',
      'x-now-deployment-url': host,
      'x-now-id': nowRequestId,
      'x-now-log-id': nowRequestId.split('-')[2],
      'x-zeit-co-forwarded-for': ip,
    };
  }

  async triggerBuild(
    match: BuildMatch,
    requestPath: string | null,
    req: http.IncomingMessage | null,
    previousBuildResult?: BuildResult,
    filesChanged?: string[],
    filesRemoved?: string[]
  ) {
    // If the requested asset wasn't found in the match's
    // outputs then trigger a build
    const buildKey =
      requestPath === null
        ? match.entrypoint
        : `${match.entrypoint}-${requestPath}`;
    let buildPromise = this.inProgressBuilds.get(buildKey);
    if (buildPromise) {
      // A build for `buildKey` is already in progress, so don't trigger
      // another rebuild for this request - just wait on the existing one.
      let msg = `De-duping build "${buildKey}"`;
      if (req) msg += ` for "${req.method} ${req.url}"`;
      this.output.debug(msg);
    } else {
      const nowConfig = await this.getNowConfig();
      if (previousBuildResult) {
        // Tear down any `output` assets from a previous build, so that they
        // are not available to be served while the rebuild is in progress.
        for (const [name] of Object.entries(previousBuildResult.output)) {
          this.output.debug(`Removing asset "${name}"`);
          delete match.buildOutput[name];
          // TODO: shut down Lambda instance
        }
      }
      let msg = `Building asset "${buildKey}"`;
      if (req) msg += ` for "${req.method} ${req.url}"`;
      this.output.debug(msg);
      buildPromise = executeBuild(
        nowConfig,
        this,
        this.files,
        match,
        requestPath,
        false,
        filesChanged,
        filesRemoved
      );
      this.inProgressBuilds.set(buildKey, buildPromise);
    }
    try {
      await buildPromise;
    } finally {
      this.output.debug(`Built asset ${buildKey}`);
      this.inProgressBuilds.delete(buildKey);
    }
  }

  getExtensionlessFile = (path: string) => {
    const ext = extname(path);
    if (
      this.apiDir &&
      path.startsWith(this.apiDir + '/') &&
      this.apiExtensions.has(ext)
    ) {
      // lambda function files are trimmed of their file extension
      return path.slice(0, -ext.length);
    }
    return null;
  };

  /**
   * DevServer HTTP handler
   */
  devServerHandler: HttpHandler = async (
    req: http.IncomingMessage,
    res: http.ServerResponse
  ) => {
    let nowRequestId = generateRequestId(this.podId);

    if (this.stopping) {
      res.setHeader('Connection', 'close');
      await this.send404(req, res, nowRequestId);
      return;
    }

    const method = req.method || 'GET';
    this.output.debug(`${chalk.bold(method)} ${req.url}`);

    try {
      const nowConfig = await this.getNowConfig();
      await this.serveProjectAsNowV2(req, res, nowRequestId, nowConfig);
    } catch (err) {
      console.error(err);
      this.output.debug(err.stack);

      if (!res.finished) {
        res.statusCode = 500;
        res.end(err.message);
      }
    }
  };

  /**
   * This is the equivalent to now-proxy exit_with_status() function.
   */
  exitWithStatus = async (
    match: BuildMatch | null,
    routeResult: RouteResult,
    phase: HandleValue | null,
    req: http.IncomingMessage,
    res: http.ServerResponse,
    nowRequestId: string
  ): Promise<boolean> => {
    const { status, headers, dest } = routeResult;
    const location = headers['location'] || dest;

    if (status && location && (300 <= status && status <= 399)) {
      this.output.debug(`Route found with redirect status code ${status}`);
      await this.sendRedirect(req, res, nowRequestId, location, status);
      return true;
    }

    if (!match && status && phase !== 'miss') {
      this.output.debug(`Route found with with status code ${status}`);
      await this.sendError(req, res, nowRequestId, '', status, headers);
      return true;
    }

    return false;
  };

  /**
   * Serve project directory as a Now v2 deployment.
   */
  serveProjectAsNowV2 = async (
    req: http.IncomingMessage,
    res: http.ServerResponse,
    nowRequestId: string,
    nowConfig: NowConfig,
    routes: RouteConfig[] | undefined = nowConfig.routes,
    callLevel: number = 0
  ) => {
    // If there is a double-slash present in the URL,
    // then perform a redirect to make it "clean".
    const parsed = url.parse(req.url || '/');
    if (typeof parsed.pathname === 'string' && parsed.pathname.includes('//')) {
      let location = parsed.pathname.replace(/\/+/g, '/');
      if (parsed.search) {
        location += parsed.search;
      }

      // Only `GET` requests are redirected.
      // Other methods are normalized without redirecting.
      if (req.method === 'GET') {
        await this.sendRedirect(req, res, nowRequestId, location, 301);
        return;
      }

      this.output.debug(`Rewriting URL from "${req.url}" to "${location}"`);
      req.url = location;
    }

    await this.updateBuildMatches(nowConfig);

    if (this.blockingBuildsPromise) {
      this.output.debug(
        'Waiting for builds to complete before handling request'
      );
      await this.blockingBuildsPromise;
    }

    const handleMap = getRoutesTypes(routes);
    const missRoutes = handleMap.get('miss') || [];
    const hitRoutes = handleMap.get('hit') || [];
    handleMap.delete('miss');
    handleMap.delete('hit');
    const phases: (HandleValue | null)[] = [null, 'filesystem'];

    let routeResult: RouteResult | null = null;
    let match: BuildMatch | null = null;
    let statusCode: number | undefined;
    let prevUrl = req.url;
    let prevHeaders: HttpHeadersConfig = {};

    for (const phase of phases) {
      statusCode = undefined;
      const phaseRoutes = handleMap.get(phase) || [];
      routeResult = await devRouter(
        prevUrl,
        req.method,
        phaseRoutes,
        this,
        prevHeaders,
        missRoutes,
        phase
      );
      prevUrl =
        routeResult.continue && routeResult.dest ? routeResult.dest : req.url;
      prevHeaders =
        routeResult.continue && routeResult.headers ? routeResult.headers : {};

      if (routeResult.isDestUrl) {
        // Mix the `routes` result dest query params into the req path
        const destParsed = url.parse(routeResult.dest, true);
        delete destParsed.search;
        Object.assign(destParsed.query, routeResult.uri_args);
        const destUrl = url.format(destParsed);

        this.output.debug(`ProxyPass: ${destUrl}`);
        this.setResponseHeaders(res, nowRequestId);
        return proxyPass(req, res, destUrl, this.output);
      }

      match = await findBuildMatch(
        this.buildMatches,
        this.files,
        routeResult.dest,
        this
      );

      if (
        await this.exitWithStatus(
          match,
          routeResult,
          phase,
          req,
          res,
          nowRequestId
        )
      ) {
        return;
      }

      if (!match && missRoutes.length > 0) {
        // Since there was no build match, enter the miss phase
        routeResult = await devRouter(
          routeResult.dest || req.url,
          req.method,
          missRoutes,
          this,
          routeResult.headers,
          [],
          'miss'
        );

        match = await findBuildMatch(
          this.buildMatches,
          this.files,
          routeResult.dest,
          this
        );
        if (
          await this.exitWithStatus(
            match,
            routeResult,
            phase,
            req,
            res,
            nowRequestId
          )
        ) {
          return;
        }
      } else if (match && hitRoutes.length > 0) {
        // Since there was a build match, enter the hit phase.
        // The hit phase must not set status code.
        const prevStatus = routeResult.status;
        routeResult = await devRouter(
          routeResult.dest || req.url,
          req.method,
          hitRoutes,
          this,
          routeResult.headers,
          [],
          'hit'
        );
        routeResult.status = prevStatus;
      }

      statusCode = routeResult.status;

      if (match) {
        // end the phase
        break;
      }
    }

    if (!routeResult) {
      throw new Error('Expected Route Result but none was found.');
    }

    const { dest, headers, uri_args } = routeResult;

    // Set any headers defined in the matched `route` config
    Object.entries(headers).forEach(([name, value]) => {
      res.setHeader(name, value);
    });

    if (statusCode) {
      res.statusCode = statusCode;
    }

    const requestPath = dest.replace(/^\//, '');

    if (!match) {
      // if the dev command is started, proxy to it
      if (this.devProcessPort) {
        this.output.debug('Proxy to dev command server');
        this.setResponseHeaders(res, nowRequestId);
        return proxyPass(
          req,
          res,
          `http://localhost:${this.devProcessPort}`,
          this.output,
          false
        );
      }

      if (
        (statusCode === 404 && routeResult.phase === 'miss') ||
        !this.renderDirectoryListing(req, res, requestPath, nowRequestId)
      ) {
        await this.send404(req, res, nowRequestId);
      }
      return;
    }

    const buildRequestPath = match.buildResults.has(null) ? null : requestPath;
    const buildResult = match.buildResults.get(buildRequestPath);

    if (
      buildResult &&
      Array.isArray(buildResult.routes) &&
      buildResult.routes.length > 0
    ) {
      const origUrl = url.parse(req.url || '/', true);
      delete origUrl.search;
      origUrl.pathname = dest;
      Object.assign(origUrl.query, uri_args);
      const newUrl = url.format(origUrl);
      this.output.debug(
        `Checking build result's ${buildResult.routes.length} \`routes\` to match ${newUrl}`
      );
      const matchedRoute = await devRouter(
        newUrl,
        req.method,
        buildResult.routes,
        this
      );
      if (matchedRoute.found && callLevel === 0) {
        this.output.debug(
          `Found matching route ${matchedRoute.dest} for ${newUrl}`
        );
        req.url = newUrl;
        await this.serveProjectAsNowV2(
          req,
          res,
          nowRequestId,
          nowConfig,
          buildResult.routes,
          callLevel + 1
        );
        return;
      }
    }

    let foundAsset = findAsset(match, requestPath, nowConfig);
    if (!foundAsset && callLevel === 0) {
      await this.triggerBuild(match, buildRequestPath, req);

      // Since the `asset` was just built, resolve again to get the new asset
      foundAsset = findAsset(match, requestPath, nowConfig);
    }

    // Proxy to the dev server:
    // - when there is no asset
    // - when the asset is not a Lambda (the dev server must take care of all static files)
    if (
      this.devProcessPort &&
      (!foundAsset || (foundAsset && foundAsset.asset.type !== 'Lambda'))
    ) {
      this.output.debug('Proxy to dev command server');
      this.setResponseHeaders(res, nowRequestId);
      return proxyPass(
        req,
        res,
        `http://localhost:${this.devProcessPort}`,
        this.output,
        false
      );
    }

    if (!foundAsset) {
      await this.send404(req, res, nowRequestId);
      return;
    }

    const { asset, assetKey } = foundAsset;
    this.output.debug(
      `Serving asset: [${asset.type}] ${assetKey} ${(asset as any)
        .contentType || ''}`
    );

    /* eslint-disable no-case-declarations */
    switch (asset.type) {
      case 'FileFsRef':
        this.setResponseHeaders(res, nowRequestId);
        req.url = `/${basename(asset.fsPath)}`;
        return serveStaticFile(req, res, dirname(asset.fsPath), {
          headers: [
            {
              source: '**/*',
              headers: [
                {
                  key: 'Content-Type',
                  value: asset.contentType || getMimeType(assetKey),
                },
              ],
            },
          ],
        });

      case 'FileBlob':
        const headers: http.OutgoingHttpHeaders = {
          'Content-Length': asset.data.length,
          'Content-Type': asset.contentType || getMimeType(assetKey),
        };
        this.setResponseHeaders(res, nowRequestId, headers);
        res.end(asset.data);
        return;

      case 'Lambda':
        if (!asset.fn) {
          // This is mostly to appease TypeScript since `fn` is an optional prop,
          // but this shouldn't really ever happen since we run the builds before
          // responding to HTTP requests.
          await this.sendError(
            req,
            res,
            nowRequestId,
            'INTERNAL_LAMBDA_NOT_FOUND'
          );
          return;
        }

        // When invoking lambda functions, the region where the lambda was invoked
        // is also included in the request ID. So use the same `dev1` fake region.
        nowRequestId = generateRequestId(this.podId, true);

        // Mix the `routes` result dest query params into the req path
        const parsed = url.parse(req.url || '/', true);
        Object.assign(parsed.query, uri_args);
        const path = url.format({
          pathname: parsed.pathname,
          query: parsed.query,
        });

        const body = await rawBody(req);
        const payload: InvokePayload = {
          method: req.method || 'GET',
          host: req.headers.host,
          path,
          headers: this.getNowProxyHeaders(req, nowRequestId),
          encoding: 'base64',
          body: body.toString('base64'),
        };

        this.output.debug(`Invoking lambda: "${assetKey}" with ${path}`);

        let result: InvokeResult;
        try {
          result = await asset.fn<InvokeResult>({
            Action: 'Invoke',
            body: JSON.stringify(payload),
          });
        } catch (err) {
          console.error(err);
          await this.sendError(
            req,
            res,
            nowRequestId,
            'NO_STATUS_CODE_FROM_LAMBDA',
            502
          );
          return;
        }

        if (!statusCode) {
          res.statusCode = result.statusCode;
        }
        this.setResponseHeaders(res, nowRequestId, result.headers);

        let resBody: Buffer | string | undefined;
        if (result.encoding === 'base64' && typeof result.body === 'string') {
          resBody = Buffer.from(result.body, 'base64');
        } else {
          resBody = result.body;
        }
        return res.end(resBody);

      default:
        // This shouldn't really ever happen...
        await this.sendError(req, res, nowRequestId, 'UNKNOWN_ASSET_TYPE');
    }
  };

  renderDirectoryListing(
    req: http.IncomingMessage,
    res: http.ServerResponse,
    requestPath: string,
    nowRequestId: string
  ): boolean {
    let prefix = requestPath;
    if (prefix.length > 0 && !prefix.endsWith('/')) {
      prefix += '/';
    }

    const dirs: Set<string> = new Set();
    const files = Array.from(this.buildMatches.keys())
      .filter(p => {
        const base = basename(p);
        if (
          base === 'now.json' ||
          base === 'vercel.json' ||
          base === '.nowignore' ||
          base === '.vercelignore' ||
          !p.startsWith(prefix)
        ) {
          return false;
        }
        const rel = relative(prefix, p);
        if (rel.includes('/')) {
          const dir = rel.split('/')[0];
          if (dirs.has(dir)) {
            return false;
          }
          dirs.add(dir);
        }
        return true;
      })
      .map(p => {
        let base = basename(p);
        let ext = '';
        let type = 'file';
        let href: string;

        const rel = relative(prefix, p);
        if (rel.includes('/')) {
          // Directory
          type = 'folder';
          base = rel.split('/')[0];
          href = `/${prefix}${base}/`;
        } else {
          // File / Lambda
          ext = extname(p).substring(1);
          href = `/${prefix}${base}`;
        }
        return {
          type,
          relative: href,
          ext,
          title: href,
          base,
        };
      });

    if (files.length === 0) {
      return false;
    }

    const directory = `/${prefix}`;
    const paths = [
      {
        name: directory,
        url: requestPath,
      },
    ];
    const directoryHtml = directoryTemplate({
      files,
      paths,
      directory,
    });
    this.setResponseHeaders(res, nowRequestId);
    res.setHeader('Content-Type', 'text/html; charset=utf-8');
    res.setHeader(
      'Content-Length',
      String(Buffer.byteLength(directoryHtml, 'utf8'))
    );
    res.end(directoryHtml);
    return true;
  }

  async hasFilesystem(dest: string): Promise<boolean> {
    if (await findBuildMatch(this.buildMatches, this.files, dest, this, true)) {
      return true;
    }
    return false;
  }

  async runDevCommand() {
    const { devCommand, cwd } = this;

    if (!devCommand) {
      return;
    }

    this.output.log(
      `Running Dev Command ${chalk.cyan.bold(`“${devCommand}”`)}`
    );

    const port = await getPort();

    const env: EnvConfig = {
      // Because of child process 'pipe' below, isTTY will be false.
      // Most frameworks use `chalk`/`supports-color` so we enable it anyway.
      FORCE_COLOR: process.stdout.isTTY ? '1' : '0',
      ...(this.frameworkSlug === 'create-react-app' ? { BROWSER: 'none' } : {}),
      ...process.env,
      ...this.envConfigs.allEnv,
      NOW_REGION: 'dev1',
      PORT: `${port}`,
    };

    // This is necesary so that the dev command in the Project
    // will work cross-platform (especially Windows).
    let command = devCommand
      .replace(/\$PORT/g, `${port}`)
      .replace(/%PORT%/g, `${port}`);

    this.output.debug(
      `Starting dev command with parameters : ${JSON.stringify({
        cwd,
        command,
        port,
      })}`
    );

    const isNpxAvailable = await which('npx')
      .then(() => true)
      .catch(() => false);

    if (isNpxAvailable) {
      command = `npx --no-install ${command}`;
    } else {
      const isYarnAvailable = await which('yarn')
        .then(() => true)
        .catch(() => false);

      if (isYarnAvailable) {
        command = `yarn run --silent ${command}`;
      }
    }

    this.output.debug(`Spawning dev command: ${command}`);

    const devPort = new URL(this.address).port;
    const proxyPort = new RegExp(port.toString(), 'g');
    const p = spawnCommand(command, {
      stdio: ['inherit', 'pipe', 'pipe'],
      cwd,
      env,
    });

    if (!p.stdout || !p.stderr) {
      throw new Error('Expected child process to have stdout and stderr');
    }

    p.stderr.pipe(process.stderr);
    p.stdout.setEncoding('utf8');

    p.stdout.on('data', (data: string) => {
      process.stdout.write(data.replace(proxyPort, devPort));
    });

    p.on('exit', () => {
      this.devProcessPort = undefined;
    });

    await checkForPort(port, 1000 * 60 * 5);

    this.devProcessPort = port;
    this.devProcess = p;
  }
}

/**
 * Mimic nginx's `proxy_pass` for routes using a URL as `dest`.
 */
function proxyPass(
  req: http.IncomingMessage,
  res: http.ServerResponse,
  dest: string,
  output: Output,
  ignorePath: boolean = true
): void {
  const proxy = httpProxy.createProxyServer({
    changeOrigin: true,
    ws: true,
    xfwd: true,
    ignorePath,
    target: dest,
  });

  proxy.on('error', (error: NodeJS.ErrnoException) => {
    // If the client hangs up a socket, we do not
    // want to do anything, as the client just expects
    // the connection to be closed.
    if (error.code === 'ECONNRESET') {
      res.end();
      return;
    }

    output.error(`Failed to complete request to ${req.url}: ${error}`);
  });

  return proxy.web(req, res);
}

/**
 * Handle requests for static files with serve-handler.
 */
function serveStaticFile(
  req: http.IncomingMessage,
  res: http.ServerResponse,
  cwd: string,
  opts?: object
) {
  return serveHandler(req, res, {
    public: cwd,
    cleanUrls: false,
    etag: true,
    ...opts,
  });
}

function close(server: http.Server): Promise<void> {
  return new Promise((resolve, reject) => {
    server.close((err?: Error) => {
      if (err) {
        reject(err);
      } else {
        resolve();
      }
    });
  });
}

/**
 * Generates a (fake) Now tracing ID for an HTTP request.
 *
 * Example: dev1:q4wlg-1562364135397-7a873ac99c8e
 */
function generateRequestId(podId: string, isInvoke = false): string {
  const invoke = isInvoke ? 'dev1::' : '';
  return `dev1::${invoke}${[
    podId,
    Date.now(),
    randomBytes(6).toString('hex'),
  ].join('-')}`;
}

function hasOwnProperty(obj: any, prop: string) {
  return Object.prototype.hasOwnProperty.call(obj, prop);
}

async function findBuildMatch(
  matches: Map<string, BuildMatch>,
  files: BuilderInputs,
  requestPath: string,
  devServer: DevServer,
  isFilesystem?: boolean
): Promise<BuildMatch | null> {
  requestPath = requestPath.replace(/^\//, '');
  for (const match of matches.values()) {
    if (await shouldServe(match, files, requestPath, devServer, isFilesystem)) {
      return match;
    }
  }
  return null;
}

async function shouldServe(
  match: BuildMatch,
  files: BuilderInputs,
  requestPath: string,
  devServer: DevServer,
  isFilesystem?: boolean
): Promise<boolean> {
  const {
    src,
    config,
    builderWithPkg: { builder },
  } = match;
  const nowConfig = await devServer.getNowConfig();
  const cleanSrc = src.endsWith('.html') ? src.slice(0, -5) : src;
  const trimmedPath = requestPath.endsWith('/')
    ? requestPath.slice(0, -1)
    : requestPath;

  if (
    nowConfig.cleanUrls &&
    nowConfig.trailingSlash &&
    cleanSrc === trimmedPath
  ) {
    // Mimic fmeta-util and convert cleanUrls and trailingSlash
    return true;
  } else if (
    nowConfig.cleanUrls &&
    !nowConfig.trailingSlash &&
    cleanSrc === requestPath
  ) {
    // Mimic fmeta-util and convert cleanUrls
    return true;
  } else if (
    !nowConfig.cleanUrls &&
    nowConfig.trailingSlash &&
    src === trimmedPath
  ) {
    // Mimic fmeta-util and convert trailingSlash
    return true;
  } else if (typeof builder.shouldServe === 'function') {
    const shouldServe = await builder.shouldServe({
      entrypoint: src,
      files,
      config,
      requestPath,
      workPath: devServer.cwd,
    });
    if (shouldServe) {
      return true;
    }
  } else if (findAsset(match, requestPath, nowConfig)) {
    // If there's no `shouldServe()` function, then look up if there's
    // a matching build asset on the `match` that has already been built.
    return true;
  } else if (
    !isFilesystem &&
    (await findMatchingRoute(match, requestPath, devServer))
  ) {
    // If there's no `shouldServe()` function and no matched asset, then look
    // up if there's a matching build route on the `match` that has already
    // been built.
    return true;
  }
  return false;
}

async function findMatchingRoute(
  match: BuildMatch,
  requestPath: string,
  devServer: DevServer
): Promise<RouteResult | void> {
  const reqUrl = `/${requestPath}`;
  for (const buildResult of match.buildResults.values()) {
    if (!Array.isArray(buildResult.routes)) continue;
    const route = await devRouter(
      reqUrl,
      undefined,
      buildResult.routes,
      devServer
    );
    if (route.found) {
      return route;
    }
  }
}

function findAsset(
  match: BuildMatch,
  requestPath: string,
  nowConfig: NowConfig
): { asset: BuilderOutput; assetKey: string } | void {
  if (!match.buildOutput) {
    return;
  }
  let assetKey: string = requestPath.replace(/\/$/, '');
  let asset = match.buildOutput[requestPath];

  if (nowConfig.trailingSlash && requestPath.endsWith('/')) {
    asset = match.buildOutput[requestPath.slice(0, -1)];
  }

  // In the case of an index path, fall back to iterating over the
  // builder outputs and doing an "is index" check until a match is found.
  if (!asset) {
    for (const [name, a] of Object.entries(match.buildOutput)) {
      if (isIndex(name) && dirnameWithoutDot(name) === assetKey) {
        asset = a;
        assetKey = name;
        break;
      }
    }
  }

  if (asset) {
    return { asset, assetKey };
  }
}

function dirnameWithoutDot(path: string): string {
  let dir = dirname(path);
  if (dir === '.') {
    dir = '';
  }
  return dir;
}

function isIndex(path: string): boolean {
  const ext = extname(path);
  const name = basename(path, ext);
  return name === 'index';
}

function minimatches(files: string[], pattern: string): boolean {
  return files.some(file => file === pattern || minimatch(file, pattern));
}

function fileChanged(
  name: string,
  changed: Set<string>,
  removed: Set<string>
): void {
  changed.add(name);
  removed.delete(name);
}

function fileRemoved(
  name: string,
  files: BuilderInputs,
  changed: Set<string>,
  removed: Set<string>
): void {
  delete files[name];
  changed.delete(name);
  removed.add(name);
}

function needsBlockingBuild(buildMatch: BuildMatch): boolean {
  const { builder } = buildMatch.builderWithPkg;
  return typeof builder.shouldServe !== 'function';
}

async function sleep(n: number) {
  return new Promise(resolve => setTimeout(resolve, n));
}

async function checkForPort(
  port: number | undefined,
  timeout: number
): Promise<void> {
  const start = Date.now();
  while (!(await isPortReachable(port))) {
    if (Date.now() - start > timeout) {
      throw new Error(`Detecting port ${port} timed out after ${timeout}ms`);
    }
    await sleep(100);
  }
}

function filterFrontendBuilds(build: Builder) {
  return (
    !build.use.startsWith('@now/static-build') &&
    !build.use.startsWith('@now/next')
  );
}<|MERGE_RESOLUTION|>--- conflicted
+++ resolved
@@ -660,17 +660,13 @@
     await this.tryValidateOrExit(config, validateNowConfigFunctions);
   }
 
-<<<<<<< HEAD
-  validateEnvConfig(type: string, env: Env = {}, localEnv: Env = {}): Env {
-    // Validate if there are any missing env vars defined in `vercel.json`,
-=======
   validateEnvConfig(
     type: string,
     env: EnvConfig = {},
     localEnv: EnvConfig = {}
   ): EnvConfig {
-    // Validate if there are any missing env vars defined in `now.json`,
->>>>>>> 1461fbe3
+    // Validate if there are any missing env vars defined in `vercel.json`,
+
     // but not in the `.env` / `.build.env` file
     const missing: string[] = Object.entries(env)
       .filter(
@@ -732,13 +728,8 @@
       throw new Error(`${chalk.bold(this.cwd)} is not a directory`);
     }
 
-<<<<<<< HEAD
     const { ig } = await getVercelIgnore(this.cwd);
-=======
     this.yarnPath = await getYarnPath(this.output);
-
-    const ig = await createIgnore(join(this.cwd, '.nowignore'));
->>>>>>> 1461fbe3
     this.filter = ig.createFilter();
 
     // Retrieve the path of the native module
