--- conflicted
+++ resolved
@@ -16,13 +16,7 @@
   getTransformedRoutes,
   appendRoutesToPhase,
   HandleValue,
-<<<<<<< HEAD
-  Route,
 } from '@vercel/routing-utils';
-import once from '@tootallnate/once';
-=======
-} from '@now/routing-utils';
->>>>>>> 099bc6db
 import directoryTemplate from 'serve-handler/src/directory';
 import getPort from 'get-port';
 import { ChildProcess } from 'child_process';
@@ -39,17 +33,14 @@
   spawnCommand,
 } from '@vercel/build-utils';
 
-<<<<<<< HEAD
-import { isOfficialRuntime } from '../is-official-runtime';
-=======
 import { once } from '../once';
->>>>>>> 099bc6db
 import link from '../output/link';
 import { Output } from '../output';
 import { relative } from '../path-helpers';
 import { getDistTag } from '../get-dist-tag';
 import getNowConfigPath from '../config/local-path';
 import { MissingDotenvVarsError } from '../errors-ts';
+import { isOfficialRuntime } from '../is-official-runtime';
 import { version as cliVersion } from '../../../package.json';
 import {
   createIgnore,
