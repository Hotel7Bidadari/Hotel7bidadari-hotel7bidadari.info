--- conflicted
+++ resolved
@@ -1488,20 +1488,6 @@
       foundAsset = findAsset(match, requestPath, nowConfig);
     }
 
-<<<<<<< HEAD
-    if (!foundAsset) {
-      // if the dev command is started, proxy to it
-      if (this.devProcessPort) {
-        debug('Proxying to frontend dev server');
-        return proxyPass(
-          req,
-          res,
-          `http://localhost:${this.devProcessPort}`,
-          this.output,
-          false
-        );
-      }
-=======
     // Proxy to the dev server:
     // - when there is no asset
     // - when the asset is not a Lambda (the dev server must take care of all static files)
@@ -1509,7 +1495,7 @@
       this.devProcessPort &&
       (!foundAsset || (foundAsset && foundAsset.asset.type !== 'Lambda'))
     ) {
-      this.output.debug('Proxy to dev command server');
+      debug('Proxying to frontend dev server');
       return proxyPass(
         req,
         res,
@@ -1518,7 +1504,6 @@
         false
       );
     }
->>>>>>> 22c8ed15
 
     if (!foundAsset) {
       await this.send404(req, res, nowRequestId);
