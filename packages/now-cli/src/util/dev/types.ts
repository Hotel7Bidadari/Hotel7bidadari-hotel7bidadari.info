import http from 'http';
import { ChildProcess } from 'child_process';
import { Lambda as FunLambda } from '@zeit/fun';
import {
  Builder as BuildConfig,
  BuildOptions,
  PrepareCacheOptions,
  ShouldServeOptions,
  StartDevServerOptions,
  StartDevServerResult,
  Env,
  FileBlob,
  FileFsRef,
  Lambda,
  PackageJson,
<<<<<<< HEAD
} from '@now/build-utils';
import { NowConfig } from 'now-client';
import { HandleValue, Route } from '@now/routing-utils';
=======
  Config,
  Meta,
} from '@vercel/build-utils';
import { NowConfig } from '@vercel/client';
import { HandleValue, Route } from '@vercel/routing-utils';
>>>>>>> 8f108c51
import { Output } from '../output';

export { NowConfig };

export interface DevServerOptions {
  output: Output;
  debug: boolean;
  devCommand: string | undefined;
  frameworkSlug: string | null;
}

export interface EnvConfigs {
  /**
   * environment variables from `.env.build` file (deprecated)
   */
  buildEnv: Env;

  /**
   * environment variables from `.env` file
   */
  runEnv: Env;

  /**
   * environment variables from `.env` and `.env.build`
   */
  allEnv: Env;
}

export interface BuildMatch extends BuildConfig {
  entrypoint: string;
  builderWithPkg: BuilderWithPackage;
  buildOutput: BuilderOutputs;
  buildResults: Map<string | null, BuildResult>;
  buildTimestamp: number;
  buildProcess?: ChildProcess;
}

export interface HttpHandler {
  (req: http.IncomingMessage, res: http.ServerResponse): void;
}

export interface BuilderInputs {
  [path: string]: FileFsRef;
}

export interface BuiltLambda extends Lambda {
  fn?: FunLambda;
}

export type BuilderOutput = BuiltLambda | FileFsRef | FileBlob;

export interface BuilderOutputs {
  [path: string]: BuilderOutput;
}

export type CacheOutput = FileFsRef | FileBlob;

export interface CacheOutputs {
  [path: string]: CacheOutput;
}

<<<<<<< HEAD
=======
export interface BuilderParamsBase {
  files: BuilderInputs;
  entrypoint: string;
  config: Config;
  meta?: Meta;
}

export interface BuilderParams extends BuilderParamsBase {
  workPath: string;
}

export interface PrepareCacheParams extends BuilderParams {
  cachePath: string;
}

>>>>>>> 8f108c51
export interface BuilderConfigAttr {
  maxLambdaSize?: string | number;
}

export interface Builder {
  version?: 1 | 2 | 3 | 4;
  config?: BuilderConfigAttr;
  build(
    opts: BuildOptions
  ):
    | BuilderOutputs
    | BuildResult
    | Promise<BuilderOutputs>
    | Promise<BuildResult>;
  prepareCache?(
    opts: PrepareCacheOptions
  ): CacheOutputs | Promise<CacheOutputs>;
  shouldServe?(params: ShouldServeOptions): boolean | Promise<boolean>;
  startDevServer?(opts: StartDevServerOptions): Promise<StartDevServerResult>;
}

export interface BuildResult {
  output: BuilderOutputs;
  routes: Route[];
  watch: string[];
  distPath?: string;
}

export interface BuildResultV3 {
  output: Lambda;
  routes: Route[];
  watch: string[];
  distPath?: string;
}

export interface BuildResultV4 {
  output: { [filePath: string]: Lambda };
  routes: Route[];
  watch: string[];
  distPath?: string;
}

export interface BuilderWithPackage {
  runInProcess?: boolean;
  requirePath: string;
  builder: Readonly<Builder>;
  package: Readonly<PackageJson>;
}

export interface HttpHeadersConfig {
  [name: string]: string;
}

export interface RouteResult {
  // `true` if a route was matched, `false` otherwise
  found: boolean;
  // "dest": <string of the dest, either file for lambda or full url for remote>
  dest: string;
  // `true` if last route in current phase matched but set `continue: true`
  continue: boolean;
  // "status": <integer in case exit code is intended to be changed>
  status?: number;
  // "headers": <object of the added response header values>
  headers: HttpHeadersConfig;
  // "uri_args": <object (key=value) list of new uri args to be passed along to dest >
  uri_args?: { [key: string]: any };
  // "matched_route": <object of the route spec that matched>
  matched_route?: Route;
  // "matched_route_idx": <integer of the index of the route matched>
  matched_route_idx?: number;
  // "userDest": <boolean in case the destination was user defined>
  userDest?: boolean;
  // url as destination should end routing
  isDestUrl: boolean;
  // the phase that this route is defined in
  phase?: HandleValue | null;
}

export interface InvokePayload {
  method: string;
  host?: string;
  path: string;
  headers: http.IncomingHttpHeaders;
  encoding?: string;
  body?: string;
}

export interface InvokeResult {
  statusCode: number;
  headers: HttpHeadersConfig;
  encoding?: string;
  body?: string;
}

export type SocketSpec = [string];
export type HostPortSpec = [number, string?];
export type ListenSpec = SocketSpec | HostPortSpec;<|MERGE_RESOLUTION|>--- conflicted
+++ resolved
@@ -13,17 +13,9 @@
   FileFsRef,
   Lambda,
   PackageJson,
-<<<<<<< HEAD
-} from '@now/build-utils';
-import { NowConfig } from 'now-client';
-import { HandleValue, Route } from '@now/routing-utils';
-=======
-  Config,
-  Meta,
 } from '@vercel/build-utils';
 import { NowConfig } from '@vercel/client';
 import { HandleValue, Route } from '@vercel/routing-utils';
->>>>>>> 8f108c51
 import { Output } from '../output';
 
 export { NowConfig };
@@ -85,24 +77,6 @@
   [path: string]: CacheOutput;
 }
 
-<<<<<<< HEAD
-=======
-export interface BuilderParamsBase {
-  files: BuilderInputs;
-  entrypoint: string;
-  config: Config;
-  meta?: Meta;
-}
-
-export interface BuilderParams extends BuilderParamsBase {
-  workPath: string;
-}
-
-export interface PrepareCacheParams extends BuilderParams {
-  cachePath: string;
-}
-
->>>>>>> 8f108c51
 export interface BuilderConfigAttr {
   maxLambdaSize?: string | number;
 }
