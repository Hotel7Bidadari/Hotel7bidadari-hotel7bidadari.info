--- conflicted
+++ resolved
@@ -3,28 +3,11 @@
 import retry from 'async-retry';
 import npa from 'npm-package-arg';
 import pluralize from 'pluralize';
-<<<<<<< HEAD
-import { basename, join, resolve } from 'path';
-import { PackageJson } from '@now/build-utils';
+import { basename, join } from 'path';
+import { PackageJson } from '@vercel/build-utils';
 import XDGAppPaths from 'xdg-app-paths';
 import { mkdirp, readJSON, writeJSON } from 'fs-extra';
 import nowCliPkg from '../pkg';
-=======
-import { extract } from 'tar-fs';
-import { createHash } from 'crypto';
-import { createGunzip } from 'zlib';
-import { join } from 'path';
-import XDGAppPaths from 'xdg-app-paths';
-import { PackageJson, isStaticRuntime } from '@vercel/build-utils';
-import {
-  createReadStream,
-  mkdirp,
-  readFile,
-  readJSON,
-  writeFile,
-} from 'fs-extra';
-import pkg from '../../../package.json';
->>>>>>> 8f108c51
 
 import { NoBuilderCacheError } from '../errors-ts';
 import { Output } from '../output';
@@ -223,18 +206,9 @@
         execa(
           'npm',
           [
-<<<<<<< HEAD
             'install',
             '--save-exact',
             '--no-package-lock',
-=======
-            yarnPath,
-            'add',
-            '--exact',
-            '--no-lockfile',
-            '--non-interactive',
-            '--ignore-workspace-root-check',
->>>>>>> 8f108c51
             ...packagesToInstall,
           ],
           {
@@ -281,7 +255,6 @@
     ...buildersPkgBefore.dependencies,
   };
 
-<<<<<<< HEAD
   const packagesToUpdate = packages.filter(p => {
     if (p in localBuilders) return false;
 
@@ -290,38 +263,15 @@
     if (isBundledBuilder(npa(p), nowCliPkg)) {
       return false;
     }
-=======
-  packages.push(
-    getBuildUtils(packages, 'vercel'),
-    getBuildUtils(packages, 'now')
-  );
-
-  await retry(
-    () =>
-      execa(
-        process.execPath,
-        [
-          yarnPath,
-          'add',
-          '--exact',
-          '--no-lockfile',
-          '--non-interactive',
-          '--ignore-workspace-root-check',
-          ...packages.filter(p => !isStaticRuntime(p)),
-        ],
-        {
-          cwd: builderDir,
-        }
-      ),
-    { retries: 2 }
-  );
->>>>>>> 8f108c51
 
     return true;
   });
 
   if (packagesToUpdate.length > 0) {
-    packages.push(getBuildUtils(packages));
+    packages.push(
+      getBuildUtils(packages, 'vercel'),
+      getBuildUtils(packages, 'now')
+    );
 
     await retry(
       () =>
@@ -398,11 +348,7 @@
         await installBuilders(pkgSet, output, builderDir);
 
         // Run `getBuilder()` again now that the builder has been installed
-<<<<<<< HEAD
         return getBuilder(builderPkg, output, builderDir, true);
-=======
-        return getBuilder(builderPkg, yarnDir, output, builderDir, true);
->>>>>>> 8f108c51
       }
       throw err;
     }
