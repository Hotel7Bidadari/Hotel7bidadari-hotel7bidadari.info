--- conflicted
+++ resolved
@@ -33,22 +33,13 @@
 
 const nowStaticBuilder: BuilderWithPackage = {
   runInProcess: true,
-  requirePath: '@now/static',
   builder: Object.freeze(staticBuilder),
   package: Object.freeze({ name: '@now/static', version: '' }),
 };
 
 const localBuilders: { [key: string]: BuilderWithPackage } = {
-<<<<<<< HEAD
   '@now/static': nowStaticBuilder,
   '@vercel/static': nowStaticBuilder,
-=======
-  '@now/static': {
-    runInProcess: true,
-    builder: Object.freeze(staticBuilder),
-    package: Object.freeze({ name: '@now/static', version: '' }),
-  },
->>>>>>> 099bc6db
 };
 
 const distTag = getDistTag(pkg.version);
