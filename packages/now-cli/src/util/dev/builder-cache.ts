--- conflicted
+++ resolved
@@ -7,13 +7,8 @@
 import { extract } from 'tar-fs';
 import { createHash } from 'crypto';
 import { createGunzip } from 'zlib';
-<<<<<<< HEAD
-import { join, resolve } from 'path';
+import { join } from 'path';
 import { PackageJson } from '@vercel/build-utils';
-=======
-import { join } from 'path';
-import { PackageJson } from '@now/build-utils';
->>>>>>> 2765207c
 import XDGAppPaths from 'xdg-app-paths';
 import {
   createReadStream,
