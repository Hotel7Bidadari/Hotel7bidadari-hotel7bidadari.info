import chalk from 'chalk';
import ms from 'ms';
import table from 'text-table';
import { NowContext, DNSRecord } from '../../types';
import { Output } from '../../util/output';
import Client from '../../util/client';
import deleteDNSRecordById from '../../util/dns/delete-dns-record-by-id';
import getDNSRecordById from '../../util/dns/get-dns-record-by-id';
import getScope from '../../util/get-scope';
import stamp from '../../util/output/stamp';
import { getPkgName } from '../../util/pkg-name';

type Options = {
  '--debug': boolean;
};

export default async function rm(
  ctx: NowContext,
  opts: Options,
  args: string[],
  output: Output
) {
  const {
    authConfig: { token },
    config,
  } = ctx;
  const { currentTeam } = config;
  const { apiUrl } = ctx;
  const debug = opts['--debug'];
  const client = new Client({ apiUrl, token, currentTeam, debug });

  try {
    await getScope(client);
  } catch (err) {
    if (err.code === 'NOT_AUTHORIZED' || err.code === 'TEAM_DELETED') {
      output.error(err.message);
      return 1;
    }

    throw err;
  }

  const [recordId] = args;
  if (args.length !== 1) {
    output.error(
      `Invalid number of arguments. Usage: ${chalk.cyan(
        `${getPkgName()} dns rm <id>`
      )}`
    );
    return 1;
  }

  const record = await getDNSRecordById(client, recordId);

  if (!record) {
    output.error('DNS record not found');
    return 1;
  }

  const { domain: domainName } = record;
  const yes = await readConfirmation(
    output,
    'The following record will be removed permanently',
    domainName,
    record
  );

  if (!yes) {
    output.error(`User aborted.`);
    return 0;
  }

  const rmStamp = stamp();
  await deleteDNSRecordById(client, domainName, record.id);
  console.log(
    `${chalk.cyan('> Success!')} Record ${chalk.gray(
      `${record.id}`
    )} removed ${chalk.gray(rmStamp())}`
  );
  return 0;
}

function readConfirmation(
  output: Output,
  msg: string,
  domainName: string,
  record: DNSRecord
) {
  return new Promise(resolve => {
    output.log(msg);
    output.print(
      `${table([getDeleteTableRow(domainName, record)], {
        align: ['l', 'r', 'l'],
        hsep: ' '.repeat(6),
      }).replace(/^(.*)/gm, '  $1')}\n`
    );
    output.print(
      `${chalk.bold.red('> Are you sure?')} ${chalk.gray('[y/N] ')}`
    );
    process.stdin
      .on('data', d => {
        process.stdin.pause();
        resolve(
          d
            .toString()
            .trim()
            .toLowerCase() === 'y'
        );
      })
      .resume();
  });
}

function getDeleteTableRow(domainName: string, record: DNSRecord) {
  const recordName = `${
    record.name.length > 0 ? `${record.name}.` : ''
  }${domainName}`;
  return [
    record.id,
    chalk.bold(
      `${recordName} ${record.type} ${record.value} ${record.mxPriority || ''}`
    ),
    chalk.gray(
<<<<<<< HEAD
      `${ms(Date.now() - new Date(Number(record.createdAt)).getTime())} ago`
=======
      `${ms(Date.now() - new Date(Number(record.created)).getTime())} ago`
>>>>>>> 2765207c
    ),
  ];
}<|MERGE_RESOLUTION|>--- conflicted
+++ resolved
@@ -121,11 +121,7 @@
       `${recordName} ${record.type} ${record.value} ${record.mxPriority || ''}`
     ),
     chalk.gray(
-<<<<<<< HEAD
       `${ms(Date.now() - new Date(Number(record.createdAt)).getTime())} ago`
-=======
-      `${ms(Date.now() - new Date(Number(record.created)).getTime())} ago`
->>>>>>> 2765207c
     ),
   ];
 }