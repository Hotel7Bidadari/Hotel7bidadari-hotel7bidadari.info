import chalk from 'chalk';

import { NowContext } from '../../types';
import createOutput from '../../util/output';
import getArgs from '../../util/get-args';
import getSubcommand from '../../util/get-subcommand';
import handleError from '../../util/handle-error';
import logo from '../../util/output/logo';
import { getPkgName } from '../../util/pkg-name';

import add from './add';
import importZone from './import';
import ls from './ls';
import rm from './rm';

const help = () => {
  console.log(`
  ${chalk.bold(`${logo} ${getPkgName()} dns`)} [options] <command>

  ${chalk.dim('Commands:')}

    add     [details]             Add a new DNS entry (see below for examples)
    import  [domain] [zonefile]   Import a DNS zone file (see below for examples)
    rm      [id]                  Remove a DNS entry using its ID
    ls      [domain]              List all DNS entries for a domain

  ${chalk.dim('Options:')}

    -h, --help                     Output usage information
    -A ${chalk.bold.underline('FILE')}, --local-config=${chalk.bold.underline(
    'FILE'
  )}   Path to the local ${'`vercel.json`'} file
    -Q ${chalk.bold.underline('DIR')}, --global-config=${chalk.bold.underline(
    'DIR'
  )}    Path to the global ${'`.vercel`'} directory
    -d, --debug                    Debug mode [off]
    -t ${chalk.bold.underline('TOKEN')}, --token=${chalk.bold.underline(
    'TOKEN'
  )}        Login token
    -S, --scope                    Set a custom scope
    -N, --next                     Show next page of results

  ${chalk.dim('Examples:')}

  ${chalk.gray('–')} Add an A record for a subdomain

      ${chalk.cyan(
        `$ ${getPkgName()} dns add <DOMAIN> <SUBDOMAIN> <A | AAAA | ALIAS | CNAME | TXT>  <VALUE>`
      )}
      ${chalk.cyan(`$ ${getPkgName()} dns add zeit.rocks api A 198.51.100.100`)}

  ${chalk.gray('–')} Add an MX record (@ as a name refers to the domain)

      ${chalk.cyan(
        `$ ${getPkgName()} dns add <DOMAIN> '@' MX <RECORD VALUE> <PRIORITY>`
      )}
      ${chalk.cyan(
        `$ ${getPkgName()} dns add zeit.rocks '@' MX mail.zeit.rocks 10`
      )}

  ${chalk.gray('–')} Add an SRV record

      ${chalk.cyan(
        `$ ${getPkgName()} dns add <DOMAIN> <NAME> SRV <PRIORITY> <WEIGHT> <PORT> <TARGET>`
      )}
      ${chalk.cyan(
        `$ ${getPkgName()} dns add zeit.rocks '@' SRV 10 0 389 zeit.party`
      )}

  ${chalk.gray('–')} Add a CAA record

      ${chalk.cyan(
        `$ ${getPkgName()} dns add <DOMAIN> <NAME> CAA '<FLAGS> <TAG> "<VALUE>"'`
      )}
      ${chalk.cyan(
        `$ ${getPkgName()} dns add zeit.rocks '@' CAA '0 issue "example.com"'`
      )}

  ${chalk.gray('–')} Import a Zone file

      ${chalk.cyan(`$ ${getPkgName()} dns import <DOMAIN> <FILE>`)}
      ${chalk.cyan(`$ ${getPkgName()} dns import zeit.rocks ./zonefile.txt`)}

  ${chalk.gray('–')} Paginate results, where ${chalk.dim(
    '`1584722256178`'
  )} is the time in milliseconds since the UNIX epoch.

<<<<<<< HEAD
      ${chalk.cyan(`$ now dns ls --next 1584722256178`)}
      ${chalk.cyan(`$ now dns ls zeit.rocks --next 1584722256178`)}
=======
      ${chalk.cyan(`$ ${getPkgName()} dns ls zeit.rocks --next 1584722256178`)}
>>>>>>> 2765207c

`);
};

const COMMAND_CONFIG = {
  add: ['add'],
  import: ['import'],
  ls: ['ls', 'list'],
  rm: ['rm', 'remove'],
};

export default async function main(ctx: NowContext) {
  let argv;

  try {
    argv = getArgs(ctx.argv.slice(2), { '--next': Number, '-N': '--next' });
  } catch (error) {
    handleError(error);
    return 1;
  }

  if (argv['--help']) {
    help();
    return 2;
  }

  const output = createOutput({ debug: argv['--debug'] });
  const { subcommand, args } = getSubcommand(argv._.slice(1), COMMAND_CONFIG);
  switch (subcommand) {
    case 'add':
      return add(ctx, argv, args, output);
    case 'import':
      return importZone(ctx, argv, args, output);
    case 'rm':
      return rm(ctx, argv, args, output);
    default:
      return ls(ctx, argv, args, output);
  }
}<|MERGE_RESOLUTION|>--- conflicted
+++ resolved
@@ -85,13 +85,8 @@
     '`1584722256178`'
   )} is the time in milliseconds since the UNIX epoch.
 
-<<<<<<< HEAD
-      ${chalk.cyan(`$ now dns ls --next 1584722256178`)}
-      ${chalk.cyan(`$ now dns ls zeit.rocks --next 1584722256178`)}
-=======
+      ${chalk.cyan(`$ ${getPkgName()} dns ls --next 1584722256178`)}
       ${chalk.cyan(`$ ${getPkgName()} dns ls zeit.rocks --next 1584722256178`)}
->>>>>>> 2765207c
-
 `);
 };
 
