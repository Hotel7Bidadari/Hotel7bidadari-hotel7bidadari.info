--- conflicted
+++ resolved
@@ -52,7 +52,7 @@
   ${chalk.gray('–')} Invite new members (interactively)
 
       ${chalk.cyan(`$ ${getPkgName()} teams invite`)}
-  
+
   ${chalk.gray('–')} Paginate results, where ${chalk.dim(
     '`1584722256178`'
   )} is the time in milliseconds since the UNIX epoch.
@@ -73,10 +73,7 @@
       help: 'h',
       debug: 'd',
       switch: 'change',
-<<<<<<< HEAD
-=======
       next: 'N',
->>>>>>> 406f6901
     },
   });
 
@@ -129,10 +126,7 @@
         config,
         apiUrl,
         token,
-<<<<<<< HEAD
-=======
         argv,
->>>>>>> 406f6901
       });
       break;
     }
