import chalk from 'chalk';

import { NowContext } from '../../types';
import createOutput from '../../util/output';
import getArgs from '../../util/get-args';
import getSubcommand from '../../util/get-subcommand';
import handleError from '../../util/handle-error';
import logo from '../../util/output/logo';

import add from './add';
import buy from './buy';
import transferIn from './transfer-in';
import inspect from './inspect';
import ls from './ls';
import rm from './rm';
import move from './move';
import { getPkgName } from '../../util/pkg-name';

const help = () => {
  console.log(`
  ${chalk.bold(`${logo} ${getPkgName()} domains`)} [options] <command>

  ${chalk.dim('Commands:')}

    ls                                  Show all domains in a list
    inspect      [name]                 Displays information related to a domain
    add          [name] [project]       Add a new domain that you already own
    rm           [name]                 Remove a domain
    buy          [name]                 Buy a domain that you don't yet own
    move         [name] [destination]   Move a domain to another user or team.
<<<<<<< HEAD
    transfer-in  [name]                 Transfer in a domain to ZEIT
=======
    transfer-in  [name]                 Transfer in a domain to Vercel
    verify       [name]                 Run a verification for a domain
>>>>>>> 624da917

  ${chalk.dim('Options:')}

    -h, --help                     Output usage information
    -d, --debug                    Debug mode [off]
    -f, --force                    Force a domain on a project and remove it from an existing one
    -A ${chalk.bold.underline('FILE')}, --local-config=${chalk.bold.underline(
    'FILE'
  )}   Path to the local ${'`vercel.json`'} file
    -Q ${chalk.bold.underline('DIR')}, --global-config=${chalk.bold.underline(
    'DIR'
  )}    Path to the global ${'`.vercel`'} directory
    -t ${chalk.bold.underline('TOKEN')}, --token=${chalk.bold.underline(
    'TOKEN'
  )}        Login token
    -S, --scope                    Set a custom scope
    -N, --next                     Show next page of results

  ${chalk.dim('Examples:')}

  ${chalk.gray('–')} Add a domain that you already own

      ${chalk.cyan(
        `$ ${getPkgName()} domains add ${chalk.underline('domain-name.com')}`
      )}

      Make sure the domain's DNS nameservers are at least 2 of the
<<<<<<< HEAD
      ones listed on ${chalk.underline('https://zeit.world')}.
=======
      ones listed on ${chalk.underline('https://vercel.com/edge-network')}.

      ${chalk.yellow('NOTE:')} Running ${chalk.dim(
    `${getPkgName()} alias`
  )} will automatically register your domain
      if it's configured with these nameservers (no need to ${chalk.dim(
        '`domain add`'
      )}).

  ${chalk.gray('–')} Paginate results, where ${chalk.dim(
    '`1584722256178`'
  )} is the time in milliseconds since the UNIX epoch.

      ${chalk.cyan(`$ ${getPkgName()} domains ls --next 1584722256178`)}
>>>>>>> 624da917
`);
};

const COMMAND_CONFIG = {
  add: ['add'],
  buy: ['buy'],
  inspect: ['inspect'],
  ls: ['ls', 'list'],
  move: ['move'],
  rm: ['rm', 'remove'],
  transferIn: ['transfer-in'],
<<<<<<< HEAD
=======
  verify: ['verify'],
>>>>>>> 624da917
};

export default async function main(ctx: NowContext) {
  let argv;

  try {
    argv = getArgs(ctx.argv.slice(2), {
      '--code': String,
<<<<<<< HEAD
      '--yes': Boolean,
      '--force': Boolean,
=======
      '--no-cdn': Boolean,
      '--yes': Boolean,
      '--next': Number,
      '-N': '--next',
>>>>>>> 624da917
    });
  } catch (error) {
    handleError(error);
    return 1;
  }

  if (argv['--help']) {
    help();
    return 2;
  }

  const output = createOutput({ debug: argv['--debug'] });
  const { subcommand, args } = getSubcommand(argv._.slice(1), COMMAND_CONFIG);
  switch (subcommand) {
    case 'add':
      return add(ctx, argv, args, output);
    case 'inspect':
      return inspect(ctx, argv, args, output);
    case 'move':
      return move(ctx, argv, args, output);
    case 'buy':
      return buy(ctx, argv, args, output);
    case 'rm':
      return rm(ctx, argv, args, output);
    case 'transferIn':
      return transferIn(ctx, argv, args, output);
    default:
      return ls(ctx, argv, args, output);
  }
}<|MERGE_RESOLUTION|>--- conflicted
+++ resolved
@@ -28,12 +28,7 @@
     rm           [name]                 Remove a domain
     buy          [name]                 Buy a domain that you don't yet own
     move         [name] [destination]   Move a domain to another user or team.
-<<<<<<< HEAD
-    transfer-in  [name]                 Transfer in a domain to ZEIT
-=======
     transfer-in  [name]                 Transfer in a domain to Vercel
-    verify       [name]                 Run a verification for a domain
->>>>>>> 624da917
 
   ${chalk.dim('Options:')}
 
@@ -61,9 +56,6 @@
       )}
 
       Make sure the domain's DNS nameservers are at least 2 of the
-<<<<<<< HEAD
-      ones listed on ${chalk.underline('https://zeit.world')}.
-=======
       ones listed on ${chalk.underline('https://vercel.com/edge-network')}.
 
       ${chalk.yellow('NOTE:')} Running ${chalk.dim(
@@ -78,7 +70,6 @@
   )} is the time in milliseconds since the UNIX epoch.
 
       ${chalk.cyan(`$ ${getPkgName()} domains ls --next 1584722256178`)}
->>>>>>> 624da917
 `);
 };
 
@@ -90,10 +81,6 @@
   move: ['move'],
   rm: ['rm', 'remove'],
   transferIn: ['transfer-in'],
-<<<<<<< HEAD
-=======
-  verify: ['verify'],
->>>>>>> 624da917
 };
 
 export default async function main(ctx: NowContext) {
@@ -102,15 +89,10 @@
   try {
     argv = getArgs(ctx.argv.slice(2), {
       '--code': String,
-<<<<<<< HEAD
       '--yes': Boolean,
       '--force': Boolean,
-=======
-      '--no-cdn': Boolean,
-      '--yes': Boolean,
       '--next': Number,
       '-N': '--next',
->>>>>>> 624da917
     });
   } catch (error) {
     handleError(error);
