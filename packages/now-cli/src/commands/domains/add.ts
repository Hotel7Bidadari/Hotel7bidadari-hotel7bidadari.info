import chalk from 'chalk';
import psl from 'psl';

import { NowContext } from '../../types';
import { Output } from '../../util/output';
<<<<<<< HEAD
import * as ERRORS from '../../util/errors';
=======
import * as ERRORS from '../../util/errors-ts';
import addDomain from '../../util/domains/add-domain';
>>>>>>> 624da917
import Client from '../../util/client';
import cmd from '../../util/output/cmd';
import formatNSTable from '../../util/format-ns-table';
import getScope from '../../util/get-scope';
import stamp from '../../util/output/stamp';
import param from '../../util/output/param';
<<<<<<< HEAD
import { getDomain } from '../../util/domains/get-domain';
import { getLinkedProject } from '../../util/projects/link';
import { addDomainToProject } from '../../util/projects/add-domain-to-project';
import { removeDomainFromProject } from '../../util/projects/remove-domain-from-project';
=======
import { getCommandName, getTitleName } from '../../util/pkg-name';
>>>>>>> 624da917

type Options = {
  '--debug': boolean;
  '--force': boolean;
};

export default async function add(
  ctx: NowContext,
  opts: Options,
  args: string[],
  output: Output
) {
  const {
    authConfig: { token },
    config,
  } = ctx;
  const { currentTeam } = config;
  const { apiUrl } = ctx;
  const debug = opts['--debug'];
  const force = opts['--force'];
  const client = new Client({ apiUrl, token, currentTeam, debug });
  let contextName = null;

  try {
    ({ contextName } = await getScope(client));
  } catch (err) {
    if (err.code === 'NOT_AUTHORIZED' || err.code === 'TEAM_DELETED') {
      output.error(err.message);
      return 1;
    }

    throw err;
  }

<<<<<<< HEAD
  const project = await getLinkedProject(output, client).then(result => {
    if (result.status === 'linked') {
      return result.project;
    }

    return null;
  });

  if (project && args.length !== 1) {
    output.error(`${cmd('now domains add <domain>')} expects one arguments.`);
    return 1;
  } else if (!project && args.length !== 2) {
    output.error(
      `${cmd('now domains add <domain> <project>')} expects two arguments.`
=======
  if (opts['--cdn'] !== undefined || opts['--no-cdn'] !== undefined) {
    output.error(`Toggling CF from ${getTitleName()} CLI is deprecated.`);
    return 1;
  }

  if (args.length !== 1) {
    output.error(
      `${getCommandName('domains add <domain>')} expects one argument`
>>>>>>> 624da917
    );
    return 1;
  }

  const domainName = String(args[0]);
  const projectName = project ? project.name : String(args[1]);

  const parsedDomain = psl.parse(domainName);

  if (parsedDomain.error) {
    output.error(`The provided domain name ${param(domainName)} is invalid.`);
    return 1;
  }

  const { domain } = parsedDomain;

  if (!domain) {
    output.error(`The provided domain '${param(domainName)}' is not valid.`);
    return 1;
  }

<<<<<<< HEAD
=======
  if (subdomain) {
    output.error(
      `You are adding '${domainName}' as a domain name containing a subdomain part '${subdomain}'\n` +
        `  This feature is deprecated, please add just the root domain: ${chalk.cyan(
          `${getCommandName(`domain add ${domain}`)}`
        )}`
    );
    return 1;
  }

>>>>>>> 624da917
  const addStamp = stamp();

  let aliasTarget = await addDomainToProject(client, projectName, domainName);

  if (aliasTarget instanceof Error) {
    if (
      aliasTarget instanceof ERRORS.APIError &&
      aliasTarget.code === 'ALIAS_DOMAIN_EXIST' &&
      aliasTarget.project &&
      aliasTarget.project.id
    ) {
      if (force) {
        const removeResponse = await removeDomainFromProject(
          client,
          aliasTarget.project.id,
          domainName
        );

        if (removeResponse instanceof Error) {
          output.error(removeResponse.message);
          return 1;
        }

        aliasTarget = await addDomainToProject(client, projectName, domainName);
      }
    }

<<<<<<< HEAD
    if (aliasTarget instanceof Error) {
      output.error(aliasTarget.message);
      return 1;
    }
=======
  if (addedDomain instanceof ERRORS.DomainAlreadyExists) {
    output.error(
      `The domain ${chalk.underline(
        addedDomain.meta.domain
      )} is already registered by a different account.\n` +
        `  If this seems like a mistake, please contact us at support@vercel.com`
    );
    return 1;
>>>>>>> 624da917
  }

  // We can cast the information because we've just added the domain and it should be there
  console.log(
    `${chalk.cyan('> Success!')} Domain ${chalk.bold(
      domainName
    )} added to project ${chalk.bold(projectName)}. ${addStamp()}`
  );

  if (domainName.endsWith('.now.sh')) {
    output.log(
      `The domain will automatically get assigned to your latest production deployment.`
    );
    return 0;
  }

  const domainResponse = await getDomain(client, contextName, domainName);

  if (domainResponse instanceof Error) {
    output.error(domainResponse.message);
    return 1;
  }

  if (!domainResponse.verified) {
    output.warn(
      `The domain was added but it is not verified. ` +
        `To verify it, you should change your domain nameservers to the following intended set`
    );
    output.print(
      `\n${formatNSTable(
        domainResponse.intendedNameservers,
        domainResponse.nameservers,
        { extraSpace: '     ' }
      )}\n\n`
    );
    output.print(
      `  We will run a verification for you and you will receive an email upon completion.\n`
    );
<<<<<<< HEAD
=======
    output.print(
      `  If you want to force running a verification, you can run ${cmd(
        `${getCommandName('domains verify <domain>')}`
      )}\n`
    );
>>>>>>> 624da917
    output.print('  Read more: https://err.sh/now/domain-verification\n\n');
  } else {
    output.log(
      `The domain will automatically get assigned to your latest production deployment.`
    );
  }

  return 0;
}<|MERGE_RESOLUTION|>--- conflicted
+++ resolved
@@ -3,26 +3,17 @@
 
 import { NowContext } from '../../types';
 import { Output } from '../../util/output';
-<<<<<<< HEAD
-import * as ERRORS from '../../util/errors';
-=======
 import * as ERRORS from '../../util/errors-ts';
-import addDomain from '../../util/domains/add-domain';
->>>>>>> 624da917
 import Client from '../../util/client';
 import cmd from '../../util/output/cmd';
 import formatNSTable from '../../util/format-ns-table';
 import getScope from '../../util/get-scope';
 import stamp from '../../util/output/stamp';
 import param from '../../util/output/param';
-<<<<<<< HEAD
 import { getDomain } from '../../util/domains/get-domain';
 import { getLinkedProject } from '../../util/projects/link';
 import { addDomainToProject } from '../../util/projects/add-domain-to-project';
 import { removeDomainFromProject } from '../../util/projects/remove-domain-from-project';
-=======
-import { getCommandName, getTitleName } from '../../util/pkg-name';
->>>>>>> 624da917
 
 type Options = {
   '--debug': boolean;
@@ -57,7 +48,6 @@
     throw err;
   }
 
-<<<<<<< HEAD
   const project = await getLinkedProject(output, client).then(result => {
     if (result.status === 'linked') {
       return result.project;
@@ -72,16 +62,6 @@
   } else if (!project && args.length !== 2) {
     output.error(
       `${cmd('now domains add <domain> <project>')} expects two arguments.`
-=======
-  if (opts['--cdn'] !== undefined || opts['--no-cdn'] !== undefined) {
-    output.error(`Toggling CF from ${getTitleName()} CLI is deprecated.`);
-    return 1;
-  }
-
-  if (args.length !== 1) {
-    output.error(
-      `${getCommandName('domains add <domain>')} expects one argument`
->>>>>>> 624da917
     );
     return 1;
   }
@@ -103,19 +83,6 @@
     return 1;
   }
 
-<<<<<<< HEAD
-=======
-  if (subdomain) {
-    output.error(
-      `You are adding '${domainName}' as a domain name containing a subdomain part '${subdomain}'\n` +
-        `  This feature is deprecated, please add just the root domain: ${chalk.cyan(
-          `${getCommandName(`domain add ${domain}`)}`
-        )}`
-    );
-    return 1;
-  }
-
->>>>>>> 624da917
   const addStamp = stamp();
 
   let aliasTarget = await addDomainToProject(client, projectName, domainName);
@@ -143,21 +110,10 @@
       }
     }
 
-<<<<<<< HEAD
     if (aliasTarget instanceof Error) {
       output.error(aliasTarget.message);
       return 1;
     }
-=======
-  if (addedDomain instanceof ERRORS.DomainAlreadyExists) {
-    output.error(
-      `The domain ${chalk.underline(
-        addedDomain.meta.domain
-      )} is already registered by a different account.\n` +
-        `  If this seems like a mistake, please contact us at support@vercel.com`
-    );
-    return 1;
->>>>>>> 624da917
   }
 
   // We can cast the information because we've just added the domain and it should be there
@@ -196,14 +152,6 @@
     output.print(
       `  We will run a verification for you and you will receive an email upon completion.\n`
     );
-<<<<<<< HEAD
-=======
-    output.print(
-      `  If you want to force running a verification, you can run ${cmd(
-        `${getCommandName('domains verify <domain>')}`
-      )}\n`
-    );
->>>>>>> 624da917
     output.print('  Read more: https://err.sh/now/domain-verification\n\n');
   } else {
     output.log(
