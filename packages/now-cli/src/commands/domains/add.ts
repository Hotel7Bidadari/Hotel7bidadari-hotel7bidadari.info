--- conflicted
+++ resolved
@@ -3,15 +3,9 @@
 
 import { NowContext } from '../../types';
 import { Output } from '../../util/output';
-<<<<<<< HEAD
-import * as ERRORS from '../../util/errors-ts';
-=======
 import * as ERRORS from '../../util/errors';
-import addDomain from '../../util/domains/add-domain';
->>>>>>> 6b6a1891
 import Client from '../../util/client';
 import cmd from '../../util/output/cmd';
-import formatDnsTable from '../../util/format-dns-table';
 import formatNSTable from '../../util/format-ns-table';
 import getScope from '../../util/get-scope';
 import stamp from '../../util/output/stamp';
@@ -145,14 +139,8 @@
 
   if (!domainResponse.verified) {
     output.warn(
-      `The domain was added but it is not verified. To verify it, you should either:`
-    );
-    output.print(
-      `  ${chalk.gray(
-        'a)'
-      )} Change your domain nameservers to the following intended set: ${chalk.gray(
-        '[recommended]'
-      )}\n`
+      `The domain was added but it is not verified. ` +
+        `To verify it, you should change your domain nameservers to the following intended set`
     );
     output.print(
       `\n${formatNSTable(
@@ -160,25 +148,6 @@
         domainResponse.nameservers,
         { extraSpace: '     ' }
       )}\n\n`
-    );
-    output.print(
-      `  ${chalk.gray(
-        'b)'
-      )} Add a DNS TXT record with the name and value shown below.\n`
-    );
-    output.print(
-<<<<<<< HEAD
-      `\n${formatDnsTable(
-        [['_now', 'TXT', domainResponse.verificationRecord]],
-        {
-          extraSpace: '     ',
-        }
-      )}\n\n`
-=======
-      `\n${formatDnsTable([['_now', 'TXT', addedDomain.verificationRecord]], {
-        extraSpace: '     ',
-      })}\n\n`
->>>>>>> 6b6a1891
     );
     output.print(
       `  We will run a verification for you and you will receive an email upon completion.\n`
