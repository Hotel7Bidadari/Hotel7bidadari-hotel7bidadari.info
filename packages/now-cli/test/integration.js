--- conflicted
+++ resolved
@@ -2256,7 +2256,6 @@
   );
 });
 
-<<<<<<< HEAD
 test('fail to add a domain without a project', async t => {
   const output = await execute(['domains', 'add', 'my-domain.now.sh']);
   t.is(output.exitCode, 1, formatOutput(output));
@@ -2296,7 +2295,8 @@
   t.is(output.exitCode, 0, formatOutput(output));
   t.regex(output.stderr, new RegExp(domain), formatOutput(output));
   t.regex(output.stderr, new RegExp(project), formatOutput(output));
-=======
+});
+
 test('ensure `github` and `scope` are not sent to the API', async t => {
   const directory = fixture('github-and-scope-config');
   const output = await execute([directory, '--confirm']);
@@ -2573,7 +2573,6 @@
 
   t.is(output.exitCode, 0, formatOutput(output));
   t.is(output.stdout.includes('Linked to'), false);
->>>>>>> 8d13464c
 });
 
 test.after.always(async () => {
