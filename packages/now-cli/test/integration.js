import ms from 'ms';
import os from 'os';
import path from 'path';
import { URL } from 'url';
import test from 'ava';
import semVer from 'semver';
import { homedir } from 'os';
import _execa from 'execa';
import fetch from 'node-fetch';
import tmp from 'tmp-promise';
import retry from 'async-retry';
import fs, { writeFile, readFile, remove } from 'fs-extra';
import logo from '../src/util/output/logo';
import sleep from '../src/util/sleep';
import pkg from '../package';
import prepareFixtures from './helpers/prepare';

// log command when running `execa`
function execa(file, args, options) {
  console.log(`$ now ${args.join(' ')}`);
  return _execa(file, args, options);
}

const binaryPath = path.resolve(__dirname, `../scripts/start.js`);
const fixture = name => path.join(__dirname, 'fixtures', 'integration', name);
const deployHelpMessage = `${logo} now [options] <command | path>`;
const session = Math.random()
  .toString(36)
  .split('.')[1];

const isCanary = pkg.version.includes('canary');

const pickUrl = stdout => {
  const lines = stdout.split('\n');
  return lines[lines.length - 1];
};

const createFile = dest => fs.closeSync(fs.openSync(dest, 'w'));
const createDirectory = dest => fs.mkdirSync(dest);

const waitForDeployment = async href => {
  console.log(`waiting for ${href} to become ready...`);
  const start = Date.now();
  const max = ms('4m');
  const inspectorText = '<title>Deployment Overview';

  // eslint-disable-next-line
  while (true) {
    const response = await fetch(href, { redirect: 'manual' });
    const text = await response.text();
    if (response.status === 200 && !text.includes(inspectorText)) {
      break;
    }

    const current = Date.now();

    if (current - start > max || response.status >= 500) {
      throw new Error(
        `Waiting for "${href}" failed since it took longer than 4 minutes.\n` +
          `Received status ${response.status}:\n"${text}"`
      );
    }

    await sleep(2000);
  }
};

function fetchTokenWithRetry(url, retries = 3) {
  return retry(
    async () => {
      const res = await fetch(url);

      if (!res.ok) {
        throw new Error(
          `Failed to fetch ${url}, received status ${res.status}`
        );
      }

      const data = await res.json();

      return data.token;
    },
    { retries, factor: 1 }
  );
}

function fetchTokenInformation(token, retries = 3) {
  const url = `https://api.zeit.co/www/user`;
  const headers = { Authorization: `Bearer ${token}` };

  return retry(
    async () => {
      const res = await fetch(url, { headers });

      if (!res.ok) {
        throw new Error(
          `Failed to fetch ${url}, received status ${res.status}`
        );
      }

      const data = await res.json();

      return data.user;
    },
    { retries, factor: 1 }
  );
}

function formatOutput({ stderr, stdout }) {
  return `Received:\n"${stderr}"\n"${stdout}"`;
}

// AVA's `t.context` can only be set before the tests,
// but we want to set it within as well
const context = {};

const defaultOptions = { reject: false };
const defaultArgs = [];
let token;
let email;
let contextName;

let tmpDir;

if (!process.env.CI) {
  tmpDir = tmp.dirSync({
    // This ensures the directory gets
    // deleted even if it has contents
    unsafeCleanup: true,
  });

  defaultArgs.push('-Q', path.join(tmpDir.name, '.now'));
}

const execute = (args, options) =>
  execa(binaryPath, [...defaultArgs, ...args], {
    ...defaultOptions,
    ...options,
  });

const apiFetch = (url, { headers, ...options } = {}) => {
  return fetch(`https://api.zeit.co${url}`, {
    headers: {
      Authorization: `Bearer ${token}`,
      ...(headers || {}),
    },
    ...options,
  });
};

const waitForPrompt = (cp, assertion) =>
  new Promise(resolve => {
    const listener = chunk => {
      if (assertion(chunk)) {
        cp.stdout.off && cp.stdout.off('data', listener);
        cp.stderr.off && cp.stderr.off('data', listener);
        resolve();
      }
    };

    cp.stdout.on('data', listener);
    cp.stderr.on('data', listener);
  });

const getDeploymentBuildsByUrl = async url => {
  const hostRes = await apiFetch(`/v10/now/deployments/get?url=${url}`);
  const { id } = await hostRes.json();
  const buildsRes = await apiFetch(`/v10/now/deployments/${id}/builds`);
  const { builds } = await buildsRes.json();
  return builds;
};

test.before(async () => {
  try {
    await retry(
      async () => {
        const location = path.join(tmpDir ? tmpDir.name : homedir(), '.now');
        const str = 'aHR0cHM6Ly9hcGktdG9rZW4tZmFjdG9yeS56ZWl0LnNo';
        const url = Buffer.from(str, 'base64').toString();
        token = await fetchTokenWithRetry(url);

        if (!fs.existsSync(location)) {
          await createDirectory(location);
        }

        await writeFile(
          path.join(location, `auth.json`),
          JSON.stringify({ token })
        );

        const user = await fetchTokenInformation(token);

        email = user.email;
        contextName = user.email.split('@')[0];
      },
      { retries: 3, factor: 1 }
    );

    await prepareFixtures(contextName);
  } catch (err) {
    console.log('Failed `test.before`');
    console.log(err);
  }
});

test('login', async t => {
  // Delete the current token
  const logoutOutput = await execute(['logout']);
  t.is(logoutOutput.exitCode, 0, formatOutput(logoutOutput));

  const loginOutput = await execa(binaryPath, ['login', email, ...defaultArgs]);

  console.log(loginOutput.stderr);
  console.log(loginOutput.stdout);
  console.log(loginOutput.exitCode);

  t.is(loginOutput.exitCode, 0, formatOutput(loginOutput));
  t.regex(
    loginOutput.stdout,
    /You are now logged in\./gm,
    formatOutput(loginOutput)
  );

  // Save the new token
  const location = path.join(tmpDir ? tmpDir.name : homedir(), '.now');
  const auth = JSON.parse(await readFile(path.join(location, 'auth.json')));

  token = auth.token;

  t.is(typeof token, 'string');
});

test('deploy using only now.json with `redirects` defined', async t => {
  const target = fixture('redirects-v2');

  const { exitCode, stderr, stdout } = await execa(
    binaryPath,
    [target, ...defaultArgs, '--confirm'],
    {
      reject: false,
    }
  );

  t.is(exitCode, 0, formatOutput({ stderr, stdout }));

  const i = stdout.lastIndexOf('https://');
  const url = stdout.slice(i);
  const res = await fetch(`${url}/foo/bar`, { redirect: 'manual' });
  const location = res.headers.get('location');
  t.is(location, 'https://example.com/foo/bar');
});

test('deploy using --local-config flag v2', async t => {
  const target = fixture('local-config-v2');
  const configPath = path.join(target, 'now-test.json');

  const { exitCode, stderr, stdout } = await execa(
    binaryPath,
    [
      'deploy',
      target,
      '--local-config',
      configPath,
      ...defaultArgs,
      '--confirm',
    ],
    {
      reject: false,
    }
  );

  t.is(exitCode, 0, formatOutput({ stderr, stdout }));

  const { host } = new URL(stdout);
  t.regex(host, /secondary/gm, `Expected "secondary" but received "${host}"`);

  const testRes = await fetch(`https://${host}/test-${contextName}.html`);
  const testText = await testRes.text();
  t.is(testText, '<h1>hello test</h1>');

  const anotherTestRes = await fetch(`https://${host}/another-test`);
  const anotherTestText = await anotherTestRes.text();
  t.is(anotherTestText, testText);

  const mainRes = await fetch(`https://${host}/main-${contextName}.html`);
  t.is(mainRes.status, 404, 'Should not deploy/build main now.json');

  const anotherMainRes = await fetch(`https://${host}/another-main`);
  t.is(anotherMainRes.status, 404, 'Should not deploy/build main now.json');
});

test('deploy using --local-config flag above target', async t => {
  const root = fixture('local-config-above-target');
  const target = path.join(root, 'dir');

  const { exitCode, stderr, stdout } = await execa(
    binaryPath,
    [
      'deploy',
      target,
      '--local-config',
      './now-root.json',
      ...defaultArgs,
      '--confirm',
    ],
    {
      cwd: root,
      reject: false,
    }
  );

  t.is(exitCode, 0, formatOutput({ stderr, stdout }));

  const { host } = new URL(stdout);

  const testRes = await fetch(`https://${host}/index.html`);
  const testText = await testRes.text();
  t.is(testText, '<h1>hello index</h1>');

  const anotherTestRes = await fetch(`https://${host}/another.html`);
  const anotherTestText = await anotherTestRes.text();
  t.is(anotherTestText, '<h1>hello another</h1>');

  t.regex(host, /root-level/gm, `Expected "root-level" but received "${host}"`);
});

test('print the deploy help message', async t => {
  const { stderr, stdout, exitCode } = await execa(
    binaryPath,
    ['help', ...defaultArgs],
    {
      reject: false,
    }
  );

  console.log(stderr);
  console.log(stdout);
  console.log(exitCode);

  t.is(exitCode, 2);
  t.true(stderr.includes(deployHelpMessage), `Received:\n${stderr}\n${stdout}`);
  t.false(
    stderr.includes('ExperimentalWarning'),
    `Received:\n${stderr}\n${stdout}`
  );
});

test('output the version', async t => {
  const { stdout, stderr, exitCode } = await execa(
    binaryPath,
    ['--version', ...defaultArgs],
    {
      reject: false,
    }
  );

  console.log(stderr);
  console.log(stdout);
  console.log(exitCode);

  const version = stdout.trim();

  t.is(exitCode, 0);
  t.truthy(semVer.valid(version));
  t.is(version, pkg.version);
});

test('detect update command', async t => {
  {
    const { stderr } = await execute(['update']);
    t.regex(stderr, /yarn add now@/gm, `Received: "${stderr}"`);
  }

  if (process.version.startsWith('v8.')) {
    // Don't do further checks for node 8 here
    // since `npm i -g <tarball>` seems to fail
    return;
  }

  {
    const pkg = require('../package.json');

    const packResult = await execa('npm', ['pack']);
    t.is(packResult.exitCode, 0);

    const prefix = os.tmpdir();
    const binPrefix = path.join(prefix, 'bin');

    process.env.PATH = `${binPrefix}${path.delimeter}${process.env.PATH}`;
    process.env.PREFIX = prefix;
    process.env.npm_config_prefix = prefix;
    process.env.NPM_CONFIG_PREFIX = prefix;

    // Install now to `binPrefix`
    const pkgPath = path.resolve(`now-${pkg.version}.tgz`);

    const installResult = await execa('npm', ['i', '-g', pkgPath], {
      env: process.env,
    });
    t.is(installResult.exitCode, 0);

    const { stdout, stderr, exitCode } = await execa(
      path.join(binPrefix, 'now'),
      ['update'],
      {
        env: process.env,
      }
    );

    console.log(stderr);
    console.log(exitCode);
    console.log(stdout);
    t.regex(stderr, /npm i -g now@/gm, `Received:\n"${stderr}"\n"${stdout}"`);
  }
});

test('login with unregistered user', async t => {
  const { stdout, stderr, exitCode } = await execa(
    binaryPath,
    ['login', `${session}@${session}.com`, ...defaultArgs],
    {
      reject: false,
    }
  );

  console.log(stderr);
  console.log(stdout);
  console.log(exitCode);

  const goal = `> Error! Please sign up: https://zeit.co/signup`;
  const lines = stdout.trim().split('\n');
  const last = lines[lines.length - 1];

  t.is(exitCode, 1);
  t.is(last, goal);
});

test('test invalid json alias rules', async t => {
  const fixturePath = fixture('alias-rules');
  const output = await execute(['alias', '-r', 'invalid-json-rules.json'], {
    cwd: fixturePath,
  });

  t.is(output.exitCode, 1, formatOutput(output));
  t.regex(output.stderr, /Error parsing/, formatOutput(output));
});

test('test invalid alias rules', async t => {
  const fixturePath = fixture('alias-rules');
  const output = await execute(['alias', '-r', 'invalid-rules.json'], {
    cwd: fixturePath,
  });

  t.is(output.exitCode, 1, formatOutput(output));
  t.regex(output.stderr, /Path Alias validation error/, formatOutput(output));
});

test('test invalid type for alias rules', async t => {
  const fixturePath = fixture('alias-rules');
  const output = await execute(['alias', '-r', 'invalid-type-rules.json'], {
    cwd: fixturePath,
  });

  t.is(output.exitCode, 1, formatOutput(output));
  t.regex(output.stderr, /Path Alias validation error/, formatOutput(output));
});

test('ignore files specified in .nowignore', async t => {
  const directory = fixture('nowignore');

  const args = [
    '--debug',
    '--public',
    '--name',
    session,
    ...defaultArgs,
    '--confirm',
  ];
  const targetCall = await execa(binaryPath, args, {
    cwd: directory,
    reject: false,
  });

  console.log(targetCall.stderr);
  console.log(targetCall.stdout);
  console.log(targetCall.exitCode);

  const { host } = new URL(targetCall.stdout);
  const ignoredFile = await fetch(`https://${host}/ignored.txt`);
  t.is(ignoredFile.status, 404);

  const presentFile = await fetch(`https://${host}/index.txt`);
  t.is(presentFile.status, 200);
});

test('ignore files specified in .nowignore via allowlist', async t => {
  const directory = fixture('nowignore-allowlist');

  const args = [
    '--debug',
    '--public',
    '--name',
    session,
    ...defaultArgs,
    '--confirm',
  ];
  const targetCall = await execa(binaryPath, args, {
    cwd: directory,
    reject: false,
  });

  console.log(targetCall.stderr);
  console.log(targetCall.stdout);
  console.log(targetCall.exitCode);

  const { host } = new URL(targetCall.stdout);
  const ignoredFile = await fetch(`https://${host}/ignored.txt`);
  t.is(ignoredFile.status, 404);

  const presentFile = await fetch(`https://${host}/index.txt`);
  t.is(presentFile.status, 200);
});

test('list the scopes', async t => {
  const { stdout, stderr, exitCode } = await execa(
    binaryPath,
    ['teams', 'ls', ...defaultArgs],
    {
      reject: false,
    }
  );

  console.log(stderr);
  console.log(stdout);
  console.log(exitCode);

  t.is(exitCode, 0);

  const include = `✔ ${contextName}     ${email}`;
  t.true(
    stdout.includes(include),
    `Expected: ${include}\n\nReceived instead:\n${stdout}\n${stderr}`
  );
});

test('list the payment methods', async t => {
  const { stdout, stderr, exitCode } = await execa(
    binaryPath,
    ['billing', 'ls', ...defaultArgs],
    {
      reject: false,
    }
  );

  console.log(stderr);
  console.log(stdout);
  console.log(exitCode);

  t.is(exitCode, 0);
  t.true(stdout.startsWith(`> 0 cards found under ${contextName}`));
});

test('domains inspect', async t => {
  const domainName = `inspect-${contextName}.org`;

  const addRes = await execa(
    binaryPath,
    [`domains`, `add`, domainName, ...defaultArgs],
    { reject: false }
  );
  t.is(addRes.exitCode, 0);

  const { stderr, exitCode } = await execa(
    binaryPath,
    ['domains', 'inspect', domainName, ...defaultArgs],
    {
      reject: false,
    }
  );

  const rmRes = await execa(
    binaryPath,
    [`domains`, `rm`, domainName, ...defaultArgs],
    { reject: false, input: 'y' }
  );
  t.is(rmRes.exitCode, 0);

  t.is(exitCode, 0);
  t.true(!stderr.includes(`Renewal Price`));
});

test('try to purchase a domain', async t => {
  const { stderr, stdout, exitCode } = await execa(
    binaryPath,
    ['domains', 'buy', `${session}-test.org`, ...defaultArgs],
    {
      reject: false,
      input: 'y',
    }
  );

  console.log(stderr);
  console.log(stdout);
  console.log(exitCode);

  t.is(exitCode, 1);
  t.true(
    stderr.includes(
      `> Error! Could not purchase domain. Please add a payment method using \`now billing add\`.`
    )
  );
});

test('try to transfer-in a domain with "--code" option', async t => {
  const { stderr, stdout, exitCode } = await execa(
    binaryPath,
    [
      'domains',
      'transfer-in',
      '--code',
      'xyz',
      `${session}-test.org`,
      ...defaultArgs,
    ],
    {
      reject: false,
    }
  );

  console.log(stderr);
  console.log(stdout);
  console.log(exitCode);

  t.true(
    stderr.includes(
      `> Error! The domain "${session}-test.org" is not transferable.`
    )
  );
  t.is(exitCode, 1);
});

test('try to move an invalid domain', async t => {
  const { stderr, stdout, exitCode } = await execa(
    binaryPath,
    [
      'domains',
      'move',
      `${session}-invalid-test.org`,
      `${session}-invalid-user`,
      ...defaultArgs,
    ],
    {
      reject: false,
    }
  );

  console.log(stderr);
  console.log(stdout);
  console.log(exitCode);

  t.true(stderr.includes(`> Error! Domain not found under `));
  t.is(exitCode, 1);
});

test('try to set default without existing payment method', async t => {
  const { stderr, stdout, exitCode } = await execa(
    binaryPath,
    ['billing', 'set-default', ...defaultArgs],
    {
      reject: false,
    }
  );

  console.log(stderr);
  console.log(stdout);
  console.log(exitCode);

  t.is(exitCode, 0);
  t.true(stderr.includes('You have no credit cards to choose from'));
});

test('try to remove a non-existing payment method', async t => {
  const { stderr, stdout, exitCode } = await execa(
    binaryPath,
    ['billing', 'rm', 'card_d2j32d9382jr928rd', ...defaultArgs],
    {
      reject: false,
    }
  );

  console.log(stderr);
  console.log(stdout);
  console.log(exitCode);

  t.is(exitCode, 0);
  t.true(
    stderr.includes(
      `You have no credit cards to choose from to delete under ${contextName}`
    )
  );
});

test('set platform version using `-V` to invalid number', async t => {
  const directory = fixture('builds');
  const goal =
    '> Error! The "--platform-version" option must be either `1` or `2`.';

  const { stderr, stdout, exitCode } = await execa(
    binaryPath,
    [directory, '--public', '--name', session, ...defaultArgs, '-V', 3],
    {
      reject: false,
    }
  );

  console.log(stderr);
  console.log(stdout);
  console.log(exitCode);

  // Ensure the exit code is right
  t.is(exitCode, 1);

  // Ensure the error message shows up
  t.true(stderr.includes(goal));
});

test('set platform version using `--platform-version` to invalid number', async t => {
  const directory = fixture('builds');
  const goal =
    '> Error! The "--platform-version" option must be either `1` or `2`.';

  const { stderr, stdout, exitCode } = await execa(
    binaryPath,
    [
      directory,
      '--public',
      '--name',
      session,
      ...defaultArgs,
      '--platform-version',
      3,
    ],
    {
      reject: false,
    }
  );

  console.log(stderr);
  console.log(stdout);
  console.log(exitCode);

  // Ensure the exit code is right
  t.is(exitCode, 1);

  // Ensure the error message shows up
  t.true(stderr.includes(goal));
});

test('set platform version using `-V` to `2`', async t => {
  const directory = fixture('builds');

  const { stdout, stderr, exitCode } = await execa(
    binaryPath,
    [
      directory,
      '--public',
      '--name',
      session,
      ...defaultArgs,
      '-V',
      2,
      '--force',
      '--confirm',
    ],
    {
      reject: false,
    }
  );

  console.log(stderr);
  console.log(stdout);
  console.log(exitCode);

  const output = `Received:\n"${stderr}"\n"${stdout}"`;

  // Ensure the exit code is right
  t.is(exitCode, 0, output);

  // Test if the output is really a URL
  const { href, host } = new URL(stdout);
  t.is(host.split('-')[0], session, output);

  if (host) {
    context.deployment = host;
  }

  // Send a test request to the deployment
  const response = await fetch(href);
  const contentType = response.headers.get('content-type');

  t.is(contentType, 'text/html; charset=utf-8');
});

test('output logs of a 2.0 deployment', async t => {
  const { stderr, stdout, exitCode } = await execa(
    binaryPath,
    ['logs', context.deployment, ...defaultArgs],
    {
      reject: false,
    }
  );

  console.log(stderr);
  console.log(stdout);
  console.log(exitCode);

  t.true(stderr.includes(`Fetched deployment "${context.deployment}"`));
  t.is(exitCode, 0);
});

test('output logs of a 2.0 deployment without annotate', async t => {
  const { stderr, stdout, exitCode } = await execa(
    binaryPath,
    ['logs', context.deployment, ...defaultArgs],
    {
      reject: false,
    }
  );

  console.log(stderr);
  console.log(stdout);
  console.log(exitCode);

  t.true(!stderr.includes('[now-builder-debug]'));
  t.true(!stderr.includes('START RequestId'));
  t.true(!stderr.includes('END RequestId'));
  t.true(!stderr.includes('REPORT RequestId'));
  t.true(!stderr.includes('Init Duration'));
  t.true(!stderr.includes('XRAY TraceId'));
  t.is(exitCode, 0);
});

test('create wildcard alias for deployment', async t => {
  const hosts = {
    deployment: context.deployment,
    alias: `*.${contextName}.now.sh`,
  };

  const { stdout, stderr, exitCode } = await execa(
    binaryPath,
    ['alias', hosts.deployment, hosts.alias, ...defaultArgs],
    {
      reject: false,
    }
  );

  console.log(stderr);
  console.log(stdout);
  console.log(exitCode);

  const goal = `> Success! ${hosts.alias} now points to https://${hosts.deployment}`;

  t.is(exitCode, 0);
  t.true(stdout.startsWith(goal));

  // Send a test request to the alias
  // Retries to make sure we consider the time it takes to update
  const response = await retry(
    async () => {
      const response = await fetch(`https://test.${contextName}.now.sh`);

      if (response.ok) {
        return response;
      }

      throw new Error(`Error: Returned code ${response.status}`);
    },
    { retries: 3 }
  );
  const content = await response.text();

  t.true(response.ok);
  t.true(content.includes(contextName));

  context.wildcardAlias = hosts.alias;
});

test('remove the wildcard alias', async t => {
  const goal = `> Success! Alias ${context.wildcardAlias} removed`;

  const { stdout, stderr, exitCode } = await execa(
    binaryPath,
    ['alias', 'rm', context.wildcardAlias, '--yes', ...defaultArgs],
    {
      reject: false,
    }
  );

  console.log(stderr);
  console.log(stdout);
  console.log(exitCode);

  t.is(exitCode, 0);
  t.true(stdout.startsWith(goal));
});

test('ensure username in list is right', async t => {
  const { stdout, stderr, exitCode } = await execa(
    binaryPath,
    ['ls', ...defaultArgs],
    {
      reject: false,
    }
  );

  console.log(stderr);
  console.log(stdout);
  console.log(exitCode);

  // Ensure the exit code is right
  t.is(exitCode, 0);

  const line = stdout.split('\n').find(line => line.includes('.now.sh'));
  const columns = line.split(/\s+/);

  // Ensure username column have username
  t.truthy(columns.pop().includes('now-builders-ci-bot'));
});

test('set platform version using `--platform-version` to `2`', async t => {
  const directory = fixture('builds');

  const { stdout, stderr, exitCode } = await execa(
    binaryPath,
    [
      directory,
      '--public',
      '--name',
      session,
      ...defaultArgs,
      '--platform-version',
      2,
      '--force',
      '--confirm',
    ],
    {
      reject: false,
    }
  );

  console.log(stderr);
  console.log(stdout);
  console.log(exitCode);

  // Ensure the exit code is right
  t.is(exitCode, 0);

  // Test if the output is really a URL
  const { href, host } = new URL(stdout);
  t.is(host.split('-')[0], session);

  // Send a test request to the deployment
  const response = await fetch(href);
  const contentType = response.headers.get('content-type');

  t.is(contentType, 'text/html; charset=utf-8');
});

test('ensure we render a warning for deployments with no files', async t => {
  const directory = fixture('single-dotfile');

  const { stderr, stdout, exitCode } = await execa(
    binaryPath,
    [
      directory,
      '--public',
      '--name',
      session,
      ...defaultArgs,
      '--confirm',
      '--force',
    ],
    {
      reject: false,
    }
  );

  console.log(stderr);
  console.log(stdout);
  console.log(exitCode);

  // Ensure the warning is printed
  t.true(
    stderr.includes(
      'There are no files (or only files starting with a dot) inside your deployment.'
    )
  );

  // Test if the output is really a URL
  const { href, host } = new URL(stdout);
  t.is(host.split('-')[0], session);

  // Ensure the exit code is right
  t.is(exitCode, 0);

  // Send a test request to the deployment
  const response = await fetch(href);
  const contentType = response.headers.get('content-type');

  t.is(contentType, 'text/plain; charset=utf-8');
});

test('ensure we render a prompt when deploying home directory', async t => {
  const directory = homedir();

  const { stderr, stdout, exitCode } = await execa(
    binaryPath,
    [directory, '--public', '--name', session, ...defaultArgs, '--force'],
    {
      reject: false,
      input: 'N',
    }
  );

  console.log(stderr);
  console.log(stdout);
  console.log(exitCode);

  // Ensure the exit code is right
  t.is(exitCode, 0);

  t.true(
    stdout.includes(
      'You are deploying your home directory. Do you want to continue? [y/N]'
    )
  );
  t.true(stderr.includes('Aborted'));
});

test('ensure the `scope` property works with email', async t => {
  const directory = fixture('config-scope-property-email');

  const { stderr, stdout, exitCode } = await execa(
    binaryPath,
    [
      directory,
      '--public',
      '--name',
      session,
      ...defaultArgs,
      '--force',
      '--confirm',
    ],
    {
      reject: false,
    }
  );

  console.log(stderr);
  console.log(stdout);
  console.log(exitCode);

  // Ensure we're deploying under the right scope
  t.true(stderr.includes(session));

  // Ensure the exit code is right
  t.is(exitCode, 0);

  // Test if the output is really a URL
  const { href, host } = new URL(stdout);
  t.is(host.split('-')[0], session);

  // Send a test request to the deployment
  const response = await fetch(href);
  const contentType = response.headers.get('content-type');

  t.is(contentType, 'text/html; charset=utf-8');
});

test('ensure the `scope` property works with username', async t => {
  const directory = fixture('config-scope-property-username');

  const { stderr, stdout, exitCode } = await execa(
    binaryPath,
    [
      directory,
      '--public',
      '--name',
      session,
      ...defaultArgs,
      '--force',
      '--confirm',
    ],
    {
      reject: false,
    }
  );

  console.log(stderr);
  console.log(stdout);
  console.log(exitCode);

  // Ensure we're deploying under the right scope
  t.true(stderr.includes(contextName));

  // Ensure the exit code is right
  t.is(exitCode, 0);

  // Test if the output is really a URL
  const { href, host } = new URL(stdout);
  t.is(host.split('-')[0], session);

  // Send a test request to the deployment
  const response = await fetch(href);
  const contentType = response.headers.get('content-type');

  t.is(contentType, 'text/html; charset=utf-8');
});

test('try to create a builds deployments with wrong config', async t => {
  const directory = fixture('builds-wrong');

  const { stderr, stdout, exitCode } = await execa(
    binaryPath,
    [
      directory,
      '--public',
      '--name',
      session,
      ...defaultArgs,
      '--force',
      '--confirm',
    ],
    {
      reject: false,
    }
  );

  console.log(stderr);
  console.log(stdout);
  console.log(exitCode);

  // Ensure the exit code is right
  t.is(exitCode, 1);
  t.true(
    stderr.includes(
      '> Error! The property `builder` is not allowed in now.json when using Now 2.0 – please remove it.'
    )
  );
});

test('create a builds deployments with no actual builds', async t => {
  const directory = fixture('builds-no-list');

  const { stdout, stderr, exitCode } = await execa(
    binaryPath,
    [
      directory,
      '--public',
      '--name',
      session,
      ...defaultArgs,
      '--force',
      '--confirm',
    ],
    {
      reject: false,
    }
  );

  console.log(stderr);
  console.log(stdout);
  console.log(exitCode);

  // Ensure the exit code is right
  t.is(exitCode, 0);

  // Test if the output is really a URL
  const { host } = new URL(stdout);
  t.is(host.split('-')[0], session);
});

test('create a builds deployments without platform version flag', async t => {
  const directory = fixture('builds');

  const { stdout, stderr, exitCode } = await execa(
    binaryPath,
    [
      directory,
      '--public',
      '--name',
      session,
      ...defaultArgs,
      '--force',
      '--confirm',
    ],
    {
      reject: false,
    }
  );

  console.log(stderr);
  console.log(stdout);
  console.log(exitCode);

  // Ensure the exit code is right
  t.is(exitCode, 0);

  // Test if the output is really a URL
  const { href, host } = new URL(stdout);
  t.is(host.split('-')[0], session);

  // Send a test request to the deployment
  const response = await fetch(href);
  const contentType = response.headers.get('content-type');

  t.is(contentType, 'text/html; charset=utf-8');
});

test('deploy multiple static files', async t => {
  const directory = fixture('static-multiple-files');

  const { stdout, stderr, exitCode } = await execa(
    binaryPath,
    [directory, '--public', '--name', session, ...defaultArgs],
    {
      reject: false,
    }
  );

  console.log(stderr);
  console.log(stdout);
  console.log(exitCode);

  // Ensure the exit code is right
  t.is(exitCode, 0);

  // Test if the output is really a URL
  const { href, host } = new URL(stdout);
  t.is(host.split('-')[0], session);

  // Send a test request to the deployment
  const response = await fetch(href, {
    headers: {
      Accept: 'application/json',
    },
  });

  const contentType = response.headers.get('content-type');
  t.is(contentType, 'application/json; charset=utf-8');

  const content = await response.json();
  t.is(content.files.length, 3);
});

test('create a staging deployment', async t => {
  const directory = fixture('static-deployment');

  const args = ['--debug', '--public', '--name', session, ...defaultArgs];
  const targetCall = await execa(binaryPath, [
    directory,
    '--target=staging',
    ...args,
    '--confirm',
  ]);

  console.log(targetCall.stderr);
  console.log(targetCall.stdout);
  console.log(targetCall.exitCode);

  t.regex(
    targetCall.stderr,
    /Setting target to staging/gm,
    formatOutput(targetCall)
  );

  t.is(targetCall.exitCode, 0, formatOutput(targetCall));

  const { host } = new URL(targetCall.stdout);
  const deployment = await apiFetch(
    `/v10/now/deployments/unknown?url=${host}`
  ).then(resp => resp.json());
  t.is(deployment.target, 'staging', JSON.stringify(deployment, null, 2));
});

test('create a production deployment', async t => {
  const directory = fixture('static-deployment');

  const args = ['--debug', '--public', '--name', session, ...defaultArgs];
  const targetCall = await execa(binaryPath, [
    directory,
    '--target=production',
    ...args,
    '--confirm',
  ]);

  console.log(targetCall.stderr);
  console.log(targetCall.stdout);
  console.log(targetCall.exitCode);

  t.is(targetCall.exitCode, 0, formatOutput(targetCall));
  t.regex(
    targetCall.stderr,
    /`--prod` option instead/gm,
    formatOutput(targetCall)
  );
  t.regex(
    targetCall.stderr,
    /Setting target to production/gm,
    formatOutput(targetCall)
  );

  const { host: targetHost } = new URL(targetCall.stdout);
  const targetDeployment = await apiFetch(
    `/v10/now/deployments/unknown?url=${targetHost}`
  ).then(resp => resp.json());
  t.is(
    targetDeployment.target,
    'production',
    JSON.stringify(targetDeployment, null, 2)
  );

  const call = await execa(binaryPath, [directory, '--prod', ...args]);

  console.log(call.stderr);
  console.log(call.stdout);
  console.log(call.exitCode);

  t.is(call.exitCode, 0, formatOutput(call));
  t.regex(
    call.stderr,
    /Setting target to production/gm,
    formatOutput(targetCall)
  );

  const { host } = new URL(call.stdout);
  const deployment = await apiFetch(
    `/v10/now/deployments/unknown?url=${host}`
  ).then(resp => resp.json());
  t.is(deployment.target, 'production', JSON.stringify(deployment, null, 2));
});

test('ensure we are getting a warning for the old team flag', async t => {
  const directory = fixture('static-multiple-files');

  const { stderr, stdout, exitCode } = await execa(
    binaryPath,
    [
      directory,
      '--public',
      '--name',
      session,
      '--team',
      email,
      ...defaultArgs,
      '--confirm',
    ],
    {
      reject: false,
    }
  );

  console.log(stderr);
  console.log(stdout);
  console.log(exitCode);

  // Ensure the warning is printed
  t.true(
    stderr.includes(
      'WARN! The "--team" flag is deprecated. Please use "--scope" instead.'
    )
  );

  // Ensure the exit code is right
  t.is(exitCode, 0);

  // Test if the output is really a URL
  const { href, host } = new URL(stdout);
  t.is(host.split('-')[0], session);

  // Send a test request to the deployment
  const response = await fetch(href, {
    headers: {
      Accept: 'application/json',
    },
  });

  const contentType = response.headers.get('content-type');
  t.is(contentType, 'application/json; charset=utf-8');

  const content = await response.json();
  t.is(content.files.length, 3);
});

test('deploy multiple static files with custom scope', async t => {
  const directory = fixture('static-multiple-files');

  const { stdout, stderr, exitCode } = await execa(
    binaryPath,
    [
      directory,
      '--public',
      '--name',
      session,
      '--scope',
      email,
      ...defaultArgs,
    ],
    {
      reject: false,
    }
  );

  console.log(stderr);
  console.log(stdout);
  console.log(exitCode);

  // Ensure the exit code is right
  t.is(exitCode, 0);

  // Test if the output is really a URL
  const { href, host } = new URL(stdout);
  t.is(host.split('-')[0], session);

  // Send a test request to the deployment
  const response = await fetch(href, {
    headers: {
      Accept: 'application/json',
    },
  });

  const contentType = response.headers.get('content-type');
  t.is(contentType, 'application/json; charset=utf-8');

  const content = await response.json();
  t.is(content.files.length, 3);
});

test('deploying a file should fail', async t => {
  const file = fixture('static-single-file/first.png');

  const { stdout, stderr, exitCode } = await execa(
    binaryPath,
    [file, '--public', '--name', session, ...defaultArgs, '--confirm'],
    {
      reject: false,
    }
  );

  console.log(stderr);
  console.log(stdout);
  console.log(exitCode);

  // Ensure the exit code is right
  t.is(exitCode, 1);
  t.true(
    stderr
      .trim()
      .endsWith('The path you are trying to deploy is not a directory.')
  );
});

test('deploying more than 1 path should fail', async t => {
  const file1 = fixture('static-multiple-files/first.png');
  const file2 = fixture('static-multiple-files/second.png');

  const { stdout, stderr, exitCode } = await execa(
    binaryPath,
    [file1, file2, '--public', '--name', session, ...defaultArgs, '--confirm'],
    {
      reject: false,
    }
  );

  console.log(stderr);
  console.log(stdout);
  console.log(exitCode);

  // Ensure the exit code is right
  t.is(exitCode, 1);
  t.true(stderr.trim().endsWith(`Can't deploy more than one path.`));
});

test('deploy a static directory', async t => {
  const directory = fixture('static-single-file');

  const { stdout, stderr, exitCode } = await execa(
    binaryPath,
    [directory, '--public', '--name', session, ...defaultArgs, '--confirm'],
    {
      reject: false,
    }
  );

  console.log(stderr);
  console.log(stdout);
  console.log(exitCode);

  // Ensure the exit code is right
  t.is(exitCode, 0);

  // Test if the output is really a URL
  const { href, host } = new URL(stdout);
  t.is(host.split('-')[0], session);

  // Send a test request to the deployment
  const response = await fetch(href);
  const contentType = response.headers.get('content-type');

  t.is(contentType, 'text/html; charset=utf-8');
});

test('use build-env', async t => {
  const directory = fixture('build-env');

  const { stdout, stderr, exitCode } = await execa(
    binaryPath,
    [directory, '--public', '--name', session, ...defaultArgs, '--confirm'],
    {
      reject: false,
    }
  );

  console.log(stderr);
  console.log(stdout);
  console.log(exitCode);

  // Ensure the exit code is right
  t.is(exitCode, 0);

  // Test if the output is really a URL
  const deploymentUrl = pickUrl(stdout);
  const { href, host } = new URL(deploymentUrl);
  t.is(host.split('-')[0], session);

  await waitForDeployment(href);

  // get the content
  const response = await fetch(href);
  const content = await response.text();
  t.is(content.trim(), 'bar');
});

test('use `--build-env` CLI flag', async t => {
  const directory = fixture('build-env-arg');
  const nonce = Math.random()
    .toString(36)
    .substring(2);

  const { stderr, stdout, exitCode } = await execa(
    binaryPath,
    [
      directory,
      '--public',
      '--name',
      session,
      '--build-env',
      `NONCE=${nonce}`,
      ...defaultArgs,
      '--confirm',
    ],
    {
      reject: false,
    }
  );

  console.log(stderr);
  console.log(stdout);
  console.log(exitCode);

  // Ensure the exit code is right
  t.is(exitCode, 0, `Received:\n"${stderr}"\n"${stdout}"`);

  // Test if the output is really a URL
  const deploymentUrl = pickUrl(stdout);
  const { href, host } = new URL(deploymentUrl);
  t.is(host.split('-')[0], session);

  await waitForDeployment(href);

  // get the content
  const response = await fetch(href);
  const content = await response.text();
  t.is(content.trim(), nonce);
});

test('use `--debug` CLI flag', async t => {
  const directory = fixture('build-env-debug');

  const { stderr, stdout, exitCode } = await execa(
    binaryPath,
    [
      directory,
      '--public',
      '--name',
      session,
      '--debug',
      ...defaultArgs,
      '--confirm',
    ],
    {
      reject: false,
    }
  );

  console.log(stderr);
  console.log(stdout);
  console.log(exitCode);

  // Ensure the exit code is right
  t.is(exitCode, 0, `Received:\n"${stderr}"\n"${stdout}"`);

  // Test if the output is really a URL
  const deploymentUrl = pickUrl(stdout);
  const { href, host } = new URL(deploymentUrl);
  t.is(host.split('-')[0], session);

  await waitForDeployment(href);

  // get the content
  const response = await fetch(href);
  const content = await response.text();
  t.is(content.trim(), 'off');
});

test('try to deploy non-existing path', async t => {
  const goal = `> Error! The specified file or directory "${session}" does not exist.`;

  const { stderr, stdout, exitCode } = await execa(
    binaryPath,
    [session, ...defaultArgs, '--confirm'],
    {
      reject: false,
    }
  );

  console.log(stderr);
  console.log(stdout);
  console.log(exitCode);

  t.is(exitCode, 1);
  t.true(stderr.trim().endsWith(goal));
});

test('try to deploy with non-existing team', async t => {
  const target = fixture('node');
  const goal = `> Error! The specified scope does not exist`;

  const { stderr, stdout, exitCode } = await execa(
    binaryPath,
    [target, '--scope', session, ...defaultArgs, '--confirm'],
    {
      reject: false,
    }
  );

  console.log(stderr);
  console.log(stdout);
  console.log(exitCode);

  t.is(exitCode, 1);
  t.true(stderr.includes(goal));
});

const verifyExampleAngular = (cwd, dir) =>
  fs.existsSync(path.join(cwd, dir, 'package.json')) &&
  fs.existsSync(path.join(cwd, dir, 'tsconfig.json')) &&
  fs.existsSync(path.join(cwd, dir, 'angular.json'));

const verifyExampleAmp = (cwd, dir) =>
  fs.existsSync(path.join(cwd, dir, 'index.html')) &&
  fs.existsSync(path.join(cwd, dir, 'logo.png')) &&
  fs.existsSync(path.join(cwd, dir, 'favicon.png'));

test('initialize example "angular"', async t => {
  tmpDir = tmp.dirSync({ unsafeCleanup: true });
  const cwd = tmpDir.name;
  const goal = '> Success! Initialized "angular" example in';

  const { stdout, stderr, exitCode } = await execute(['init', 'angular'], {
    cwd,
  });

  console.log(stderr);
  console.log(stdout);
  console.log(exitCode);

  t.is(exitCode, 0, formatOutput({ stdout, stderr }));
  t.true(stdout.includes(goal), formatOutput({ stdout, stderr }));
  t.true(
    verifyExampleAngular(cwd, 'angular'),
    formatOutput({ stdout, stderr })
  );
});

test('initialize example ("angular") to specified directory', async t => {
  tmpDir = tmp.dirSync({ unsafeCleanup: true });
  const cwd = tmpDir.name;
  const goal = '> Success! Initialized "angular" example in';

  const { stdout, stderr, exitCode } = await execute(
    ['init', 'angular', 'ang'],
    {
      cwd,
    }
  );

  console.log(stderr);
  console.log(stdout);
  console.log(exitCode);

  t.is(exitCode, 0);
  t.true(stdout.includes(goal));
  t.true(verifyExampleAngular(cwd, 'ang'));
});

test('initialize selected example ("amp")', async t => {
  tmpDir = tmp.dirSync({ unsafeCleanup: true });
  const cwd = tmpDir.name;
  const goal = '> Success! Initialized "amp" example in';

  const { stdout, stderr, exitCode } = await execute(['init'], {
    cwd,
    input: '\n',
  });

  console.log(stderr);
  console.log(stdout);
  console.log(exitCode);

  t.is(exitCode, 0, formatOutput({ stdout, stderr }));
  t.true(stdout.includes(goal), formatOutput({ stdout, stderr }));
  t.true(verifyExampleAmp(cwd, 'amp'), formatOutput({ stdout, stderr }));
});

test('initialize example to existing directory with "-f"', async t => {
  tmpDir = tmp.dirSync({ unsafeCleanup: true });
  const cwd = tmpDir.name;
  const goal = '> Success! Initialized "angular" example in';

  createDirectory(path.join(cwd, 'angular'));
  createFile(path.join(cwd, 'angular', '.gitignore'));
  const { stdout, stderr, exitCode } = await execute(
    ['init', 'angular', '-f'],
    {
      cwd,
    }
  );

  console.log(stderr);
  console.log(stdout);
  console.log(exitCode);

  t.is(exitCode, 0);
  t.true(stdout.includes(goal));
  t.true(verifyExampleAngular(cwd, 'angular'));
});

test('try to initialize example to existing directory', async t => {
  tmpDir = tmp.dirSync({ unsafeCleanup: true });
  const cwd = tmpDir.name;
  const goal =
    '> Error! Destination path "angular" already exists and is not an empty directory. You may use `--force` or `--f` to override it.';

  createDirectory(path.join(cwd, 'angular'));
  createFile(path.join(cwd, 'angular', '.gitignore'));
  const { stdout, stderr, exitCode } = await execute(['init', 'angular'], {
    cwd,
    input: '\n',
  });

  console.log(stderr);
  console.log(stdout);
  console.log(exitCode);

  t.is(exitCode, 1);
  t.true(stdout.includes(goal));
});

test('try to initialize misspelled example (noce) in non-tty', async t => {
  tmpDir = tmp.dirSync({ unsafeCleanup: true });
  const cwd = tmpDir.name;
  const goal =
    '> Error! No example found for noce, run `now init` to see the list of available examples.';

  const { stdout, stderr, exitCode } = await execute(['init', 'noce'], { cwd });

  console.log(stderr);
  console.log(stdout);
  console.log(exitCode);

  t.is(exitCode, 1);
  t.true(stdout.includes(goal));
});

test('try to initialize example "example-404"', async t => {
  tmpDir = tmp.dirSync({ unsafeCleanup: true });
  const cwd = tmpDir.name;
  const goal =
    '> Error! No example found for example-404, run `now init` to see the list of available examples.';

  const { stdout, stderr, exitCode } = await execute(['init', 'example-404'], {
    cwd,
  });

  console.log(stderr);
  console.log(stdout);
  console.log(exitCode);

  t.is(exitCode, 1);
  t.true(stdout.includes(goal));
});

test('try to revert a deployment and assign the automatic aliases', async t => {
  const firstDeployment = fixture('now-revert-alias-1');
  const secondDeployment = fixture('now-revert-alias-2');

  const { name } = JSON.parse(
    fs.readFileSync(path.join(firstDeployment, 'now.json'))
  );
  const url = `https://${name}.user.now.sh`;

  {
    const { stdout: deploymentUrl, stderr, exitCode } = await execute([
      firstDeployment,
      '--confirm',
    ]);

    t.is(exitCode, 0, formatOutput({ stderr, stdout: deploymentUrl }));

    await waitForDeployment(deploymentUrl);
    await sleep(20000);

    const result = await fetch(url).then(r => r.json());

    t.is(
      result.name,
      'now-revert-alias-1',
      `[First run] Received ${result.name} instead on ${url} (${deploymentUrl})`
    );
  }

  {
    const { stdout: deploymentUrl, stderr, exitCode } = await execute([
      secondDeployment,
      '--confirm',
    ]);

    t.is(exitCode, 0, formatOutput({ stderr, stdout: deploymentUrl }));

    await waitForDeployment(deploymentUrl);
    await sleep(20000);
    await fetch(url);
    await sleep(5000);

    const result = await fetch(url).then(r => r.json());

    t.is(
      result.name,
      'now-revert-alias-2',
      `[Second run] Received ${result.name} instead on ${url} (${deploymentUrl})`
    );
  }

  {
    const { stdout: deploymentUrl, stderr, exitCode } = await execute([
      firstDeployment,
      '--confirm',
    ]);

    t.is(exitCode, 0, formatOutput({ stderr, stdout: deploymentUrl }));

    await waitForDeployment(deploymentUrl);
    await sleep(20000);
    await fetch(url);
    await sleep(5000);

    const result = await fetch(url).then(r => r.json());

    t.is(
      result.name,
      'now-revert-alias-1',
      `[Third run] Received ${result.name} instead on ${url} (${deploymentUrl})`
    );
  }
});

test('whoami', async t => {
  const { exitCode, stdout, stderr } = await execute(['whoami']);

  console.log(stderr);
  console.log(stdout);
  console.log(exitCode);

  t.is(exitCode, 0);
  t.is(stdout, contextName, formatOutput({ stdout, stderr }));
});

test('fail `now dev` dev script without now.json', async t => {
  const deploymentPath = fixture('now-dev-fail-dev-script');
  const { exitCode, stderr } = await execute(['dev', deploymentPath]);

  t.is(exitCode, 1);
  t.true(
    stderr.includes('must not contain `now dev`'),
    `Received instead: "${stderr}"`
  );
});

test('print correct link in legacy warning', async t => {
  const deploymentPath = fixture('v1-warning-link');
  const { exitCode, stderr, stdout } = await execute([
    deploymentPath,
    '--confirm',
  ]);

  console.log(stderr);
  console.log(stdout);
  console.log(exitCode);

  // It is expected to fail,
  // since the package.json does not have a start script
  t.is(exitCode, 1);
  t.regex(stderr, /migrate-to-zeit-now/);
});

test('`now rm` 404 exits quickly', async t => {
  const start = Date.now();
  const { exitCode, stderr, stdout } = await execute([
    'rm',
    'this.is.a.deployment.that.does.not.exist.example.com',
  ]);

  console.log(stderr);
  console.log(stdout);
  console.log(exitCode);

  const delta = Date.now() - start;

  // "does not exist" case is exit code 1, similar to Unix `rm`
  t.is(exitCode, 1);
  t.truthy(
    stderr.includes(
      'Could not find any deployments or projects matching "this.is.a.deployment.that.does.not.exist.example.com"'
    )
  );

  // "quickly" meaning < 5 seconds, because it used to hang from a previous bug
  t.truthy(delta < 5000);
});

test('render build errors', async t => {
  const deploymentPath = fixture('failing-build');
  const output = await execute([deploymentPath, '--confirm']);

  console.log(output.stderr);
  console.log(output.stdout);
  console.log(output.exitCode);

  t.is(output.exitCode, 1, formatOutput(output));
  t.regex(output.stderr, /Build failed/gm, formatOutput(output));
});

test('invalid deployment, projects and alias names', async t => {
  const check = async (...args) => {
    const output = await execute(args);

    console.log(output.stderr);
    console.log(output.stdout);
    console.log(output.exitCode);

    const print = `\`${args.join(' ')}\`\n${formatOutput(output)}`;
    t.is(output.exitCode, 1, print);
    t.regex(output.stderr, /The provided argument/gm, print);
  };

  await Promise.all([
    check('alias', '/', 'test'),
    check('alias', 'test', '/'),
    check('rm', '/'),
    check('ls', '/'),
  ]);
});

test('now certs ls', async t => {
  const output = await execute(['certs', 'ls']);

  console.log(output.stderr);
  console.log(output.stdout);
  console.log(output.exitCode);

  t.is(output.exitCode, 0, formatOutput(output));
  t.regex(output.stderr, /certificates? found under/gm, formatOutput(output));
});

test('now certs ls --after=cert_test', async t => {
  const output = await execute(['certs', 'ls', '--after=cert_test']);

  console.log(output.stderr);
  console.log(output.stdout);
  console.log(output.exitCode);

  t.is(output.exitCode, 1, formatOutput(output));
  t.regex(
    output.stderr,
    /The cert cert_test can't be found\./gm,
    formatOutput(output)
  );
});

test('now hasOwnProperty not a valid subcommand', async t => {
  const output = await execute(['hasOwnProperty']);

  console.log(output.stderr);
  console.log(output.stdout);
  console.log(output.exitCode);

  t.is(output.exitCode, 1, formatOutput(output));
  t.regex(
    output.stderr,
    /The specified file or directory "hasOwnProperty" does not exist/gm,
    formatOutput(output)
  );
});

test('create zero-config deployment', async t => {
  const fixturePath = fixture('zero-config-next-js');
  const output = await execute([
    fixturePath,
    '--force',
    '--public',
    '--confirm',
  ]);

  console.log('isCanary', isCanary);
  console.log(output.stderr);
  console.log(output.stdout);
  console.log(output.exitCode);

  t.is(output.exitCode, 0, formatOutput(output));

  const { host } = new URL(output.stdout);
  const response = await apiFetch(`/v10/now/deployments/unkown?url=${host}`);

  const text = await response.text();

  t.is(response.status, 200, text);
  const data = JSON.parse(text);

  t.is(data.error, undefined, JSON.stringify(data, null, 2));

  const validBuilders = data.builds.every(build =>
    isCanary ? build.use.endsWith('@canary') : !build.use.endsWith('@canary')
  );

  t.true(
    validBuilders,
    'Builders are not valid: ' + JSON.stringify(data, null, 2)
  );
});

test('now secret add', async t => {
  context.secretName = `my-secret-${Date.now().toString(36)}`;
  const value = 'https://my-secret-endpoint.com';

  const output = await execute(['secret', 'add', context.secretName, value]);

  console.log(output.stderr);
  console.log(output.stdout);
  console.log(output.exitCode);

  t.is(output.exitCode, 0, formatOutput(output));
});

test('now secret ls', async t => {
  const output = await execute(['secret', 'ls']);

  console.log(output.stderr);
  console.log(output.stdout);
  console.log(output.exitCode);

  t.is(output.exitCode, 0, formatOutput(output));
  t.regex(output.stdout, /secrets? found under/gm, formatOutput(output));
  t.regex(output.stdout, new RegExp(), formatOutput(output));
});

test('now secret rename', async t => {
  const nextName = `renamed-secret-${Date.now().toString(36)}`;
  const output = await execute([
    'secret',
    'rename',
    context.secretName,
    nextName,
  ]);

  console.log(output.stderr);
  console.log(output.stdout);
  console.log(output.exitCode);

  t.is(output.exitCode, 0, formatOutput(output));

  context.secretName = nextName;
});

test('now secret rm', async t => {
  const output = await execute(['secret', 'rm', context.secretName, '-y']);

  console.log(output.stderr);
  console.log(output.stdout);
  console.log(output.exitCode);

  t.is(output.exitCode, 0, formatOutput(output));
});

test('deploy with a custom API URL', async t => {
  const directory = fixture('static-single-file');

  const { stdout, stderr, exitCode } = await execa(
    binaryPath,
    [
      directory,
      '--public',
      '--name',
      session,
      '--api',
      'https://zeit.co/api',
      ...defaultArgs,
      '--confirm',
    ],
    {
      reject: false,
    }
  );

  console.log(stderr);
  console.log(stdout);
  console.log(exitCode);

  // Ensure the exit code is right
  t.is(exitCode, 0);

  // Test if the output is really a URL
  const { href, host } = new URL(stdout);
  t.is(host.split('-')[0], session);

  // Send a test request to the deployment
  const response = await fetch(href);
  const contentType = response.headers.get('content-type');

  t.is(contentType, 'text/html; charset=utf-8');
});

test('deploy a Lambda with 128MB of memory', async t => {
  const directory = fixture('lambda-with-128-memory');
  const output = await execute([directory, '--confirm']);

  t.is(output.exitCode, 0, formatOutput(output));

  const { host: url } = new URL(output.stdout);
  const response = await fetch('https://' + url + '/api/memory');

  t.is(response.status, 200, url);

  // It won't be exactly 128MB,
  // so we just compare if it is lower than 450MB
  const { memory } = await response.json();
  t.is(memory, 128, `Lambda has ${memory} bytes of memory`);
});

test('fail to deploy a Lambda with an incorrect value for of memory', async t => {
  const directory = fixture('lambda-with-200-memory');
  const output = await execute([directory, '--confirm']);

  t.is(output.exitCode, 1, formatOutput(output));
  t.regex(
    output.stderr,
    /Functions must have a memory value between 128 and 3008 in steps of 64\./gm,
    formatOutput(output)
  );
});

test('deploy a Lambda with 3 seconds of maxDuration', async t => {
  const directory = fixture('lambda-with-3-second-timeout');
  const output = await execute([directory, '--confirm']);

  t.is(output.exitCode, 0, formatOutput(output));

  const { host: url } = new URL(output.stdout);

  const [response1, response2] = await Promise.all([
    fetch('https://' + url + '/api/wait-for/2'),
    fetch('https://' + url + '/api/wait-for/4'),
  ]);

  t.is(response1.status, 200, url);
  t.is(response2.status, 502, url);
});

test('fail to deploy a Lambda with an incorrect value for maxDuration', async t => {
  const directory = fixture('lambda-with-1000-second-timeout');
  const output = await execute([directory, '--confirm']);

  t.is(output.exitCode, 1, formatOutput(output));
  t.regex(
    output.stderr,
    /maxDuration must be between 1 second and 10 seconds/gm,
    formatOutput(output)
  );
});

test('invalid `--token`', async t => {
  const output = await execute(['--token', 'he\nl,o.']);

  t.is(output.exitCode, 1, formatOutput(output));
  t.true(
    output.stderr.includes(
      'Error! You defined "--token", but its contents are invalid. Must not contain: "\\n", ",", "."'
    )
  );
});

// We need to skip this test until `now-php` supports Runtime version 3
test('deploy a Lambda with a specific runtime', async t => {
  const directory = fixture('lambda-with-php-runtime');
  const output = await execute([directory, '--public', '--confirm']);

  t.is(output.exitCode, 0, formatOutput(output));

  const { host: url } = new URL(output.stdout);

  const [build] = await getDeploymentBuildsByUrl(url);
  t.is(build.use, 'now-php@0.0.8', JSON.stringify(build, null, 2));
});

test('fail to deploy a Lambda with a specific runtime but without a locked version', async t => {
  const directory = fixture('lambda-with-invalid-runtime');
  const output = await execute([directory, '--confirm']);

  t.is(output.exitCode, 1, formatOutput(output));
  t.regex(
    output.stderr,
    /Function Runtimes must have a valid version/gim,
    formatOutput(output)
  );
});

test('ensure `github` and `scope` are not sent to the API', async t => {
  const directory = fixture('github-and-scope-config');
  const output = await execute([directory, '--confirm']);

  t.is(output.exitCode, 0, formatOutput(output));
});

<<<<<<< HEAD
test('deploy with unknown `NOW_ORG_ID` and `NOW_PROJECT_ID`', async t => {
  const directory = fixture('static-deployment');

  const output = await execute([directory], {
    env: {
      NOW_ORG_ID: 'asdf',
      NOW_PROJECT_ID: 'asdf',
    },
  });

  t.is(output.exitCode, 1, formatOutput(output));
  t.is(output.stderr.includes('Project not found'), true, formatOutput(output));
});

test('deploy with `NOW_ORG_ID` and `NOW_PROJECT_ID`', async t => {
  const directory = fixture('static-deployment');

  // generate `.now`
  await execute([directory, '--confirm']);

  const link = require(path.join(directory, '.now/project.json'));
  await remove(path.join(directory, '.now'));

  const output = await execute([directory], {
    env: {
      NOW_ORG_ID: link.orgId,
      NOW_PROJECT_ID: link.projectId,
    },
  });

  t.is(output.exitCode, 0, formatOutput(output));
  t.is(output.stdout.includes('Linked to'), false);
=======
test('should show prompts to set up project', async t => {
  const directory = fixture('project-link');
  const projectName = `project-link-${
    Math.random()
      .toString(36)
      .split('.')[1]
  }`;

  // remove previously linked project if it exists
  await remove(path.join(directory, '.now'));

  const now = execa(binaryPath, [directory, ...defaultArgs]);

  await waitForPrompt(now, chunk => /Set up and deploy [^?]+\?/.test(chunk));
  now.stdin.write('yes\n');

  await waitForPrompt(now, chunk =>
    chunk.includes('Which scope do you want to deploy to?')
  );
  now.stdin.write('\n');

  await waitForPrompt(now, chunk =>
    chunk.includes('Link to existing project?')
  );
  now.stdin.write('no\n');

  await waitForPrompt(now, chunk =>
    chunk.includes('What’s your project’s name?')
  );
  now.stdin.write(`${projectName}\n`);

  await waitForPrompt(now, chunk =>
    chunk.includes('Want to override the settings?')
  );
  now.stdin.write('yes\n');

  await waitForPrompt(now, chunk =>
    chunk.includes(
      'Which settings would you like to overwrite (select multiple)?'
    )
  );
  now.stdin.write('a\n'); // 'a' means select all

  await waitForPrompt(now, chunk =>
    chunk.includes(`What's your Build Command?`)
  );
  now.stdin.write(`mkdir o && echo '<h1>custom hello</h1>' > o/index.html\n`);

  await waitForPrompt(now, chunk =>
    chunk.includes(`What's your Output Directory?`)
  );
  now.stdin.write(`o\n`);

  await waitForPrompt(now, chunk =>
    chunk.includes(`What's your Development Command?`)
  );
  now.stdin.write(`yarn dev\n`);

  await waitForPrompt(now, chunk => chunk.includes('Linked to'));

  const output = await now;

  // Ensure the exit code is right
  t.is(output.exitCode, 0, formatOutput(output));

  // Send a test request to the deployment
  const response = await fetch(new URL(output.stdout).href);
  const text = await response.text();
  t.is(text.includes('<h1>custom hello</h1>'), true, text);
});

test('should not prompt "project settings overwrite" for undetected projects', async t => {
  const directory = fixture('static-deployment');
  const projectName = `project-link-${
    Math.random()
      .toString(36)
      .split('.')[1]
  }`;

  // remove previously linked project if it exists
  await remove(path.join(directory, '.now'));

  const now = execa(binaryPath, [directory, ...defaultArgs]);

  await waitForPrompt(now, chunk => /Set up and deploy [^?]+\?/.test(chunk));
  now.stdin.write('yes\n');

  await waitForPrompt(now, chunk =>
    chunk.includes('Which scope do you want to deploy to?')
  );
  now.stdin.write('\n');

  await waitForPrompt(now, chunk =>
    chunk.includes('Link to existing project?')
  );
  now.stdin.write('no\n');

  await waitForPrompt(now, chunk =>
    chunk.includes('What’s your project’s name?')
  );
  now.stdin.write(`${projectName}\n`);

  await waitForPrompt(now, chunk => {
    t.false(
      chunk.includes('Want to override the settings?'),
      'Should not ask to override'
    );
    return chunk.includes('Linked to');
  });

  const output = await now;
  t.is(output.exitCode, 0, formatOutput(output));
>>>>>>> fb0c8600
});

test.after.always(async () => {
  // Make sure the token gets revoked
  await execa(binaryPath, ['logout', ...defaultArgs]);

  if (!tmpDir) {
    return;
  }

  // Remove config directory entirely
  tmpDir.removeCallback();
});<|MERGE_RESOLUTION|>--- conflicted
+++ resolved
@@ -2251,40 +2251,6 @@
   t.is(output.exitCode, 0, formatOutput(output));
 });
 
-<<<<<<< HEAD
-test('deploy with unknown `NOW_ORG_ID` and `NOW_PROJECT_ID`', async t => {
-  const directory = fixture('static-deployment');
-
-  const output = await execute([directory], {
-    env: {
-      NOW_ORG_ID: 'asdf',
-      NOW_PROJECT_ID: 'asdf',
-    },
-  });
-
-  t.is(output.exitCode, 1, formatOutput(output));
-  t.is(output.stderr.includes('Project not found'), true, formatOutput(output));
-});
-
-test('deploy with `NOW_ORG_ID` and `NOW_PROJECT_ID`', async t => {
-  const directory = fixture('static-deployment');
-
-  // generate `.now`
-  await execute([directory, '--confirm']);
-
-  const link = require(path.join(directory, '.now/project.json'));
-  await remove(path.join(directory, '.now'));
-
-  const output = await execute([directory], {
-    env: {
-      NOW_ORG_ID: link.orgId,
-      NOW_PROJECT_ID: link.projectId,
-    },
-  });
-
-  t.is(output.exitCode, 0, formatOutput(output));
-  t.is(output.stdout.includes('Linked to'), false);
-=======
 test('should show prompts to set up project', async t => {
   const directory = fixture('project-link');
   const projectName = `project-link-${
@@ -2397,7 +2363,40 @@
 
   const output = await now;
   t.is(output.exitCode, 0, formatOutput(output));
->>>>>>> fb0c8600
+});
+
+test('deploy with unknown `NOW_ORG_ID` and `NOW_PROJECT_ID`', async t => {
+  const directory = fixture('static-deployment');
+
+  const output = await execute([directory], {
+    env: {
+      NOW_ORG_ID: 'asdf',
+      NOW_PROJECT_ID: 'asdf',
+    },
+  });
+
+  t.is(output.exitCode, 1, formatOutput(output));
+  t.is(output.stderr.includes('Project not found'), true, formatOutput(output));
+});
+
+test('deploy with `NOW_ORG_ID` and `NOW_PROJECT_ID`', async t => {
+  const directory = fixture('static-deployment');
+
+  // generate `.now`
+  await execute([directory, '--confirm']);
+
+  const link = require(path.join(directory, '.now/project.json'));
+  await remove(path.join(directory, '.now'));
+
+  const output = await execute([directory], {
+    env: {
+      NOW_ORG_ID: link.orgId,
+      NOW_PROJECT_ID: link.projectId,
+    },
+  });
+
+  t.is(output.exitCode, 0, formatOutput(output));
+  t.is(output.stdout.includes('Linked to'), false);
 });
 
 test.after.always(async () => {
