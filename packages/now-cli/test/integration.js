import ms from 'ms';
import path from 'path';
import { URL } from 'url';
import test from 'ava';
import semVer from 'semver';
import { homedir } from 'os';
import _execa from 'execa';
import fetch from 'node-fetch';
import tmp from 'tmp-promise';
import retry from 'async-retry';
import fs, {
  writeFile,
  readFile,
  remove,
  copy,
  ensureDir,
  exists,
} from 'fs-extra';
import logo from '../src/util/output/logo';
import sleep from '../src/util/sleep';
import pkg from '../package';
import prepareFixtures from './helpers/prepare';
import { fetchTokenWithRetry } from '../../../test/lib/deployment/now-deploy';

// log command when running `execa`
function execa(file, args, options) {
  console.log(`$ now ${args.join(' ')}`);
  return _execa(file, args, options);
}

const binaryPath = path.resolve(__dirname, `../scripts/start.js`);
const fixture = name => path.join(__dirname, 'fixtures', 'integration', name);
const deployHelpMessage = `${logo} now [options] <command | path>`;
let session = 'temp-session';

const isCanary = pkg.version.includes('canary');

const pickUrl = stdout => {
  const lines = stdout.split('\n');
  return lines[lines.length - 1];
};

const createFile = dest => fs.closeSync(fs.openSync(dest, 'w'));
const createDirectory = dest => fs.mkdirSync(dest);

const waitForDeployment = async href => {
  console.log(`waiting for ${href} to become ready...`);
  const start = Date.now();
  const max = ms('4m');
  const inspectorText = '<title>Deployment Overview';

  // eslint-disable-next-line
  while (true) {
    const response = await fetch(href, { redirect: 'manual' });
    const text = await response.text();
    if (response.status === 200 && !text.includes(inspectorText)) {
      break;
    }

    const current = Date.now();

    if (current - start > max || response.status >= 500) {
      throw new Error(
        `Waiting for "${href}" failed since it took longer than 4 minutes.\n` +
          `Received status ${response.status}:\n"${text}"`
      );
    }

    await sleep(2000);
  }
};

function fetchTokenInformation(token, retries = 3) {
  const url = `https://api.vercel.com/www/user`;
  const headers = { Authorization: `Bearer ${token}` };

  return retry(
    async () => {
      const res = await fetch(url, { headers });

      if (!res.ok) {
        throw new Error(
          `Failed to fetch ${url}, received status ${res.status}`
        );
      }

      const data = await res.json();

      return data.user;
    },
    { retries, factor: 1 }
  );
}

function formatOutput({ stderr, stdout }) {
  return `Received:\n"${stderr}"\n"${stdout}"`;
}

// AVA's `t.context` can only be set before the tests,
// but we want to set it within as well
const context = {};

const defaultOptions = { reject: false };
const defaultArgs = [];
let token;
let email;
let contextName;

let tmpDir;

if (!process.env.CI) {
  tmpDir = tmp.dirSync({
    // This ensures the directory gets
    // deleted even if it has contents
    unsafeCleanup: true,
  });

  defaultArgs.push('-Q', path.join(tmpDir.name, '.vercel'));
<<<<<<< HEAD
=======
  console.log('Detected CI, adding defaultArgs', defaultArgs);
>>>>>>> 2b38b663
}

const execute = (args, options) =>
  execa(binaryPath, [...defaultArgs, ...args], {
    ...defaultOptions,
    ...options,
  });

const apiFetch = (url, { headers, ...options } = {}) => {
  return fetch(`https://api.vercel.com${url}`, {
    headers: {
      Authorization: `Bearer ${token}`,
      ...(headers || {}),
    },
    ...options,
  });
};

const waitForPrompt = (cp, assertion) =>
  new Promise((resolve, reject) => {
    console.log('Waiting for prompt...');
    setTimeout(() => reject(new Error('timeout in waitForPrompt')), 60000);
    const listener = chunk => {
      console.log('> ' + chunk);
      if (assertion(chunk)) {
        cp.stdout.off && cp.stdout.off('data', listener);
        cp.stderr.off && cp.stderr.off('data', listener);
        resolve();
      }
    };

    cp.stdout.on('data', listener);
    cp.stderr.on('data', listener);
  });

const getDeploymentBuildsByUrl = async url => {
  const hostRes = await apiFetch(`/v10/now/deployments/get?url=${url}`);
  const { id } = await hostRes.json();
  const buildsRes = await apiFetch(`/v10/now/deployments/${id}/builds`);
  const { builds } = await buildsRes.json();
  return builds;
};

const createUser = async () => {
  await retry(
    async () => {
      const location = getConfigPath();

      token = await fetchTokenWithRetry();

      if (!fs.existsSync(location)) {
        console.log('Creating global config directory ', location);
        createDirectory(location);
      } else {
        console.log('Found global config directory ', location);
      }

      await fs.writeJSON(getConfigAuthPath(), { token });

      const user = await fetchTokenInformation(token);

      email = user.email;
      contextName = user.email.split('@')[0];
      session = Math.random()
        .toString(36)
        .split('.')[1];
    },
    { retries: 3, factor: 1 }
  );
};

const getConfigPath = () =>
  path.join(tmpDir ? tmpDir.name : homedir(), '.vercel');
const getConfigAuthPath = () => path.join(getConfigPath(), 'auth.json');

test.before(async () => {
  try {
    await createUser();
    await prepareFixtures(contextName);
  } catch (err) {
    console.log('Failed `test.before`');
    console.log(err);
  }
});

test.after.always(async () => {
  // Make sure the token gets revoked
  await execa(binaryPath, ['logout', ...defaultArgs]);

  if (!tmpDir) {
    return;
  }

  // Remove config directory entirely
  tmpDir.removeCallback();
});

test('login', async t => {
  t.timeout(ms('1m'));

  // Delete the current token
  const logoutOutput = await execute(['logout']);
  t.is(logoutOutput.exitCode, 0, formatOutput(logoutOutput));

  const loginOutput = await execa(binaryPath, ['login', email, ...defaultArgs]);

  console.log(loginOutput.stderr);
  console.log(loginOutput.stdout);
  console.log(loginOutput.exitCode);

  t.is(loginOutput.exitCode, 0, formatOutput(loginOutput));
  t.regex(
    loginOutput.stdout,
    /You are now logged in\./gm,
    formatOutput(loginOutput)
  );

  // Save the new token
  const auth = await fs.readJSON(getConfigAuthPath());

  token = auth.token;

  t.is(typeof token, 'string');
});

test('deploy using only now.json with `redirects` defined', async t => {
  const target = fixture('redirects-v2');

  const { exitCode, stderr, stdout } = await execa(
    binaryPath,
    [target, ...defaultArgs, '--confirm'],
    {
      reject: false,
    }
  );

  t.is(exitCode, 0, formatOutput({ stderr, stdout }));

  const url = stdout;
  const res = await fetch(`${url}/foo/bar`, { redirect: 'manual' });
  const location = res.headers.get('location');
  t.is(location, 'https://example.com/foo/bar');
});

test('deploy using --local-config flag v2', async t => {
  const target = fixture('local-config-v2');
  const configPath = path.join(target, 'now-test.json');

  const { exitCode, stderr, stdout } = await execa(
    binaryPath,
    [
      'deploy',
      target,
      '--local-config',
      configPath,
      ...defaultArgs,
      '--confirm',
    ],
    {
      reject: false,
    }
  );

  t.is(exitCode, 0, formatOutput({ stderr, stdout }));

  const { host } = new URL(stdout);
  t.regex(host, /secondary/gm, `Expected "secondary" but received "${host}"`);

  const testRes = await fetch(`https://${host}/test-${contextName}.html`);
  const testText = await testRes.text();
  t.is(testText, '<h1>hello test</h1>');

  const anotherTestRes = await fetch(`https://${host}/another-test`);
  const anotherTestText = await anotherTestRes.text();
  t.is(anotherTestText, testText);

  const mainRes = await fetch(`https://${host}/main-${contextName}.html`);
  t.is(mainRes.status, 404, 'Should not deploy/build main now.json');

  const anotherMainRes = await fetch(`https://${host}/another-main`);
  t.is(anotherMainRes.status, 404, 'Should not deploy/build main now.json');
});

test('deploy using --local-config flag above target', async t => {
  const root = fixture('local-config-above-target');
  const target = path.join(root, 'dir');

  const { exitCode, stderr, stdout } = await execa(
    binaryPath,
    [
      'deploy',
      target,
      '--local-config',
      './now-root.json',
      ...defaultArgs,
      '--confirm',
    ],
    {
      cwd: root,
      reject: false,
    }
  );

  t.is(exitCode, 0, formatOutput({ stderr, stdout }));

  const { host } = new URL(stdout);

  const testRes = await fetch(`https://${host}/index.html`);
  const testText = await testRes.text();
  t.is(testText, '<h1>hello index</h1>');

  const anotherTestRes = await fetch(`https://${host}/another.html`);
  const anotherTestText = await anotherTestRes.text();
  t.is(anotherTestText, '<h1>hello another</h1>');

  t.regex(host, /root-level/gm, `Expected "root-level" but received "${host}"`);
});

test('Deploy `api-env` fixture and test `now env` command', async t => {
  const target = fixture('api-env');

  async function nowDeploy() {
    const { exitCode, stderr, stdout } = await execa(
      binaryPath,
      [...defaultArgs, '--confirm'],
      {
        reject: false,
        cwd: target,
      }
    );
    console.log({ stdout });
    t.is(exitCode, 0, formatOutput({ stderr, stdout }));
  }

  async function nowEnvLsIsEmpty() {
    const { exitCode, stderr, stdout } = await execa(
      binaryPath,
      ['env', 'ls', ...defaultArgs],
      {
        reject: false,
        cwd: target,
      }
    );

    t.is(exitCode, 0, formatOutput({ stderr, stdout }));
    t.regex(stderr, /0 Environment Variables found in Project/gm);
  }

  async function nowEnvAdd() {
    const now = execa(binaryPath, ['env', 'add', ...defaultArgs], {
      reject: false,
      cwd: target,
    });
    await waitForPrompt(now, chunk =>
      chunk.includes('What’s the name of the variable?')
    );
    now.stdin.write('MY_ENV_VAR\n');
    await waitForPrompt(
      now,
      chunk =>
        chunk.includes('What’s the value of') && chunk.includes('MY_ENV_VAR')
    );
    now.stdin.write('MY_VALUE\n');

    await waitForPrompt(
      now,
      chunk =>
        chunk.includes('which Environments') && chunk.includes('MY_ENV_VAR')
    );
    now.stdin.write('a\n'); // select all

    const { exitCode, stderr, stdout } = await now;

    t.is(exitCode, 0, formatOutput({ stderr, stdout }));
  }

  async function nowEnvAddFromStdin() {
    const now = execa(
      binaryPath,
      ['env', 'add', 'MY_STDIN_VAR', 'preview', ...defaultArgs],
      {
        reject: false,
        cwd: target,
      }
    );
    now.stdin.end('MY_STDIN_VALUE');
    const { exitCode, stderr, stdout } = await now;
    t.is(exitCode, 0, formatOutput({ stderr, stdout }));
  }

  async function nowEnvLsIncludesVar() {
    const { exitCode, stderr, stdout } = await execa(
      binaryPath,
      ['env', 'ls', ...defaultArgs],
      {
        reject: false,
        cwd: target,
      }
    );

    t.is(exitCode, 0, formatOutput({ stderr, stdout }));
    t.regex(stderr, /4 Environment Variables found in Project/gm);

    const lines = stdout.split('\n');

    const myEnvVars = lines.filter(line => line.includes('MY_ENV_VAR'));
    t.is(myEnvVars.length, 3);
    t.regex(myEnvVars.join('\n'), /development/gm);
    t.regex(myEnvVars.join('\n'), /preview/gm);
    t.regex(myEnvVars.join('\n'), /production/gm);

    const myStdinVars = lines.filter(line => line.includes('MY_STDIN_VAR'));
    t.is(myStdinVars.length, 1);
    t.regex(myStdinVars.join('\n'), /preview/gm);
  }

  async function nowEnvPull() {
    const { exitCode, stderr, stdout } = await execa(
      binaryPath,
      ['env', 'pull', '-y', ...defaultArgs],
      {
        reject: false,
        cwd: target,
      }
    );

    t.is(exitCode, 0, formatOutput({ stderr, stdout }));
    t.regex(stderr, /Created .env file/gm);

    const contents = fs.readFileSync(path.join(target, '.env'), 'utf8');
    t.is(contents, 'MY_ENV_VAR="MY_VALUE"\n');
  }

  async function nowDeployWithVar() {
    const { exitCode, stderr, stdout } = await execa(
      binaryPath,
      [...defaultArgs],
      {
        reject: false,
        cwd: target,
      }
    );
    t.is(exitCode, 0, formatOutput({ stderr, stdout }));
    const { host } = new URL(stdout);

    const apiUrl = `https://${host}/api/get-env`;
    console.log({ apiUrl });
    const apiRes = await fetch(apiUrl);
    t.is(apiRes.status, 200, formatOutput({ stderr, stdout }));
    const apiJson = await apiRes.json();
    t.is(apiJson['MY_ENV_VAR'], 'MY_VALUE');
    t.is(apiJson['MY_STDIN_VAR'], 'MY_STDIN_VALUE');

    const homeUrl = `https://${host}`;
    console.log({ homeUrl });
    const homeRes = await fetch(homeUrl);
    t.is(homeRes.status, 200, formatOutput({ stderr, stdout }));
    const homeJson = await homeRes.json();
    t.is(homeJson['MY_ENV_VAR'], 'MY_VALUE');
    t.is(homeJson['MY_STDIN_VAR'], 'MY_STDIN_VALUE');
  }

  async function nowEnvRemove() {
    const now = execa(binaryPath, ['env', 'rm', '-y', ...defaultArgs], {
      reject: false,
      cwd: target,
    });
    await waitForPrompt(now, chunk =>
      chunk.includes('What’s the name of the variable?')
    );
    now.stdin.write('MY_ENV_VAR\n');

    await waitForPrompt(
      now,
      chunk =>
        chunk.includes('which Environments') && chunk.includes('MY_ENV_VAR')
    );
    now.stdin.write('a\n'); // select all

    const { exitCode, stderr, stdout } = await now;

    t.is(exitCode, 0, formatOutput({ stderr, stdout }));
  }

  async function nowEnvRemoveWithArgs() {
    const { exitCode, stderr, stdout } = await execa(
      binaryPath,
      ['env', 'rm', 'MY_STDIN_VAR', 'preview', '-y', ...defaultArgs],
      {
        reject: false,
        cwd: target,
      }
    );

    t.is(exitCode, 0, formatOutput({ stderr, stdout }));
  }

  await nowDeploy();
  await nowEnvLsIsEmpty();
  await nowEnvAdd();
  await nowEnvAddFromStdin();
  await nowEnvLsIncludesVar();
  await nowEnvPull();
  await nowDeployWithVar();
  await nowEnvRemove();
  await nowEnvRemoveWithArgs();
  await nowEnvLsIsEmpty();
});

test('deploy with metadata containing "=" in the value', async t => {
  const target = fixture('static-v2-meta');

  const { exitCode, stderr, stdout } = await execa(
    binaryPath,
    [target, ...defaultArgs, '--confirm', '--meta', 'someKey=='],
    { reject: false }
  );

  t.is(exitCode, 0, formatOutput({ stderr, stdout }));

  const { host } = new URL(stdout);
  const res = await fetch(
    `https://api.vercel.com/v12/now/deployments/get?url=${host}`,
    { headers: { authorization: `Bearer ${token}` } }
  );
  const deployment = await res.json();
  t.is(deployment.meta.someKey, '=');
});

test('print the deploy help message', async t => {
  const { stderr, stdout, exitCode } = await execa(
    binaryPath,
    ['help', ...defaultArgs],
    {
      reject: false,
    }
  );

  console.log(stderr);
  console.log(stdout);
  console.log(exitCode);

  t.is(exitCode, 2);
  t.true(stderr.includes(deployHelpMessage), `Received:\n${stderr}\n${stdout}`);
  t.false(
    stderr.includes('ExperimentalWarning'),
    `Received:\n${stderr}\n${stdout}`
  );
});

test('output the version', async t => {
  const { stdout, stderr, exitCode } = await execa(
    binaryPath,
    ['--version', ...defaultArgs],
    {
      reject: false,
    }
  );

  console.log(stderr);
  console.log(stdout);
  console.log(exitCode);

  const version = stdout.trim();

  t.is(exitCode, 0);
  t.truthy(semVer.valid(version));
  t.is(version, pkg.version);
});

test('should error with suggestion for secrets subcommand', async t => {
  const target = fixture('subdirectory-secret');

  const { exitCode, stderr, stdout } = await execa(
    binaryPath,
    ['secret', 'add', 'key', 'value', ...defaultArgs],
    {
      cwd: target,
      reject: false,
    }
  );

  console.log(stderr);
  console.log(stdout);
  console.log(exitCode);

  t.is(exitCode, 1);
  t.regex(
    stderr,
    /secrets/gm,
    `Expected "secrets" suggestion but received "${stderr}"`
  );
});

test('should add secret with hyphen prefix', async t => {
  const target = fixture('build-secret');
  const key = 'mysecret';
  const value = '-foo_bar';

  let secretCall = await execa(
    binaryPath,
    ['secrets', 'add', ...defaultArgs, key, value],
    {
      cwd: target,
      reject: false,
    }
  );

  t.is(
    secretCall.exitCode,
    0,
    formatOutput({ stderr: secretCall.stderr, stdout: secretCall.stdout })
  );

  let targetCall = await execa(binaryPath, [...defaultArgs, '--confirm'], {
    cwd: target,
    reject: false,
  });

  t.is(
    targetCall.exitCode,
    0,
    formatOutput({ stderr: targetCall.stderr, stdout: targetCall.stdout })
  );
  const { host } = new URL(targetCall.stdout);
  const response = await fetch(`https://${host}`);
  t.is(
    response.status,
    200,
    formatOutput({ stderr: targetCall.stderr, stdout: targetCall.stdout })
  );
  t.is(
    await response.text(),
    `${value}\n`,
    formatOutput({ stderr: targetCall.stderr, stdout: targetCall.stdout })
  );
});

test('login with unregistered user', async t => {
  const { stdout, stderr, exitCode } = await execa(
    binaryPath,
    ['login', `${session}@${session}.com`, ...defaultArgs],
    {
      reject: false,
    }
  );

  console.log(stderr);
  console.log(stdout);
  console.log(exitCode);

  const goal = `Error! Please sign up: https://vercel.com/signup`;
  const lines = stdout.trim().split('\n');
  const last = lines[lines.length - 1];

  t.is(exitCode, 1);
  t.is(last, goal);
});

test('test invalid json alias rules', async t => {
  const fixturePath = fixture('alias-rules');
  const output = await execute(['alias', '-r', 'invalid-json-rules.json'], {
    cwd: fixturePath,
  });

  t.is(output.exitCode, 1, formatOutput(output));
  t.regex(output.stderr, /Error parsing/, formatOutput(output));
});

test('test invalid alias rules', async t => {
  const fixturePath = fixture('alias-rules');
  const output = await execute(['alias', '-r', 'invalid-rules.json'], {
    cwd: fixturePath,
  });

  t.is(output.exitCode, 1, formatOutput(output));
  t.regex(output.stderr, /Path Alias validation error/, formatOutput(output));
});

test('test invalid type for alias rules', async t => {
  const fixturePath = fixture('alias-rules');
  const output = await execute(['alias', '-r', 'invalid-type-rules.json'], {
    cwd: fixturePath,
  });

  t.is(output.exitCode, 1, formatOutput(output));
  t.regex(output.stderr, /Path Alias validation error/, formatOutput(output));
});

test('ignore files specified in .nowignore', async t => {
  const directory = fixture('nowignore');

  const args = [
    '--debug',
    '--public',
    '--name',
    session,
    ...defaultArgs,
    '--confirm',
  ];
  const targetCall = await execa(binaryPath, args, {
    cwd: directory,
    reject: false,
  });

  console.log(targetCall.stderr);
  console.log(targetCall.stdout);
  console.log(targetCall.exitCode);

  const { host } = new URL(targetCall.stdout);
  const ignoredFile = await fetch(`https://${host}/ignored.txt`);
  t.is(ignoredFile.status, 404);

  const presentFile = await fetch(`https://${host}/index.txt`);
  t.is(presentFile.status, 200);
});

test('ignore files specified in .nowignore via allowlist', async t => {
  const directory = fixture('nowignore-allowlist');

  const args = [
    '--debug',
    '--public',
    '--name',
    session,
    ...defaultArgs,
    '--confirm',
  ];
  const targetCall = await execa(binaryPath, args, {
    cwd: directory,
    reject: false,
  });

  console.log(targetCall.stderr);
  console.log(targetCall.stdout);
  console.log(targetCall.exitCode);

  const { host } = new URL(targetCall.stdout);
  const ignoredFile = await fetch(`https://${host}/ignored.txt`);
  t.is(ignoredFile.status, 404);

  const presentFile = await fetch(`https://${host}/index.txt`);
  t.is(presentFile.status, 200);
});

test('list the scopes', async t => {
  const { stdout, stderr, exitCode } = await execa(
    binaryPath,
    ['teams', 'ls', ...defaultArgs],
    {
      reject: false,
    }
  );

  console.log(stderr);
  console.log(stdout);
  console.log(exitCode);

  t.is(exitCode, 0);

  const include = `✔ ${contextName}     ${email}`;
  t.true(
    stdout.includes(include),
    `Expected: ${include}\n\nReceived instead:\n${stdout}\n${stderr}`
  );
});

test('list the payment methods', async t => {
  const { stdout, stderr, exitCode } = await execa(
    binaryPath,
    ['billing', 'ls', ...defaultArgs],
    {
      reject: false,
    }
  );

  console.log(stderr);
  console.log(stdout);
  console.log(exitCode);

  t.is(exitCode, 0);
  t.true(stdout.startsWith(`> 0 cards found under ${contextName}`));
});

test('domains inspect', async t => {
  const domainName = `inspect-${contextName}.org`;

  const addRes = await execa(
    binaryPath,
    [`domains`, `add`, domainName, ...defaultArgs],
    { reject: false }
  );
  t.is(addRes.exitCode, 0);

  const { stderr, exitCode } = await execa(
    binaryPath,
    ['domains', 'inspect', domainName, ...defaultArgs],
    {
      reject: false,
    }
  );

  const rmRes = await execa(
    binaryPath,
    [`domains`, `rm`, domainName, ...defaultArgs],
    { reject: false, input: 'y' }
  );
  t.is(rmRes.exitCode, 0);

  t.is(exitCode, 0);
  t.true(!stderr.includes(`Renewal Price`));
});

test('try to purchase a domain', async t => {
  const { stderr, stdout, exitCode } = await execa(
    binaryPath,
    ['domains', 'buy', `${session}-test.org`, ...defaultArgs],
    {
      reject: false,
      input: 'y',
    }
  );

  console.log(stderr);
  console.log(stdout);
  console.log(exitCode);

  t.is(exitCode, 1);
  t.true(
    stderr.includes(
      `Error! Could not purchase domain. Please add a payment method using \`now billing add\`.`
    )
  );
});

test('try to transfer-in a domain with "--code" option', async t => {
  const { stderr, stdout, exitCode } = await execa(
    binaryPath,
    [
      'domains',
      'transfer-in',
      '--code',
      'xyz',
      `${session}-test.org`,
      ...defaultArgs,
    ],
    {
      reject: false,
    }
  );

  console.log(stderr);
  console.log(stdout);
  console.log(exitCode);

  t.true(
    stderr.includes(
      `Error! The domain "${session}-test.org" is not transferable.`
    )
  );
  t.is(exitCode, 1);
});

test('try to move an invalid domain', async t => {
  const { stderr, stdout, exitCode } = await execa(
    binaryPath,
    [
      'domains',
      'move',
      `${session}-invalid-test.org`,
      `${session}-invalid-user`,
      ...defaultArgs,
    ],
    {
      reject: false,
    }
  );

  console.log(stderr);
  console.log(stdout);
  console.log(exitCode);

  t.true(stderr.includes(`Error! Domain not found under `));
  t.is(exitCode, 1);
});

test('try to set default without existing payment method', async t => {
  const { stderr, stdout, exitCode } = await execa(
    binaryPath,
    ['billing', 'set-default', ...defaultArgs],
    {
      reject: false,
    }
  );

  console.log(stderr);
  console.log(stdout);
  console.log(exitCode);

  t.is(exitCode, 0);
  t.true(stderr.includes('You have no credit cards to choose from'));
});

test('try to remove a non-existing payment method', async t => {
  const { stderr, stdout, exitCode } = await execa(
    binaryPath,
    ['billing', 'rm', 'card_d2j32d9382jr928rd', ...defaultArgs],
    {
      reject: false,
    }
  );

  console.log(stderr);
  console.log(stdout);
  console.log(exitCode);

  t.is(exitCode, 0);
  t.true(
    stderr.includes(
      `You have no credit cards to choose from to delete under ${contextName}`
    )
  );
});

test('set platform version using `-V` to invalid number', async t => {
  const directory = fixture('builds');
  const goal =
    'Error! The "--platform-version" option must be either `1` or `2`.';

  const { stderr, stdout, exitCode } = await execa(
    binaryPath,
    [directory, '--public', '--name', session, ...defaultArgs, '-V', 3],
    {
      reject: false,
    }
  );

  console.log(stderr);
  console.log(stdout);
  console.log(exitCode);

  // Ensure the exit code is right
  t.is(exitCode, 1);

  // Ensure the error message shows up
  t.true(stderr.includes(goal));
});

test('set platform version using `--platform-version` to invalid number', async t => {
  const directory = fixture('builds');
  const goal =
    'Error! The "--platform-version" option must be either `1` or `2`.';

  const { stderr, stdout, exitCode } = await execa(
    binaryPath,
    [
      directory,
      '--public',
      '--name',
      session,
      ...defaultArgs,
      '--platform-version',
      3,
    ],
    {
      reject: false,
    }
  );

  console.log(stderr);
  console.log(stdout);
  console.log(exitCode);

  // Ensure the exit code is right
  t.is(exitCode, 1);

  // Ensure the error message shows up
  t.true(stderr.includes(goal));
});

test('set platform version using `-V` to `2`', async t => {
  const directory = fixture('builds');

  const { stdout, stderr, exitCode } = await execa(
    binaryPath,
    [
      directory,
      '--public',
      '--name',
      session,
      ...defaultArgs,
      '-V',
      2,
      '--force',
      '--confirm',
    ],
    {
      reject: false,
    }
  );

  console.log(stderr);
  console.log(stdout);
  console.log(exitCode);

  const output = `Received:\n"${stderr}"\n"${stdout}"`;

  // Ensure the exit code is right
  t.is(exitCode, 0, output);

  // Test if the output is really a URL
  const { href, host } = new URL(stdout);
  t.is(host.split('-')[0], session, output);

  if (host) {
    context.deployment = host;
  }

  // Send a test request to the deployment
  const response = await fetch(href);
  const contentType = response.headers.get('content-type');

  t.is(contentType, 'text/html; charset=utf-8');
});

test('output logs of a 2.0 deployment', async t => {
  const { stderr, stdout, exitCode } = await execa(
    binaryPath,
    ['logs', context.deployment, ...defaultArgs],
    {
      reject: false,
    }
  );

  console.log(stderr);
  console.log(stdout);
  console.log(exitCode);

  t.true(stderr.includes(`Fetched deployment "${context.deployment}"`));
  t.is(exitCode, 0);
});

test('output logs of a 2.0 deployment without annotate', async t => {
  const { stderr, stdout, exitCode } = await execa(
    binaryPath,
    ['logs', context.deployment, ...defaultArgs],
    {
      reject: false,
    }
  );

  console.log(stderr);
  console.log(stdout);
  console.log(exitCode);

  t.true(!stderr.includes('[now-builder-debug]'));
  t.true(!stderr.includes('START RequestId'));
  t.true(!stderr.includes('END RequestId'));
  t.true(!stderr.includes('REPORT RequestId'));
  t.true(!stderr.includes('Init Duration'));
  t.true(!stderr.includes('XRAY TraceId'));
  t.is(exitCode, 0);
});

/*
 * Disabled 2 tests because these temp users don't have certs
test('create wildcard alias for deployment', async t => {
  const hosts = {
    deployment: context.deployment,
    alias: `*.${contextName}.now.sh`,
  };

  const { stdout, stderr, exitCode } = await execa(
    binaryPath,
    ['alias', hosts.deployment, hosts.alias, ...defaultArgs],
    {
      reject: false,
    }
  );

  console.log(stderr);
  console.log(stdout);
  console.log(exitCode);

  const goal = `> Success! ${hosts.alias} now points to https://${hosts.deployment}`;

  t.is(exitCode, 0);
  t.true(stdout.startsWith(goal));

  // Send a test request to the alias
  // Retries to make sure we consider the time it takes to update
  const response = await retry(
    async () => {
      const response = await fetch(`https://test.${contextName}.now.sh`);

      if (response.ok) {
        return response;
      }

      throw new Error(`Error: Returned code ${response.status}`);
    },
    { retries: 3 }
  );
  const content = await response.text();

  t.true(response.ok);
  t.true(content.includes(contextName));

  context.wildcardAlias = hosts.alias;
});

test('remove the wildcard alias', async t => {
  const goal = `> Success! Alias ${context.wildcardAlias} removed`;

  const { stdout, stderr, exitCode } = await execa(
    binaryPath,
    ['alias', 'rm', context.wildcardAlias, '--yes', ...defaultArgs],
    {
      reject: false,
    }
  );

  console.log(stderr);
  console.log(stdout);
  console.log(exitCode);

  t.is(exitCode, 0);
  t.true(stdout.startsWith(goal));
});
*/

test('ensure username in list is right', async t => {
  const { stdout, stderr, exitCode } = await execa(
    binaryPath,
    ['ls', ...defaultArgs],
    {
      reject: false,
    }
  );

  console.log(stderr);
  console.log(stdout);
  console.log(exitCode);

  // Ensure the exit code is right
  t.is(exitCode, 0);

  const line = stdout.split('\n').find(line => line.includes('.now.sh'));
  const columns = line.split(/\s+/);

  // Ensure username column have username
  t.truthy(columns.pop().includes(contextName));
});

test('set platform version using `--platform-version` to `2`', async t => {
  const directory = fixture('builds');

  const { stdout, stderr, exitCode } = await execa(
    binaryPath,
    [
      directory,
      '--public',
      '--name',
      session,
      ...defaultArgs,
      '--platform-version',
      2,
      '--force',
      '--confirm',
    ],
    {
      reject: false,
    }
  );

  console.log(stderr);
  console.log(stdout);
  console.log(exitCode);

  // Ensure the exit code is right
  t.is(exitCode, 0);

  // Test if the output is really a URL
  const { href, host } = new URL(stdout);
  t.is(host.split('-')[0], session);

  // Send a test request to the deployment
  const response = await fetch(href);
  const contentType = response.headers.get('content-type');

  t.is(contentType, 'text/html; charset=utf-8');
});

test('ensure we render a warning for deployments with no files', async t => {
  const directory = fixture('single-dotfile');

  const { stderr, stdout, exitCode } = await execa(
    binaryPath,
    [
      directory,
      '--public',
      '--name',
      session,
      ...defaultArgs,
      '--confirm',
      '--force',
    ],
    {
      reject: false,
    }
  );

  console.log(stderr);
  console.log(stdout);
  console.log(exitCode);

  // Ensure the warning is printed
  t.true(
    stderr.includes(
      'There are no files (or only files starting with a dot) inside your deployment.'
    )
  );

  // Test if the output is really a URL
  const { href, host } = new URL(stdout);
  t.is(host.split('-')[0], session);

  // Ensure the exit code is right
  t.is(exitCode, 0);

  // Send a test request to the deployment
  const response = await fetch(href);
  const contentType = response.headers.get('content-type');

  t.is(contentType, 'text/plain; charset=utf-8');
});

test('ensure we render a prompt when deploying home directory', async t => {
  const directory = homedir();

  const { stderr, stdout, exitCode } = await execa(
    binaryPath,
    [directory, '--public', '--name', session, ...defaultArgs, '--force'],
    {
      reject: false,
      input: 'N',
    }
  );

  console.log(stderr);
  console.log(stdout);
  console.log(exitCode);

  // Ensure the exit code is right
  t.is(exitCode, 0);

  t.true(
    stdout.includes(
      'You are deploying your home directory. Do you want to continue? [y/N]'
    )
  );
  t.true(stderr.includes('Aborted'));
});

test('ensure the `scope` property works with email', async t => {
  const directory = fixture('config-scope-property-email');

  const { stderr, stdout, exitCode } = await execa(
    binaryPath,
    [
      directory,
      '--public',
      '--name',
      session,
      ...defaultArgs,
      '--force',
      '--confirm',
    ],
    {
      reject: false,
    }
  );

  console.log(stderr);
  console.log(stdout);
  console.log(exitCode);

  // Ensure we're deploying under the right scope
  t.true(stderr.includes(session));

  // Ensure the exit code is right
  t.is(exitCode, 0);

  // Test if the output is really a URL
  const { href, host } = new URL(stdout);
  t.is(host.split('-')[0], session);

  // Send a test request to the deployment
  const response = await fetch(href);
  const contentType = response.headers.get('content-type');

  t.is(contentType, 'text/html; charset=utf-8');
});

test('ensure the `scope` property works with username', async t => {
  const directory = fixture('config-scope-property-username');

  const { stderr, stdout, exitCode } = await execa(
    binaryPath,
    [
      directory,
      '--public',
      '--name',
      session,
      ...defaultArgs,
      '--force',
      '--confirm',
    ],
    {
      reject: false,
    }
  );

  console.log(stderr);
  console.log(stdout);
  console.log(exitCode);

  // Ensure we're deploying under the right scope
  t.true(stderr.includes(contextName));

  // Ensure the exit code is right
  t.is(exitCode, 0);

  // Test if the output is really a URL
  const { href, host } = new URL(stdout);
  t.is(host.split('-')[0], session);

  // Send a test request to the deployment
  const response = await fetch(href);
  const contentType = response.headers.get('content-type');

  t.is(contentType, 'text/html; charset=utf-8');
});

test('try to create a builds deployments with wrong config', async t => {
  const directory = fixture('builds-wrong');

  const { stderr, stdout, exitCode } = await execa(
    binaryPath,
    [
      directory,
      '--public',
      '--name',
      session,
      ...defaultArgs,
      '--force',
      '--confirm',
    ],
    {
      reject: false,
    }
  );

  console.log(stderr);
  console.log(stdout);
  console.log(exitCode);

  // Ensure the exit code is right
  t.is(exitCode, 1);
  t.true(
    stderr.includes(
      'Error! The property `builder` is not allowed in now.json when using Now 2.0 – please remove it.'
    )
  );
});

test('create a builds deployments with no actual builds', async t => {
  const directory = fixture('builds-no-list');

  const { stdout, stderr, exitCode } = await execa(
    binaryPath,
    [
      directory,
      '--public',
      '--name',
      session,
      ...defaultArgs,
      '--force',
      '--confirm',
    ],
    {
      reject: false,
    }
  );

  console.log(stderr);
  console.log(stdout);
  console.log(exitCode);

  // Ensure the exit code is right
  t.is(exitCode, 0);

  // Test if the output is really a URL
  const { host } = new URL(stdout);
  t.is(host.split('-')[0], session);
});

test('create a builds deployments without platform version flag', async t => {
  const directory = fixture('builds');

  const { stdout, stderr, exitCode } = await execa(
    binaryPath,
    [
      directory,
      '--public',
      '--name',
      session,
      ...defaultArgs,
      '--force',
      '--confirm',
    ],
    {
      reject: false,
    }
  );

  console.log(stderr);
  console.log(stdout);
  console.log(exitCode);

  // Ensure the exit code is right
  t.is(exitCode, 0);

  // Test if the output is really a URL
  const { href, host } = new URL(stdout);
  t.is(host.split('-')[0], session);

  // Send a test request to the deployment
  const response = await fetch(href);
  const contentType = response.headers.get('content-type');

  t.is(contentType, 'text/html; charset=utf-8');
});

test('create a staging deployment', async t => {
  const directory = fixture('static-deployment');

  const args = ['--debug', '--public', '--name', session, ...defaultArgs];
  const targetCall = await execa(binaryPath, [
    directory,
    '--target=staging',
    ...args,
    '--confirm',
  ]);

  console.log(targetCall.stderr);
  console.log(targetCall.stdout);
  console.log(targetCall.exitCode);

  t.regex(
    targetCall.stderr,
    /Setting target to staging/gm,
    formatOutput(targetCall)
  );

  t.is(targetCall.exitCode, 0, formatOutput(targetCall));

  const { host } = new URL(targetCall.stdout);
  const deployment = await apiFetch(
    `/v10/now/deployments/unknown?url=${host}`
  ).then(resp => resp.json());
  t.is(deployment.target, 'staging', JSON.stringify(deployment, null, 2));
});

test('create a production deployment', async t => {
  const directory = fixture('static-deployment');

  const args = ['--debug', '--public', '--name', session, ...defaultArgs];
  const targetCall = await execa(binaryPath, [
    directory,
    '--target=production',
    ...args,
    '--confirm',
  ]);

  console.log(targetCall.stderr);
  console.log(targetCall.stdout);
  console.log(targetCall.exitCode);

  t.is(targetCall.exitCode, 0, formatOutput(targetCall));
  t.regex(
    targetCall.stderr,
    /`--prod` option instead/gm,
    formatOutput(targetCall)
  );
  t.regex(
    targetCall.stderr,
    /Setting target to production/gm,
    formatOutput(targetCall)
  );

  const { host: targetHost } = new URL(targetCall.stdout);
  const targetDeployment = await apiFetch(
    `/v10/now/deployments/unknown?url=${targetHost}`
  ).then(resp => resp.json());
  t.is(
    targetDeployment.target,
    'production',
    JSON.stringify(targetDeployment, null, 2)
  );

  const call = await execa(binaryPath, [directory, '--prod', ...args]);

  console.log(call.stderr);
  console.log(call.stdout);
  console.log(call.exitCode);

  t.is(call.exitCode, 0, formatOutput(call));
  t.regex(
    call.stderr,
    /Setting target to production/gm,
    formatOutput(targetCall)
  );

  const { host } = new URL(call.stdout);
  const deployment = await apiFetch(
    `/v10/now/deployments/unknown?url=${host}`
  ).then(resp => resp.json());
  t.is(deployment.target, 'production', JSON.stringify(deployment, null, 2));
});

test('deploying a file should not show prompts and display deprecation', async t => {
  const file = fixture('static-single-file/first.png');

  const output = await execute([file], {
    reject: false,
  });

  const { stdout, stderr, exitCode } = output;

  // Ensure the exit code is right
  t.is(exitCode, 0, formatOutput(output));
  t.true(stderr.includes('Deploying files with Vercel is deprecated'));

  // Ensure `.vercel` was not created
  t.is(
    await exists(path.join(path.dirname(file), '.vercel')),
    false,
    '.vercel should not exists'
  );

  // Test if the output is really a URL
  const { href, host } = new URL(stdout);
  t.is(host.split('-')[0], 'files');

  // Send a test request to the deployment
  const response = await fetch(href);
  const contentType = response.headers.get('content-type');

  t.is(contentType, 'image/png');
  t.deepEqual(await readFile(file), await response.buffer());
});

test('deploying more than 1 path should fail', async t => {
  const file1 = fixture('static-multiple-files/first.png');
  const file2 = fixture('static-multiple-files/second.png');

  const { stdout, stderr, exitCode } = await execa(
    binaryPath,
    [file1, file2, '--public', '--name', session, ...defaultArgs, '--confirm'],
    {
      reject: false,
    }
  );

  console.log(stderr);
  console.log(stdout);
  console.log(exitCode);

  // Ensure the exit code is right
  t.is(exitCode, 1);
  t.true(stderr.trim().endsWith(`Can't deploy more than one path.`));
});

test('use `--debug` CLI flag', async t => {
  const directory = fixture('build-env-debug');

  const { stderr, stdout, exitCode } = await execa(
    binaryPath,
    [
      directory,
      '--public',
      '--name',
      session,
      '--debug',
      ...defaultArgs,
      '--confirm',
    ],
    {
      reject: false,
    }
  );

  console.log(stderr);
  console.log(stdout);
  console.log(exitCode);

  // Ensure the exit code is right
  t.is(exitCode, 0, `Received:\n"${stderr}"\n"${stdout}"`);

  // Test if the output is really a URL
  const deploymentUrl = pickUrl(stdout);
  const { href, host } = new URL(deploymentUrl);
  t.is(host.split('-')[0], session);

  await waitForDeployment(href);

  // get the content
  const response = await fetch(href);
  const content = await response.text();
  t.is(content.trim(), 'off');
});

test('try to deploy non-existing path', async t => {
  const goal = `Error! The specified file or directory "${session}" does not exist.`;

  const { stderr, stdout, exitCode } = await execa(
    binaryPath,
    [session, ...defaultArgs, '--confirm'],
    {
      reject: false,
    }
  );

  console.log(stderr);
  console.log(stdout);
  console.log(exitCode);

  t.is(exitCode, 1);
  t.true(stderr.trim().endsWith(goal));
});

test('try to deploy with non-existing team', async t => {
  const target = fixture('node');
  const goal = `Error! The specified scope does not exist`;

  const { stderr, stdout, exitCode } = await execa(
    binaryPath,
    [target, '--scope', session, ...defaultArgs, '--confirm'],
    {
      reject: false,
    }
  );

  console.log(stderr);
  console.log(stdout);
  console.log(exitCode);

  t.is(exitCode, 1);
  t.true(stderr.includes(goal));
});

const verifyExampleAngular = (cwd, dir) =>
  fs.existsSync(path.join(cwd, dir, 'package.json')) &&
  fs.existsSync(path.join(cwd, dir, 'tsconfig.json')) &&
  fs.existsSync(path.join(cwd, dir, 'angular.json'));

const verifyExampleAmp = (cwd, dir) =>
  fs.existsSync(path.join(cwd, dir, 'index.html')) &&
  fs.existsSync(path.join(cwd, dir, 'logo.png')) &&
  fs.existsSync(path.join(cwd, dir, 'favicon.png'));

test('initialize example "angular"', async t => {
  tmpDir = tmp.dirSync({ unsafeCleanup: true });
  const cwd = tmpDir.name;
  const goal = '> Success! Initialized "angular" example in';

  const { stdout, stderr, exitCode } = await execute(['init', 'angular'], {
    cwd,
  });

  console.log(stderr);
  console.log(stdout);
  console.log(exitCode);

  t.is(exitCode, 0, formatOutput({ stdout, stderr }));
  t.true(stdout.includes(goal), formatOutput({ stdout, stderr }));
  t.true(
    verifyExampleAngular(cwd, 'angular'),
    formatOutput({ stdout, stderr })
  );
});

test('initialize example ("angular") to specified directory', async t => {
  tmpDir = tmp.dirSync({ unsafeCleanup: true });
  const cwd = tmpDir.name;
  const goal = '> Success! Initialized "angular" example in';

  const { stdout, stderr, exitCode } = await execute(
    ['init', 'angular', 'ang'],
    {
      cwd,
    }
  );

  console.log(stderr);
  console.log(stdout);
  console.log(exitCode);

  t.is(exitCode, 0);
  t.true(stdout.includes(goal));
  t.true(verifyExampleAngular(cwd, 'ang'));
});

test('initialize selected example ("amp")', async t => {
  tmpDir = tmp.dirSync({ unsafeCleanup: true });
  const cwd = tmpDir.name;
  const goal = '> Success! Initialized "amp" example in';

  const { stdout, stderr, exitCode } = await execute(['init'], {
    cwd,
    input: '\n',
  });

  console.log(stderr);
  console.log(stdout);
  console.log(exitCode);

  t.is(exitCode, 0, formatOutput({ stdout, stderr }));
  t.true(stdout.includes(goal), formatOutput({ stdout, stderr }));
  t.true(verifyExampleAmp(cwd, 'amp'), formatOutput({ stdout, stderr }));
});

test('initialize example to existing directory with "-f"', async t => {
  tmpDir = tmp.dirSync({ unsafeCleanup: true });
  const cwd = tmpDir.name;
  const goal = '> Success! Initialized "angular" example in';

  createDirectory(path.join(cwd, 'angular'));
  createFile(path.join(cwd, 'angular', '.gitignore'));
  const { stdout, stderr, exitCode } = await execute(
    ['init', 'angular', '-f'],
    {
      cwd,
    }
  );

  console.log(stderr);
  console.log(stdout);
  console.log(exitCode);

  t.is(exitCode, 0);
  t.true(stdout.includes(goal), formatOutput({ stdout, stderr }));
  t.true(verifyExampleAngular(cwd, 'angular'));
});

test('try to initialize example to existing directory', async t => {
  tmpDir = tmp.dirSync({ unsafeCleanup: true });
  const cwd = tmpDir.name;
  const goal =
    'Error! Destination path "angular" already exists and is not an empty directory. You may use `--force` or `-f` to override it.';

  createDirectory(path.join(cwd, 'angular'));
  createFile(path.join(cwd, 'angular', '.gitignore'));
  const { stdout, stderr, exitCode } = await execute(['init', 'angular'], {
    cwd,
    input: '\n',
  });

  console.log(stderr);
  console.log(stdout);
  console.log(exitCode);

  t.is(exitCode, 1);
  t.true(stdout.includes(goal), formatOutput({ stdout, stderr }));
});

test('try to initialize misspelled example (noce) in non-tty', async t => {
  tmpDir = tmp.dirSync({ unsafeCleanup: true });
  const cwd = tmpDir.name;
  const goal =
    'Error! No example found for noce, run `now init` to see the list of available examples.';

  const { stdout, stderr, exitCode } = await execute(['init', 'noce'], { cwd });

  console.log(stderr);
  console.log(stdout);
  console.log(exitCode);

  t.is(exitCode, 1);
  t.true(stdout.includes(goal), formatOutput({ stdout, stderr }));
});

test('try to initialize example "example-404"', async t => {
  tmpDir = tmp.dirSync({ unsafeCleanup: true });
  const cwd = tmpDir.name;
  const goal =
    'Error! No example found for example-404, run `now init` to see the list of available examples.';

  const { stdout, stderr, exitCode } = await execute(['init', 'example-404'], {
    cwd,
  });

  console.log(stderr);
  console.log(stdout);
  console.log(exitCode);

  t.is(exitCode, 1);
  t.true(stdout.includes(goal), formatOutput({ stdout, stderr }));
});

test('try to revert a deployment and assign the automatic aliases', async t => {
  const firstDeployment = fixture('now-revert-alias-1');
  const secondDeployment = fixture('now-revert-alias-2');

  const { name } = JSON.parse(
    fs.readFileSync(path.join(firstDeployment, 'now.json'))
  );
  const url = `https://${name}.user.now.sh`;

  {
    const { stdout: deploymentUrl, stderr, exitCode } = await execute([
      firstDeployment,
      '--confirm',
    ]);

    t.is(exitCode, 0, formatOutput({ stderr, stdout: deploymentUrl }));

    await waitForDeployment(deploymentUrl);
    await sleep(20000);

    const result = await fetch(url).then(r => r.json());

    t.is(
      result.name,
      'now-revert-alias-1',
      `[First run] Received ${result.name} instead on ${url} (${deploymentUrl})`
    );
  }

  {
    const { stdout: deploymentUrl, stderr, exitCode } = await execute([
      secondDeployment,
      '--confirm',
    ]);

    t.is(exitCode, 0, formatOutput({ stderr, stdout: deploymentUrl }));

    await waitForDeployment(deploymentUrl);
    await sleep(20000);
    await fetch(url);
    await sleep(5000);

    const result = await fetch(url).then(r => r.json());

    t.is(
      result.name,
      'now-revert-alias-2',
      `[Second run] Received ${result.name} instead on ${url} (${deploymentUrl})`
    );
  }

  {
    const { stdout: deploymentUrl, stderr, exitCode } = await execute([
      firstDeployment,
      '--confirm',
    ]);

    t.is(exitCode, 0, formatOutput({ stderr, stdout: deploymentUrl }));

    await waitForDeployment(deploymentUrl);
    await sleep(20000);
    await fetch(url);
    await sleep(5000);

    const result = await fetch(url).then(r => r.json());

    t.is(
      result.name,
      'now-revert-alias-1',
      `[Third run] Received ${result.name} instead on ${url} (${deploymentUrl})`
    );
  }
});

test('whoami', async t => {
  const { exitCode, stdout, stderr } = await execute(['whoami']);

  console.log(stderr);
  console.log(stdout);
  console.log(exitCode);

  t.is(exitCode, 0);
  t.is(stdout, contextName, formatOutput({ stdout, stderr }));
});

test('fail `now dev` dev script without now.json', async t => {
  const deploymentPath = fixture('now-dev-fail-dev-script');
  const { exitCode, stderr } = await execute(['dev', deploymentPath]);

  t.is(exitCode, 1);
  t.true(
    stderr.includes('must not contain `now dev`'),
    `Received instead: "${stderr}"`
  );
});

test('print correct link in legacy warning', async t => {
  const deploymentPath = fixture('v1-warning-link');
  const { exitCode, stderr, stdout } = await execute([
    deploymentPath,
    '--confirm',
  ]);

  console.log(stderr);
  console.log(stdout);
  console.log(exitCode);

  // It is expected to fail,
  // since the package.json does not have a start script
  t.is(exitCode, 1);
  t.regex(stderr, /migrate-to-vercel/);
});

test('`now rm` removes a deployment', async t => {
  const directory = fixture('builds');

  const { stdout } = await execa(
    binaryPath,
    [
      directory,
      '--public',
      '--name',
      session,
      ...defaultArgs,
      '-V',
      2,
      '--force',
      '--confirm',
    ],
    {
      reject: false,
    }
  );

  const { host } = new URL(stdout);
  const { exitCode, stdout: stdoutRemove } = await execute([
    'rm',
    host,
    '--yes',
  ]);

  t.truthy(stdoutRemove.includes(host));
  t.is(exitCode, 0);
});

test('`now rm` 404 exits quickly', async t => {
  const start = Date.now();
  const { exitCode, stderr, stdout } = await execute([
    'rm',
    'this.is.a.deployment.that.does.not.exist.example.com',
  ]);

  console.log(stderr);
  console.log(stdout);
  console.log(exitCode);

  const delta = Date.now() - start;

  // "does not exist" case is exit code 1, similar to Unix `rm`
  t.is(exitCode, 1);
  t.truthy(
    stderr.includes(
      'Could not find any deployments or projects matching "this.is.a.deployment.that.does.not.exist.example.com"'
    )
  );

  // "quickly" meaning < 5 seconds, because it used to hang from a previous bug
  t.truthy(delta < 5000);
});

test('render build errors', async t => {
  const deploymentPath = fixture('failing-build');
  const output = await execute([deploymentPath, '--confirm']);

  console.log(output.stderr);
  console.log(output.stdout);
  console.log(output.exitCode);

  t.is(output.exitCode, 1, formatOutput(output));
  t.regex(output.stderr, /Build failed/gm, formatOutput(output));
});

test('invalid deployment, projects and alias names', async t => {
  const check = async (...args) => {
    const output = await execute(args);

    console.log(output.stderr);
    console.log(output.stdout);
    console.log(output.exitCode);

    const print = `\`${args.join(' ')}\`\n${formatOutput(output)}`;
    t.is(output.exitCode, 1, print);
    t.regex(output.stderr, /The provided argument/gm, print);
  };

  await Promise.all([
    check('alias', '/', 'test'),
    check('alias', 'test', '/'),
    check('rm', '/'),
    check('ls', '/'),
  ]);
});

test('now certs ls', async t => {
  const output = await execute(['certs', 'ls']);

  console.log(output.stderr);
  console.log(output.stdout);
  console.log(output.exitCode);

  t.is(output.exitCode, 0, formatOutput(output));
  t.regex(output.stderr, /certificates? found under/gm, formatOutput(output));
});

test('now certs ls --next=123456', async t => {
  const output = await execute(['certs', 'ls', '--next=123456']);

  console.log(output.stderr);
  console.log(output.stdout);
  console.log(output.exitCode);

  t.is(output.exitCode, 0, formatOutput(output));
  t.regex(output.stderr, /No certificates found under/gm, formatOutput(output));
});

test('now hasOwnProperty not a valid subcommand', async t => {
  const output = await execute(['hasOwnProperty']);

  console.log(output.stderr);
  console.log(output.stdout);
  console.log(output.exitCode);

  t.is(output.exitCode, 1, formatOutput(output));
  t.regex(
    output.stderr,
    /The specified file or directory "hasOwnProperty" does not exist/gm,
    formatOutput(output)
  );
});

test('create zero-config deployment', async t => {
  const fixturePath = fixture('zero-config-next-js');
  const output = await execute([
    fixturePath,
    '--force',
    '--public',
    '--confirm',
  ]);

  console.log('isCanary', isCanary);
  console.log(output.stderr);
  console.log(output.stdout);
  console.log(output.exitCode);

  t.is(output.exitCode, 0, formatOutput(output));

  const { host } = new URL(output.stdout);
  const response = await apiFetch(`/v10/now/deployments/unkown?url=${host}`);

  const text = await response.text();

  t.is(response.status, 200, text);
  const data = JSON.parse(text);

  t.is(data.error, undefined, JSON.stringify(data, null, 2));

  const validBuilders = data.builds.every(build =>
    isCanary ? build.use.endsWith('@canary') : !build.use.endsWith('@canary')
  );

  t.true(
    validBuilders,
    'Builders are not valid: ' + JSON.stringify(data, null, 2)
  );
});

test('now secret add', async t => {
  context.secretName = `my-secret-${Date.now().toString(36)}`;
  const value = 'https://my-secret-endpoint.com';

  const output = await execute(['secret', 'add', context.secretName, value]);

  console.log(output.stderr);
  console.log(output.stdout);
  console.log(output.exitCode);

  t.is(output.exitCode, 0, formatOutput(output));
});

test('now secret ls', async t => {
  const output = await execute(['secret', 'ls']);

  console.log(output.stderr);
  console.log(output.stdout);
  console.log(output.exitCode);

  t.is(output.exitCode, 0, formatOutput(output));
  t.regex(output.stdout, /Secrets found under/gm, formatOutput(output));
  t.regex(output.stdout, new RegExp(), formatOutput(output));
});

test('now secret rename', async t => {
  const nextName = `renamed-secret-${Date.now().toString(36)}`;
  const output = await execute([
    'secret',
    'rename',
    context.secretName,
    nextName,
  ]);

  console.log(output.stderr);
  console.log(output.stdout);
  console.log(output.exitCode);

  t.is(output.exitCode, 0, formatOutput(output));

  context.secretName = nextName;
});

test('now secret rm', async t => {
  const output = await execute(['secret', 'rm', context.secretName, '-y']);

  console.log(output.stderr);
  console.log(output.stdout);
  console.log(output.exitCode);

  t.is(output.exitCode, 0, formatOutput(output));
});

test('deploy a Lambda with 128MB of memory', async t => {
  const directory = fixture('lambda-with-128-memory');
  const output = await execute([directory, '--confirm']);

  t.is(output.exitCode, 0, formatOutput(output));

  const { host: url } = new URL(output.stdout);
  const response = await fetch('https://' + url + '/api/memory');

  t.is(response.status, 200, url);

  // It won't be exactly 128MB,
  // so we just compare if it is lower than 450MB
  const { memory } = await response.json();
  t.is(memory, 128, `Lambda has ${memory} bytes of memory`);
});

test('fail to deploy a Lambda with an incorrect value for of memory', async t => {
  const directory = fixture('lambda-with-200-memory');
  const output = await execute([directory, '--confirm']);

  t.is(output.exitCode, 1, formatOutput(output));
  t.regex(output.stderr, /steps of 64/gm, formatOutput(output));
  t.regex(output.stderr, /More details/gm, formatOutput(output));
});

test('deploy a Lambda with 3 seconds of maxDuration', async t => {
  const directory = fixture('lambda-with-3-second-timeout');
  const output = await execute([directory, '--confirm']);

  t.is(output.exitCode, 0, formatOutput(output));

  const { host: url } = new URL(output.stdout);

  const [response1, response2] = await Promise.all([
    fetch('https://' + url + '/api/wait-for/2'),
    fetch('https://' + url + '/api/wait-for/4'),
  ]);

  t.is(response1.status, 200, url);
  t.is(response2.status, 502, url);
});

test('fail to deploy a Lambda with an incorrect value for maxDuration', async t => {
  const directory = fixture('lambda-with-1000-second-timeout');
  const output = await execute([directory, '--confirm']);

  t.is(output.exitCode, 1, formatOutput(output));
  t.regex(
    output.stderr,
    /maxDuration must be between 1 second and 10 seconds/gm,
    formatOutput(output)
  );
});

test('invalid `--token`', async t => {
  const output = await execute(['--token', 'he\nl,o.']);

  t.is(output.exitCode, 1, formatOutput(output));
  t.true(
    output.stderr.includes(
      'Error! You defined "--token", but its contents are invalid. Must not contain: "\\n", ",", "."'
    )
  );
});

// We need to skip this test until `now-php` supports Runtime version 3
test('deploy a Lambda with a specific runtime', async t => {
  const directory = fixture('lambda-with-php-runtime');
  const output = await execute([directory, '--public', '--confirm']);

  t.is(output.exitCode, 0, formatOutput(output));

  const { host: url } = new URL(output.stdout);

  const [build] = await getDeploymentBuildsByUrl(url);
  t.is(build.use, 'now-php@0.0.8', JSON.stringify(build, null, 2));
});

test('fail to deploy a Lambda with a specific runtime but without a locked version', async t => {
  const directory = fixture('lambda-with-invalid-runtime');
  const output = await execute([directory, '--confirm']);

  t.is(output.exitCode, 1, formatOutput(output));
  t.regex(
    output.stderr,
    /Function Runtimes must have a valid version/gim,
    formatOutput(output)
  );
});

test('ensure `github` and `scope` are not sent to the API', async t => {
  const directory = fixture('github-and-scope-config');
  const output = await execute([directory, '--confirm']);

  t.is(output.exitCode, 0, formatOutput(output));
});

test('change user', async t => {
  t.timeout(ms('1m'));

  const { stdout: prevUser } = await execute(['whoami']);

  // Delete the current token
  const logoutOutput = await execute(['logout']);
  t.is(logoutOutput.exitCode, 0, formatOutput(logoutOutput));

  await createUser();

  const loginOutput = await execute(['login', email]);
  t.is(loginOutput.exitCode, 0, formatOutput(loginOutput));

  const auth = await fs.readJSON(getConfigAuthPath());

  token = auth.token;

  const { stdout: nextUser } = await execute(['whoami']);

  console.log('prev user', prevUser);
  console.log('next user', nextUser);

  t.is(typeof prevUser, 'string', prevUser);
  t.is(typeof nextUser, 'string', nextUser);
  t.not(prevUser, nextUser, JSON.stringify({ prevUser, nextUser }));
});

test('should show prompts to set up project', async t => {
  const directory = fixture('project-link');
  const projectName = `project-link-${
    Math.random()
      .toString(36)
      .split('.')[1]
  }`;

  // remove previously linked project if it exists
  await remove(path.join(directory, '.vercel'));

  const now = execa(binaryPath, [directory, ...defaultArgs]);

  await waitForPrompt(now, chunk => /Set up and deploy [^?]+\?/.test(chunk));
  now.stdin.write('yes\n');

  await waitForPrompt(now, chunk =>
    chunk.includes('Which scope do you want to deploy to?')
  );
  now.stdin.write('\n');

  await waitForPrompt(now, chunk =>
    chunk.includes('Link to existing project?')
  );
  now.stdin.write('no\n');

  await waitForPrompt(now, chunk =>
    chunk.includes('What’s your project’s name?')
  );
  now.stdin.write(`${projectName}\n`);

  await waitForPrompt(now, chunk =>
    chunk.includes('In which directory is your code located?')
  );
  now.stdin.write('\n');

  await waitForPrompt(now, chunk =>
    chunk.includes('Want to override the settings?')
  );
  now.stdin.write('yes\n');

  await waitForPrompt(now, chunk =>
    chunk.includes(
      'Which settings would you like to overwrite (select multiple)?'
    )
  );
  now.stdin.write('a\n'); // 'a' means select all

  await waitForPrompt(now, chunk =>
    chunk.includes(`What's your Build Command?`)
  );
  now.stdin.write(`mkdir o && echo '<h1>custom hello</h1>' > o/index.html\n`);

  await waitForPrompt(now, chunk =>
    chunk.includes(`What's your Output Directory?`)
  );
  now.stdin.write(`o\n`);

  await waitForPrompt(now, chunk =>
    chunk.includes(`What's your Development Command?`)
  );
  now.stdin.write(`yarn dev\n`);

  await waitForPrompt(now, chunk => chunk.includes('Linked to'));

  const output = await now;

  // Ensure the exit code is right
  t.is(output.exitCode, 0, formatOutput(output));

  // Ensure .gitignore is created
  t.is(
    (await readFile(path.join(directory, '.gitignore'))).toString(),
    '.vercel'
  );

  // Ensure .vercel/project.json and .vercel/README.txt are created
  t.is(
    await exists(path.join(directory, '.vercel', 'project.json')),
    true,
    'project.json should be created'
  );
  t.is(
    await exists(path.join(directory, '.vercel', 'README.txt')),
    true,
    'README.txt should be created'
  );

  // Send a test request to the deployment
  const response = await fetch(new URL(output.stdout).href);
  const text = await response.text();
  t.is(text.includes('<h1>custom hello</h1>'), true, text);
});

test('should prefill "project name" prompt with folder name', async t => {
  const projectName = `static-deployment-${
    Math.random()
      .toString(36)
      .split('.')[1]
  }`;

  const src = fixture('static-deployment');

  // remove previously linked project if it exists
  await remove(path.join(src, '.vercel'));

  const directory = path.join(src, '../', projectName);
  await copy(src, directory);

  const now = execa(binaryPath, [directory, ...defaultArgs]);

  await waitForPrompt(now, chunk => /Set up and deploy [^?]+\?/.test(chunk));
  now.stdin.write('yes\n');

  await waitForPrompt(now, chunk =>
    chunk.includes('Which scope do you want to deploy to?')
  );
  now.stdin.write('\n');

  await waitForPrompt(now, chunk =>
    chunk.includes('Link to existing project?')
  );
  now.stdin.write('no\n');

  await waitForPrompt(now, chunk =>
    chunk.includes(`What’s your project’s name? (${projectName})`)
  );
  now.stdin.write(`\n`);

  await waitForPrompt(now, chunk =>
    chunk.includes('In which directory is your code located?')
  );
  now.stdin.write('\n');

  await waitForPrompt(now, chunk =>
    chunk.includes('Want to override the settings?')
  );
  now.stdin.write('no\n');

  const output = await now;
  t.is(output.exitCode, 0, formatOutput(output));
});

test('should prefill "project name" prompt with --name', async t => {
  const directory = fixture('static-deployment');
  const projectName = `static-deployment-${
    Math.random()
      .toString(36)
      .split('.')[1]
  }`;

  // remove previously linked project if it exists
  await remove(path.join(directory, '.vercel'));

  const now = execa(binaryPath, [
    directory,
    '--name',
    projectName,
    ...defaultArgs,
  ]);

  let isDeprecated = false;

  await waitForPrompt(now, chunk => {
    if (chunk.includes('The "--name" flag is deprecated')) {
      isDeprecated = true;
    }

    return /Set up and deploy [^?]+\?/.test(chunk);
  });
  now.stdin.write('yes\n');

  t.is(isDeprecated, true);

  await waitForPrompt(now, chunk =>
    chunk.includes('Which scope do you want to deploy to?')
  );
  now.stdin.write('\n');

  await waitForPrompt(now, chunk =>
    chunk.includes('Link to existing project?')
  );
  now.stdin.write('no\n');

  await waitForPrompt(now, chunk =>
    chunk.includes(`What’s your project’s name? (${projectName})`)
  );
  now.stdin.write(`\n`);

  await waitForPrompt(now, chunk =>
    chunk.includes('In which directory is your code located?')
  );
  now.stdin.write('\n');

  await waitForPrompt(now, chunk =>
    chunk.includes('Want to override the settings?')
  );
  now.stdin.write('no\n');

  const output = await now;
  t.is(output.exitCode, 0, formatOutput(output));
});

test('should prefill "project name" prompt with now.json `name`', async t => {
  const directory = fixture('static-deployment');
  const projectName = `static-deployment-${
    Math.random()
      .toString(36)
      .split('.')[1]
  }`;

  // remove previously linked project if it exists
  await remove(path.join(directory, '.vercel'));
  await fs.writeFile(
    path.join(directory, 'now.json'),
    JSON.stringify({
      name: projectName,
    })
  );

  const now = execa(binaryPath, [directory, ...defaultArgs]);

  let isDeprecated = false;

  now.stderr.on('data', data => {
    if (
      data.toString().includes('The `name` property in now.json is deprecated')
    ) {
      isDeprecated = true;
    }
  });

  await waitForPrompt(now, chunk => {
    return /Set up and deploy [^?]+\?/.test(chunk);
  });
  now.stdin.write('yes\n');

  await waitForPrompt(now, chunk =>
    chunk.includes('Which scope do you want to deploy to?')
  );
  now.stdin.write('\n');

  await waitForPrompt(now, chunk =>
    chunk.includes('Link to existing project?')
  );
  now.stdin.write('no\n');

  await waitForPrompt(now, chunk =>
    chunk.includes(`What’s your project’s name? (${projectName})`)
  );
  now.stdin.write(`\n`);

  await waitForPrompt(now, chunk =>
    chunk.includes('In which directory is your code located?')
  );
  now.stdin.write('\n');

  await waitForPrompt(now, chunk =>
    chunk.includes('Want to override the settings?')
  );
  now.stdin.write('no\n');

  const output = await now;
  t.is(output.exitCode, 0, formatOutput(output));

  t.is(isDeprecated, true);

  // clean up
  await remove(path.join(directory, 'now.json'));
});

test('deploy with unknown `VERCEL_PROJECT_ID` should fail', async t => {
  const directory = fixture('static-deployment');
  const user = await fetchTokenInformation(token);

  const output = await execute([directory], {
    env: {
      VERCEL_ORG_ID: user.uid,
      VERCEL_PROJECT_ID: 'asdf',
    },
  });

  t.is(output.exitCode, 1, formatOutput(output));
  t.is(output.stderr.includes('Project not found'), true, formatOutput(output));
});

test('deploy with `VERCEL_ORG_ID` but without `VERCEL_PROJECT_ID` should fail', async t => {
  const directory = fixture('static-deployment');
  const user = await fetchTokenInformation(token);

  const output = await execute([directory], {
    env: { VERCEL_ORG_ID: user.uid },
  });

  t.is(output.exitCode, 1, formatOutput(output));
  t.is(
    output.stderr.includes(
      'You specified `VERCEL_ORG_ID` but you forgot to specify `VERCEL_PROJECT_ID`. You need to specify both to deploy to a custom project.'
    ),
    true,
    formatOutput(output)
  );
});

test('deploy with `VERCEL_PROJECT_ID` but without `VERCEL_ORG_ID` should fail', async t => {
  const directory = fixture('static-deployment');

  const output = await execute([directory], {
    env: { VERCEL_PROJECT_ID: 'asdf' },
  });

  t.is(output.exitCode, 1, formatOutput(output));
  t.is(
    output.stderr.includes(
      'You specified `VERCEL_PROJECT_ID` but you forgot to specify `VERCEL_ORG_ID`. You need to specify both to deploy to a custom project.'
    ),
    true,
    formatOutput(output)
  );
});

test('deploy with `VERCEL_ORG_ID` and `VERCEL_PROJECT_ID`', async t => {
  const directory = fixture('static-deployment');

  // generate `.vercel`
  await execute([directory, '--confirm']);

<<<<<<< HEAD
  const link = require(path.join(directory, '.now/project.json'));
=======
  const link = require(path.join(directory, '.vercel/project.json'));
>>>>>>> 2b38b663
  await remove(path.join(directory, '.vercel'));

  const output = await execute([directory], {
    env: {
      VERCEL_ORG_ID: link.orgId,
      VERCEL_PROJECT_ID: link.projectId,
    },
  });

  t.is(output.exitCode, 0, formatOutput(output));
  t.is(output.stdout.includes('Linked to'), false);
});

test('deploy shows notice when project in `.vercel` does not exists', async t => {
  const directory = fixture('static-deployment');

<<<<<<< HEAD
  // overwrite .now with unexisting project
=======
  // overwrite .vercel with unexisting project
>>>>>>> 2b38b663
  await ensureDir(path.join(directory, '.vercel'));
  await writeFile(
    path.join(directory, '.vercel/project.json'),
    JSON.stringify({
      orgId: 'asdf',
      projectId: 'asdf',
    })
  );

  const now = execute([directory]);

  let detectedNotice = false;

  // kill after first prompt
  await waitForPrompt(now, chunk => {
    detectedNotice =
      detectedNotice ||
      chunk.includes(
        'Your project was either removed from Vercel or you’re not a member of it anymore'
      );

    return /Set up and deploy [^?]+\?/.test(chunk);
  });
  now.stdin.write('no\n');

  t.is(detectedNotice, true, 'did not detect notice');
});

test('use `rootDirectory` from project when deploying', async t => {
  const directory = fixture('project-root-directory');

  const firstResult = await execute([directory, '--confirm', '--public']);
  t.is(firstResult.exitCode, 0, formatOutput(firstResult));

  const { host: firstHost } = new URL(firstResult.stdout);
  const response = await apiFetch(`/v12/now/deployments/get?url=${firstHost}`);
  t.is(response.status, 200);
  const { projectId } = await response.json();
  t.is(typeof projectId, 'string', projectId);

  const projectResponse = await apiFetch(`/v2/projects/${projectId}`, {
    method: 'PATCH',
    body: JSON.stringify({
      rootDirectory: 'src',
    }),
  });
  console.log('response', await projectResponse.text());
  t.is(projectResponse.status, 200);

  const secondResult = await execute([directory, '--public']);
  t.is(secondResult.exitCode, 0, formatOutput(secondResult));

  const pageResponse1 = await fetch(secondResult.stdout);
  t.is(pageResponse1.status, 200);
  t.regex(await pageResponse1.text(), /I am a website/gm);

  // Ensures that the `now.json` file has been applied
  const pageResponse2 = await fetch(`${secondResult.stdout}/i-do-exist`);
  t.is(pageResponse2.status, 200);
  t.regex(await pageResponse2.text(), /I am a website/gm);

  await apiFetch(`/v2/projects/${projectId}`, {
    method: 'DELETE',
  });
});

test('now deploy with unknown `VERCEL_ORG_ID` or `VERCEL_PROJECT_ID` should error', async t => {
  const output = await execute(['deploy'], {
    env: { VERCEL_ORG_ID: 'asdf', VERCEL_PROJECT_ID: 'asdf' },
  });

  t.is(output.exitCode, 1, formatOutput(output));
  t.is(output.stderr.includes('Project not found'), true, formatOutput(output));
});

test('now env with unknown `VERCEL_ORG_ID` or `VERCEL_PROJECT_ID` should error', async t => {
  const output = await execute(['env'], {
    env: { VERCEL_ORG_ID: 'asdf', VERCEL_PROJECT_ID: 'asdf' },
  });

  t.is(output.exitCode, 1, formatOutput(output));
  t.is(output.stderr.includes('Project not found'), true, formatOutput(output));
});

test('whoami with `VERCEL_ORG_ID` should favor `--scope` and should error', async t => {
  const user = await fetchTokenInformation(token);

  const output = await execute(['whoami', '--scope', 'asdf'], {
    env: { VERCEL_ORG_ID: user.uid },
  });

  t.is(output.exitCode, 1, formatOutput(output));
  t.is(
    output.stderr.includes('The specified scope does not exist'),
    true,
    formatOutput(output)
  );
});

test('whoami with local .vercel scope', async t => {
  const directory = fixture('static-deployment');
  const user = await fetchTokenInformation(token);

<<<<<<< HEAD
  // create local .now
=======
  // create local .vercel
>>>>>>> 2b38b663
  await ensureDir(path.join(directory, '.vercel'));
  await fs.writeFile(
    path.join(directory, '.vercel', 'project.json'),
    JSON.stringify({ orgId: user.uid, projectId: 'xxx' })
  );

  const output = await execute(['whoami'], {
    cwd: directory,
  });

  t.is(output.exitCode, 0, formatOutput(output));
  t.is(output.stdout.includes(contextName), true, formatOutput(output));

  // clean up
  await remove(path.join(directory, '.vercel'));
});<|MERGE_RESOLUTION|>--- conflicted
+++ resolved
@@ -116,10 +116,7 @@
   });
 
   defaultArgs.push('-Q', path.join(tmpDir.name, '.vercel'));
-<<<<<<< HEAD
-=======
   console.log('Detected CI, adding defaultArgs', defaultArgs);
->>>>>>> 2b38b663
 }
 
 const execute = (args, options) =>
@@ -2613,11 +2610,7 @@
   // generate `.vercel`
   await execute([directory, '--confirm']);
 
-<<<<<<< HEAD
-  const link = require(path.join(directory, '.now/project.json'));
-=======
   const link = require(path.join(directory, '.vercel/project.json'));
->>>>>>> 2b38b663
   await remove(path.join(directory, '.vercel'));
 
   const output = await execute([directory], {
@@ -2634,11 +2627,8 @@
 test('deploy shows notice when project in `.vercel` does not exists', async t => {
   const directory = fixture('static-deployment');
 
-<<<<<<< HEAD
-  // overwrite .now with unexisting project
-=======
+
   // overwrite .vercel with unexisting project
->>>>>>> 2b38b663
   await ensureDir(path.join(directory, '.vercel'));
   await writeFile(
     path.join(directory, '.vercel/project.json'),
@@ -2742,11 +2732,8 @@
   const directory = fixture('static-deployment');
   const user = await fetchTokenInformation(token);
 
-<<<<<<< HEAD
-  // create local .now
-=======
+
   // create local .vercel
->>>>>>> 2b38b663
   await ensureDir(path.join(directory, '.vercel'));
   await fs.writeFile(
     path.join(directory, '.vercel', 'project.json'),
