--- conflicted
+++ resolved
@@ -785,11 +785,7 @@
   const columns = line.split(/\s+/);
 
   // Ensure username column have username
-<<<<<<< HEAD
-  t.truthy(columns.pop().includes('now-ci-bot'));
-=======
   t.truthy(columns.pop().includes(contextName));
->>>>>>> d32ab1e0
 });
 
 test('ensure we render a warning for deployments with no files', async t => {
