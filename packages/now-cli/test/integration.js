import ms from 'ms';
import path from 'path';
import { URL } from 'url';
import test from 'ava';
import semVer from 'semver';
import { homedir } from 'os';
import _execa from 'execa';
import fetch from 'node-fetch';
import tmp from 'tmp-promise';
import retry from 'async-retry';
import fs, {
  writeFile,
  readFile,
  remove,
  copy,
  ensureDir,
  exists,
} from 'fs-extra';
import logo from '../src/util/output/logo';
import sleep from '../src/util/sleep';
import pkg from '../package';
import prepareFixtures from './helpers/prepare';

// log command when running `execa`
function execa(file, args, options) {
  console.log(`$ now ${args.join(' ')}`);
  return _execa(file, args, options);
}

const str = 'aHR0cHM6Ly9hcGktdG9rZW4tZmFjdG9yeS56ZWl0LnNo';
const binaryPath = path.resolve(__dirname, `../scripts/start.js`);
const fixture = name => path.join(__dirname, 'fixtures', 'integration', name);
const deployHelpMessage = `${logo} now [options] <command | path>`;
let session = 'temp-session';

const isCanary = pkg.version.includes('canary');

const pickUrl = stdout => {
  const lines = stdout.split('\n');
  return lines[lines.length - 1];
};

const createFile = dest => fs.closeSync(fs.openSync(dest, 'w'));
const createDirectory = dest => fs.mkdirSync(dest);

const waitForDeployment = async href => {
  console.log(`waiting for ${href} to become ready...`);
  const start = Date.now();
  const max = ms('4m');
  const inspectorText = '<title>Deployment Overview';

  // eslint-disable-next-line
  while (true) {
    const response = await fetch(href, { redirect: 'manual' });
    const text = await response.text();
    if (response.status === 200 && !text.includes(inspectorText)) {
      break;
    }

    const current = Date.now();

    if (current - start > max || response.status >= 500) {
      throw new Error(
        `Waiting for "${href}" failed since it took longer than 4 minutes.\n` +
          `Received status ${response.status}:\n"${text}"`
      );
    }

    await sleep(2000);
  }
};

function fetchTokenWithRetry(url, retries = 3) {
  return retry(
    async () => {
      const res = await fetch(url);

      if (!res.ok) {
        throw new Error(
          `Failed to fetch ${url}, received status ${res.status}`
        );
      }

      const data = await res.json();

      return data.token;
    },
    { retries, factor: 1 }
  );
}

function fetchTokenInformation(token, retries = 3) {
  const url = `https://api.zeit.co/www/user`;
  const headers = { Authorization: `Bearer ${token}` };

  return retry(
    async () => {
      const res = await fetch(url, { headers });

      if (!res.ok) {
        throw new Error(
          `Failed to fetch ${url}, received status ${res.status}`
        );
      }

      const data = await res.json();

      return data.user;
    },
    { retries, factor: 1 }
  );
}

function formatOutput({ stderr, stdout }) {
  return `Received:\n"${stderr}"\n"${stdout}"`;
}

// AVA's `t.context` can only be set before the tests,
// but we want to set it within as well
const context = {};

const defaultOptions = { reject: false };
const defaultArgs = [];
let token;
let email;
let contextName;

let tmpDir;

if (!process.env.CI) {
  tmpDir = tmp.dirSync({
    // This ensures the directory gets
    // deleted even if it has contents
    unsafeCleanup: true,
  });

  defaultArgs.push('-Q', path.join(tmpDir.name, '.now'));
}

const execute = (args, options) =>
  execa(binaryPath, [...defaultArgs, ...args], {
    ...defaultOptions,
    ...options,
  });

const apiFetch = (url, { headers, ...options } = {}) => {
  return fetch(`https://api.zeit.co${url}`, {
    headers: {
      Authorization: `Bearer ${token}`,
      ...(headers || {}),
    },
    ...options,
  });
};

const waitForPrompt = (cp, assertion) =>
  new Promise(resolve => {
    const listener = chunk => {
      if (assertion(chunk)) {
        cp.stdout.off && cp.stdout.off('data', listener);
        cp.stderr.off && cp.stderr.off('data', listener);
        resolve();
      }
    };

    cp.stdout.on('data', listener);
    cp.stderr.on('data', listener);
  });

const getDeploymentBuildsByUrl = async url => {
  const hostRes = await apiFetch(`/v10/now/deployments/get?url=${url}`);
  const { id } = await hostRes.json();
  const buildsRes = await apiFetch(`/v10/now/deployments/${id}/builds`);
  const { builds } = await buildsRes.json();
  return builds;
};

const createUser = async () => {
  await retry(
    async () => {
      const location = getConfigPath();
      const url = Buffer.from(str, 'base64').toString();
      token = await fetchTokenWithRetry(url);

      if (!fs.existsSync(location)) {
        await createDirectory(location);
      }

      await fs.writeJSON(getConfigAuthPath(), { token });

      const user = await fetchTokenInformation(token);

      email = user.email;
      contextName = user.email.split('@')[0];
      session = Math.random()
        .toString(36)
        .split('.')[1];
    },
    { retries: 3, factor: 1 }
  );
};

const getConfigPath = () => path.join(tmpDir ? tmpDir.name : homedir(), '.now');
const getConfigAuthPath = () => path.join(getConfigPath(), 'auth.json');

test.before(async () => {
  try {
    await createUser();
    await prepareFixtures(contextName);
  } catch (err) {
    console.log('Failed `test.before`');
    console.log(err);
  }
});

test.after.always(async () => {
  // Make sure the token gets revoked
  await execa(binaryPath, ['logout', ...defaultArgs]);

  if (!tmpDir) {
    return;
  }

  // Remove config directory entirely
  tmpDir.removeCallback();
});

test('login', async t => {
  // Delete the current token
  const logoutOutput = await execute(['logout']);
  t.is(logoutOutput.exitCode, 0, formatOutput(logoutOutput));

  const loginOutput = await execa(binaryPath, ['login', email, ...defaultArgs]);

  console.log(loginOutput.stderr);
  console.log(loginOutput.stdout);
  console.log(loginOutput.exitCode);

  t.is(loginOutput.exitCode, 0, formatOutput(loginOutput));
  t.regex(
    loginOutput.stdout,
    /You are now logged in\./gm,
    formatOutput(loginOutput)
  );

  // Save the new token
  const auth = await fs.readJSON(getConfigAuthPath());

  token = auth.token;

  t.is(typeof token, 'string');
});

test('deploy using only now.json with `redirects` defined', async t => {
  const target = fixture('redirects-v2');

  const { exitCode, stderr, stdout } = await execa(
    binaryPath,
    [target, ...defaultArgs, '--confirm'],
    {
      reject: false,
    }
  );

  t.is(exitCode, 0, formatOutput({ stderr, stdout }));

  const i = stdout.lastIndexOf('https://');
  const url = stdout.slice(i);
  const res = await fetch(`${url}/foo/bar`, { redirect: 'manual' });
  const location = res.headers.get('location');
  t.is(location, 'https://example.com/foo/bar');
});

test('deploy using --local-config flag v2', async t => {
  const target = fixture('local-config-v2');
  const configPath = path.join(target, 'now-test.json');

  const { exitCode, stderr, stdout } = await execa(
    binaryPath,
    [
      'deploy',
      target,
      '--local-config',
      configPath,
      ...defaultArgs,
      '--confirm',
    ],
    {
      reject: false,
    }
  );

  t.is(exitCode, 0, formatOutput({ stderr, stdout }));

  const { host } = new URL(stdout);
  t.regex(host, /secondary/gm, `Expected "secondary" but received "${host}"`);

  const testRes = await fetch(`https://${host}/test-${contextName}.html`);
  const testText = await testRes.text();
  t.is(testText, '<h1>hello test</h1>');

  const anotherTestRes = await fetch(`https://${host}/another-test`);
  const anotherTestText = await anotherTestRes.text();
  t.is(anotherTestText, testText);

  const mainRes = await fetch(`https://${host}/main-${contextName}.html`);
  t.is(mainRes.status, 404, 'Should not deploy/build main now.json');

  const anotherMainRes = await fetch(`https://${host}/another-main`);
  t.is(anotherMainRes.status, 404, 'Should not deploy/build main now.json');
});

test('deploy using --local-config flag above target', async t => {
  const root = fixture('local-config-above-target');
  const target = path.join(root, 'dir');

  const { exitCode, stderr, stdout } = await execa(
    binaryPath,
    [
      'deploy',
      target,
      '--local-config',
      './now-root.json',
      ...defaultArgs,
      '--confirm',
    ],
    {
      cwd: root,
      reject: false,
    }
  );

  t.is(exitCode, 0, formatOutput({ stderr, stdout }));

  const { host } = new URL(stdout);

  const testRes = await fetch(`https://${host}/index.html`);
  const testText = await testRes.text();
  t.is(testText, '<h1>hello index</h1>');

  const anotherTestRes = await fetch(`https://${host}/another.html`);
  const anotherTestText = await anotherTestRes.text();
  t.is(anotherTestText, '<h1>hello another</h1>');

  t.regex(host, /root-level/gm, `Expected "root-level" but received "${host}"`);
});

test('print the deploy help message', async t => {
  const { stderr, stdout, exitCode } = await execa(
    binaryPath,
    ['help', ...defaultArgs],
    {
      reject: false,
    }
  );

  console.log(stderr);
  console.log(stdout);
  console.log(exitCode);

  t.is(exitCode, 2);
  t.true(stderr.includes(deployHelpMessage), `Received:\n${stderr}\n${stdout}`);
  t.false(
    stderr.includes('ExperimentalWarning'),
    `Received:\n${stderr}\n${stdout}`
  );
});

test('output the version', async t => {
  const { stdout, stderr, exitCode } = await execa(
    binaryPath,
    ['--version', ...defaultArgs],
    {
      reject: false,
    }
  );

  console.log(stderr);
  console.log(stdout);
  console.log(exitCode);

  const version = stdout.trim();

  t.is(exitCode, 0);
  t.truthy(semVer.valid(version));
  t.is(version, pkg.version);
});

test('login with unregistered user', async t => {
  const { stdout, stderr, exitCode } = await execa(
    binaryPath,
    ['login', `${session}@${session}.com`, ...defaultArgs],
    {
      reject: false,
    }
  );

  console.log(stderr);
  console.log(stdout);
  console.log(exitCode);

  const goal = `Error! Please sign up: https://zeit.co/signup`;
  const lines = stdout.trim().split('\n');
  const last = lines[lines.length - 1];

  t.is(exitCode, 1);
  t.is(last, goal);
});

test('test invalid json alias rules', async t => {
  const fixturePath = fixture('alias-rules');
  const output = await execute(['alias', '-r', 'invalid-json-rules.json'], {
    cwd: fixturePath,
  });

  t.is(output.exitCode, 1, formatOutput(output));
  t.regex(output.stderr, /Error parsing/, formatOutput(output));
});

test('test invalid alias rules', async t => {
  const fixturePath = fixture('alias-rules');
  const output = await execute(['alias', '-r', 'invalid-rules.json'], {
    cwd: fixturePath,
  });

  t.is(output.exitCode, 1, formatOutput(output));
  t.regex(output.stderr, /Path Alias validation error/, formatOutput(output));
});

test('test invalid type for alias rules', async t => {
  const fixturePath = fixture('alias-rules');
  const output = await execute(['alias', '-r', 'invalid-type-rules.json'], {
    cwd: fixturePath,
  });

  t.is(output.exitCode, 1, formatOutput(output));
  t.regex(output.stderr, /Path Alias validation error/, formatOutput(output));
});

test('ignore files specified in .nowignore', async t => {
  const directory = fixture('nowignore');

  const args = [
    '--debug',
    '--public',
    '--name',
    session,
    ...defaultArgs,
    '--confirm',
  ];
  const targetCall = await execa(binaryPath, args, {
    cwd: directory,
    reject: false,
  });

  console.log(targetCall.stderr);
  console.log(targetCall.stdout);
  console.log(targetCall.exitCode);

  const { host } = new URL(targetCall.stdout);
  const ignoredFile = await fetch(`https://${host}/ignored.txt`);
  t.is(ignoredFile.status, 404);

  const presentFile = await fetch(`https://${host}/index.txt`);
  t.is(presentFile.status, 200);
});

test('ignore files specified in .nowignore via allowlist', async t => {
  const directory = fixture('nowignore-allowlist');

  const args = [
    '--debug',
    '--public',
    '--name',
    session,
    ...defaultArgs,
    '--confirm',
  ];
  const targetCall = await execa(binaryPath, args, {
    cwd: directory,
    reject: false,
  });

  console.log(targetCall.stderr);
  console.log(targetCall.stdout);
  console.log(targetCall.exitCode);

  const { host } = new URL(targetCall.stdout);
  const ignoredFile = await fetch(`https://${host}/ignored.txt`);
  t.is(ignoredFile.status, 404);

  const presentFile = await fetch(`https://${host}/index.txt`);
  t.is(presentFile.status, 200);
});

test('list the scopes', async t => {
  const { stdout, stderr, exitCode } = await execa(
    binaryPath,
    ['teams', 'ls', ...defaultArgs],
    {
      reject: false,
    }
  );

  console.log(stderr);
  console.log(stdout);
  console.log(exitCode);

  t.is(exitCode, 0);

  const include = `✔ ${contextName}     ${email}`;
  t.true(
    stdout.includes(include),
    `Expected: ${include}\n\nReceived instead:\n${stdout}\n${stderr}`
  );
});

test('list the payment methods', async t => {
  const { stdout, stderr, exitCode } = await execa(
    binaryPath,
    ['billing', 'ls', ...defaultArgs],
    {
      reject: false,
    }
  );

  console.log(stderr);
  console.log(stdout);
  console.log(exitCode);

  t.is(exitCode, 0);
  t.true(stdout.startsWith(`> 0 cards found under ${contextName}`));
});

test('domains inspect', async t => {
  const domainName = `inspect-${contextName}.org`;

  const addRes = await execa(
    binaryPath,
    [`domains`, `add`, domainName, ...defaultArgs],
    { reject: false }
  );
  t.is(addRes.exitCode, 0);

  const { stderr, exitCode } = await execa(
    binaryPath,
    ['domains', 'inspect', domainName, ...defaultArgs],
    {
      reject: false,
    }
  );

  const rmRes = await execa(
    binaryPath,
    [`domains`, `rm`, domainName, ...defaultArgs],
    { reject: false, input: 'y' }
  );
  t.is(rmRes.exitCode, 0);

  t.is(exitCode, 0);
  t.true(!stderr.includes(`Renewal Price`));
});

test('try to purchase a domain', async t => {
  const { stderr, stdout, exitCode } = await execa(
    binaryPath,
    ['domains', 'buy', `${session}-test.org`, ...defaultArgs],
    {
      reject: false,
      input: 'y',
    }
  );

  console.log(stderr);
  console.log(stdout);
  console.log(exitCode);

  t.is(exitCode, 1);
  t.true(
    stderr.includes(
      `Error! Could not purchase domain. Please add a payment method using \`now billing add\`.`
    )
  );
});

test('try to transfer-in a domain with "--code" option', async t => {
  const { stderr, stdout, exitCode } = await execa(
    binaryPath,
    [
      'domains',
      'transfer-in',
      '--code',
      'xyz',
      `${session}-test.org`,
      ...defaultArgs,
    ],
    {
      reject: false,
    }
  );

  console.log(stderr);
  console.log(stdout);
  console.log(exitCode);

  t.true(
    stderr.includes(
      `Error! The domain "${session}-test.org" is not transferable.`
    )
  );
  t.is(exitCode, 1);
});

test('try to move an invalid domain', async t => {
  const { stderr, stdout, exitCode } = await execa(
    binaryPath,
    [
      'domains',
      'move',
      `${session}-invalid-test.org`,
      `${session}-invalid-user`,
      ...defaultArgs,
    ],
    {
      reject: false,
    }
  );

  console.log(stderr);
  console.log(stdout);
  console.log(exitCode);

  t.true(stderr.includes(`Error! Domain not found under `));
  t.is(exitCode, 1);
});

test('try to set default without existing payment method', async t => {
  const { stderr, stdout, exitCode } = await execa(
    binaryPath,
    ['billing', 'set-default', ...defaultArgs],
    {
      reject: false,
    }
  );

  console.log(stderr);
  console.log(stdout);
  console.log(exitCode);

  t.is(exitCode, 0);
  t.true(stderr.includes('You have no credit cards to choose from'));
});

test('try to remove a non-existing payment method', async t => {
  const { stderr, stdout, exitCode } = await execa(
    binaryPath,
    ['billing', 'rm', 'card_d2j32d9382jr928rd', ...defaultArgs],
    {
      reject: false,
    }
  );

  console.log(stderr);
  console.log(stdout);
  console.log(exitCode);

  t.is(exitCode, 0);
  t.true(
    stderr.includes(
      `You have no credit cards to choose from to delete under ${contextName}`
    )
  );
});

test('set platform version using `-V` to invalid number', async t => {
  const directory = fixture('builds');
  const goal =
    'Error! The "--platform-version" option must be either `1` or `2`.';

  const { stderr, stdout, exitCode } = await execa(
    binaryPath,
    [directory, '--public', '--name', session, ...defaultArgs, '-V', 3],
    {
      reject: false,
    }
  );

  console.log(stderr);
  console.log(stdout);
  console.log(exitCode);

  // Ensure the exit code is right
  t.is(exitCode, 1);

  // Ensure the error message shows up
  t.true(stderr.includes(goal));
});

test('set platform version using `--platform-version` to invalid number', async t => {
  const directory = fixture('builds');
  const goal =
    'Error! The "--platform-version" option must be either `1` or `2`.';

  const { stderr, stdout, exitCode } = await execa(
    binaryPath,
    [
      directory,
      '--public',
      '--name',
      session,
      ...defaultArgs,
      '--platform-version',
      3,
    ],
    {
      reject: false,
    }
  );

  console.log(stderr);
  console.log(stdout);
  console.log(exitCode);

  // Ensure the exit code is right
  t.is(exitCode, 1);

  // Ensure the error message shows up
  t.true(stderr.includes(goal));
});

test('set platform version using `-V` to `2`', async t => {
  const directory = fixture('builds');

  const { stdout, stderr, exitCode } = await execa(
    binaryPath,
    [
      directory,
      '--public',
      '--name',
      session,
      ...defaultArgs,
      '-V',
      2,
      '--force',
      '--confirm',
    ],
    {
      reject: false,
    }
  );

  console.log(stderr);
  console.log(stdout);
  console.log(exitCode);

  const output = `Received:\n"${stderr}"\n"${stdout}"`;

  // Ensure the exit code is right
  t.is(exitCode, 0, output);

  // Test if the output is really a URL
  const { href, host } = new URL(stdout);
  t.is(host.split('-')[0], session, output);

  if (host) {
    context.deployment = host;
  }

  // Send a test request to the deployment
  const response = await fetch(href);
  const contentType = response.headers.get('content-type');

  t.is(contentType, 'text/html; charset=utf-8');
});

test('output logs of a 2.0 deployment', async t => {
  const { stderr, stdout, exitCode } = await execa(
    binaryPath,
    ['logs', context.deployment, ...defaultArgs],
    {
      reject: false,
    }
  );

  console.log(stderr);
  console.log(stdout);
  console.log(exitCode);

  t.true(stderr.includes(`Fetched deployment "${context.deployment}"`));
  t.is(exitCode, 0);
});

test('output logs of a 2.0 deployment without annotate', async t => {
  const { stderr, stdout, exitCode } = await execa(
    binaryPath,
    ['logs', context.deployment, ...defaultArgs],
    {
      reject: false,
    }
  );

  console.log(stderr);
  console.log(stdout);
  console.log(exitCode);

  t.true(!stderr.includes('[now-builder-debug]'));
  t.true(!stderr.includes('START RequestId'));
  t.true(!stderr.includes('END RequestId'));
  t.true(!stderr.includes('REPORT RequestId'));
  t.true(!stderr.includes('Init Duration'));
  t.true(!stderr.includes('XRAY TraceId'));
  t.is(exitCode, 0);
});

test('create wildcard alias for deployment', async t => {
  const hosts = {
    deployment: context.deployment,
    alias: `*.${contextName}.now.sh`,
  };

  const { stdout, stderr, exitCode } = await execa(
    binaryPath,
    ['alias', hosts.deployment, hosts.alias, ...defaultArgs],
    {
      reject: false,
    }
  );

  console.log(stderr);
  console.log(stdout);
  console.log(exitCode);

  const goal = `> Success! ${hosts.alias} now points to https://${hosts.deployment}`;

  t.is(exitCode, 0);
  t.true(stdout.startsWith(goal));

  // Send a test request to the alias
  // Retries to make sure we consider the time it takes to update
  const response = await retry(
    async () => {
      const response = await fetch(`https://test.${contextName}.now.sh`);

      if (response.ok) {
        return response;
      }

      throw new Error(`Error: Returned code ${response.status}`);
    },
    { retries: 3 }
  );
  const content = await response.text();

  t.true(response.ok);
  t.true(content.includes(contextName));

  context.wildcardAlias = hosts.alias;
});

test('remove the wildcard alias', async t => {
  const goal = `> Success! Alias ${context.wildcardAlias} removed`;

  const { stdout, stderr, exitCode } = await execa(
    binaryPath,
    ['alias', 'rm', context.wildcardAlias, '--yes', ...defaultArgs],
    {
      reject: false,
    }
  );

  console.log(stderr);
  console.log(stdout);
  console.log(exitCode);

  t.is(exitCode, 0);
  t.true(stdout.startsWith(goal));
});

test('ensure username in list is right', async t => {
  const { stdout, stderr, exitCode } = await execa(
    binaryPath,
    ['ls', ...defaultArgs],
    {
      reject: false,
    }
  );

  console.log(stderr);
  console.log(stdout);
  console.log(exitCode);

  // Ensure the exit code is right
  t.is(exitCode, 0);

  const line = stdout.split('\n').find(line => line.includes('.now.sh'));
  const columns = line.split(/\s+/);

  // Ensure username column have username
  t.truthy(columns.pop().includes('now-builders-ci-bot'));
});

test('set platform version using `--platform-version` to `2`', async t => {
  const directory = fixture('builds');

  const { stdout, stderr, exitCode } = await execa(
    binaryPath,
    [
      directory,
      '--public',
      '--name',
      session,
      ...defaultArgs,
      '--platform-version',
      2,
      '--force',
      '--confirm',
    ],
    {
      reject: false,
    }
  );

  console.log(stderr);
  console.log(stdout);
  console.log(exitCode);

  // Ensure the exit code is right
  t.is(exitCode, 0);

  // Test if the output is really a URL
  const { href, host } = new URL(stdout);
  t.is(host.split('-')[0], session);

  // Send a test request to the deployment
  const response = await fetch(href);
  const contentType = response.headers.get('content-type');

  t.is(contentType, 'text/html; charset=utf-8');
});

test('ensure we render a warning for deployments with no files', async t => {
  const directory = fixture('single-dotfile');

  const { stderr, stdout, exitCode } = await execa(
    binaryPath,
    [
      directory,
      '--public',
      '--name',
      session,
      ...defaultArgs,
      '--confirm',
      '--force',
    ],
    {
      reject: false,
    }
  );

  console.log(stderr);
  console.log(stdout);
  console.log(exitCode);

  // Ensure the warning is printed
  t.true(
    stderr.includes(
      'There are no files (or only files starting with a dot) inside your deployment.'
    )
  );

  // Test if the output is really a URL
  const { href, host } = new URL(stdout);
  t.is(host.split('-')[0], session);

  // Ensure the exit code is right
  t.is(exitCode, 0);

  // Send a test request to the deployment
  const response = await fetch(href);
  const contentType = response.headers.get('content-type');

  t.is(contentType, 'text/plain; charset=utf-8');
});

test('ensure we render a prompt when deploying home directory', async t => {
  const directory = homedir();

  const { stderr, stdout, exitCode } = await execa(
    binaryPath,
    [directory, '--public', '--name', session, ...defaultArgs, '--force'],
    {
      reject: false,
      input: 'N',
    }
  );

  console.log(stderr);
  console.log(stdout);
  console.log(exitCode);

  // Ensure the exit code is right
  t.is(exitCode, 0);

  t.true(
    stdout.includes(
      'You are deploying your home directory. Do you want to continue? [y/N]'
    )
  );
  t.true(stderr.includes('Aborted'));
});

test('ensure the `scope` property works with email', async t => {
  const directory = fixture('config-scope-property-email');

  const { stderr, stdout, exitCode } = await execa(
    binaryPath,
    [
      directory,
      '--public',
      '--name',
      session,
      ...defaultArgs,
      '--force',
      '--confirm',
    ],
    {
      reject: false,
    }
  );

  console.log(stderr);
  console.log(stdout);
  console.log(exitCode);

  // Ensure we're deploying under the right scope
  t.true(stderr.includes(session));

  // Ensure the exit code is right
  t.is(exitCode, 0);

  // Test if the output is really a URL
  const { href, host } = new URL(stdout);
  t.is(host.split('-')[0], session);

  // Send a test request to the deployment
  const response = await fetch(href);
  const contentType = response.headers.get('content-type');

  t.is(contentType, 'text/html; charset=utf-8');
});

test('ensure the `scope` property works with username', async t => {
  const directory = fixture('config-scope-property-username');

  const { stderr, stdout, exitCode } = await execa(
    binaryPath,
    [
      directory,
      '--public',
      '--name',
      session,
      ...defaultArgs,
      '--force',
      '--confirm',
    ],
    {
      reject: false,
    }
  );

  console.log(stderr);
  console.log(stdout);
  console.log(exitCode);

  // Ensure we're deploying under the right scope
  t.true(stderr.includes(contextName));

  // Ensure the exit code is right
  t.is(exitCode, 0);

  // Test if the output is really a URL
  const { href, host } = new URL(stdout);
  t.is(host.split('-')[0], session);

  // Send a test request to the deployment
  const response = await fetch(href);
  const contentType = response.headers.get('content-type');

  t.is(contentType, 'text/html; charset=utf-8');
});

test('try to create a builds deployments with wrong config', async t => {
  const directory = fixture('builds-wrong');

  const { stderr, stdout, exitCode } = await execa(
    binaryPath,
    [
      directory,
      '--public',
      '--name',
      session,
      ...defaultArgs,
      '--force',
      '--confirm',
    ],
    {
      reject: false,
    }
  );

  console.log(stderr);
  console.log(stdout);
  console.log(exitCode);

  // Ensure the exit code is right
  t.is(exitCode, 1);
  t.true(
    stderr.includes(
      'Error! The property `builder` is not allowed in now.json when using Now 2.0 – please remove it.'
    )
  );
});

test('create a builds deployments with no actual builds', async t => {
  const directory = fixture('builds-no-list');

  const { stdout, stderr, exitCode } = await execa(
    binaryPath,
    [
      directory,
      '--public',
      '--name',
      session,
      ...defaultArgs,
      '--force',
      '--confirm',
    ],
    {
      reject: false,
    }
  );

  console.log(stderr);
  console.log(stdout);
  console.log(exitCode);

  // Ensure the exit code is right
  t.is(exitCode, 0);

  // Test if the output is really a URL
  const { host } = new URL(stdout);
  t.is(host.split('-')[0], session);
});

test('create a builds deployments without platform version flag', async t => {
  const directory = fixture('builds');

  const { stdout, stderr, exitCode } = await execa(
    binaryPath,
    [
      directory,
      '--public',
      '--name',
      session,
      ...defaultArgs,
      '--force',
      '--confirm',
    ],
    {
      reject: false,
    }
  );

  console.log(stderr);
  console.log(stdout);
  console.log(exitCode);

  // Ensure the exit code is right
  t.is(exitCode, 0);

  // Test if the output is really a URL
  const { href, host } = new URL(stdout);
  t.is(host.split('-')[0], session);

  // Send a test request to the deployment
  const response = await fetch(href);
  const contentType = response.headers.get('content-type');

  t.is(contentType, 'text/html; charset=utf-8');
});

test('create a staging deployment', async t => {
  const directory = fixture('static-deployment');

  const args = ['--debug', '--public', '--name', session, ...defaultArgs];
  const targetCall = await execa(binaryPath, [
    directory,
    '--target=staging',
    ...args,
    '--confirm',
  ]);

  console.log(targetCall.stderr);
  console.log(targetCall.stdout);
  console.log(targetCall.exitCode);

  t.regex(
    targetCall.stderr,
    /Setting target to staging/gm,
    formatOutput(targetCall)
  );

  t.is(targetCall.exitCode, 0, formatOutput(targetCall));

  const { host } = new URL(targetCall.stdout);
  const deployment = await apiFetch(
    `/v10/now/deployments/unknown?url=${host}`
  ).then(resp => resp.json());
  t.is(deployment.target, 'staging', JSON.stringify(deployment, null, 2));
});

test('create a production deployment', async t => {
  const directory = fixture('static-deployment');

  const args = ['--debug', '--public', '--name', session, ...defaultArgs];
  const targetCall = await execa(binaryPath, [
    directory,
    '--target=production',
    ...args,
    '--confirm',
  ]);

  console.log(targetCall.stderr);
  console.log(targetCall.stdout);
  console.log(targetCall.exitCode);

  t.is(targetCall.exitCode, 0, formatOutput(targetCall));
  t.regex(
    targetCall.stderr,
    /`--prod` option instead/gm,
    formatOutput(targetCall)
  );
  t.regex(
    targetCall.stderr,
    /Setting target to production/gm,
    formatOutput(targetCall)
  );

  const { host: targetHost } = new URL(targetCall.stdout);
  const targetDeployment = await apiFetch(
    `/v10/now/deployments/unknown?url=${targetHost}`
  ).then(resp => resp.json());
  t.is(
    targetDeployment.target,
    'production',
    JSON.stringify(targetDeployment, null, 2)
  );

  const call = await execa(binaryPath, [directory, '--prod', ...args]);

  console.log(call.stderr);
  console.log(call.stdout);
  console.log(call.exitCode);

  t.is(call.exitCode, 0, formatOutput(call));
  t.regex(
    call.stderr,
    /Setting target to production/gm,
    formatOutput(targetCall)
  );

  const { host } = new URL(call.stdout);
  const deployment = await apiFetch(
    `/v10/now/deployments/unknown?url=${host}`
  ).then(resp => resp.json());
  t.is(deployment.target, 'production', JSON.stringify(deployment, null, 2));
});

test('deploying a file should not show prompts and display deprecation', async t => {
  const file = fixture('static-single-file/first.png');

  const output = await execute([file], {
    reject: false,
  });

  const { stdout, stderr, exitCode } = output;

  // Ensure the exit code is right
  t.is(exitCode, 0, formatOutput(output));
  t.true(stderr.includes('Deploying files with ZEIT Now is deprecated'));

  // Ensure `.now` was not created
  t.is(
    await exists(path.join(path.dirname(file), '.now')),
    false,
    '.now should not exists'
  );

  // Test if the output is really a URL
  const { href, host } = new URL(stdout);
  t.is(host.split('-')[0], 'files');

  // Send a test request to the deployment
  const response = await fetch(href);
  const contentType = response.headers.get('content-type');

  t.is(contentType, 'image/png');
  t.deepEqual(await readFile(file), await response.buffer());
});

test('deploying more than 1 path should fail', async t => {
  const file1 = fixture('static-multiple-files/first.png');
  const file2 = fixture('static-multiple-files/second.png');

  const { stdout, stderr, exitCode } = await execa(
    binaryPath,
    [file1, file2, '--public', '--name', session, ...defaultArgs, '--confirm'],
    {
      reject: false,
    }
  );

  console.log(stderr);
  console.log(stdout);
  console.log(exitCode);

  // Ensure the exit code is right
  t.is(exitCode, 1);
  t.true(stderr.trim().endsWith(`Can't deploy more than one path.`));
});

test('use build-env', async t => {
  const directory = fixture('build-env');

  const { stdout, stderr, exitCode } = await execa(
    binaryPath,
    [directory, '--public', '--name', session, ...defaultArgs, '--confirm'],
    {
      reject: false,
    }
  );

  console.log(stderr);
  console.log(stdout);
  console.log(exitCode);

  // Ensure the exit code is right
  t.is(exitCode, 0);

  // Test if the output is really a URL
  const deploymentUrl = pickUrl(stdout);
  const { href, host } = new URL(deploymentUrl);
  t.is(host.split('-')[0], session);

  await waitForDeployment(href);

  // get the content
  const response = await fetch(href);
  const content = await response.text();
  t.is(content.trim(), 'bar');
});

test('use `--build-env` CLI flag', async t => {
  const directory = fixture('build-env-arg');
  const nonce = Math.random()
    .toString(36)
    .substring(2);

  const { stderr, stdout, exitCode } = await execa(
    binaryPath,
    [
      directory,
      '--public',
      '--name',
      session,
      '--build-env',
      `NONCE=${nonce}`,
      ...defaultArgs,
      '--confirm',
    ],
    {
      reject: false,
    }
  );

  console.log(stderr);
  console.log(stdout);
  console.log(exitCode);

  // Ensure the exit code is right
  t.is(exitCode, 0, `Received:\n"${stderr}"\n"${stdout}"`);

  // Test if the output is really a URL
  const deploymentUrl = pickUrl(stdout);
  const { href, host } = new URL(deploymentUrl);
  t.is(host.split('-')[0], session);

  await waitForDeployment(href);

  // get the content
  const response = await fetch(href);
  const content = await response.text();
  t.is(content.trim(), nonce);
});

test('use `--debug` CLI flag', async t => {
  const directory = fixture('build-env-debug');

  const { stderr, stdout, exitCode } = await execa(
    binaryPath,
    [
      directory,
      '--public',
      '--name',
      session,
      '--debug',
      ...defaultArgs,
      '--confirm',
    ],
    {
      reject: false,
    }
  );

  console.log(stderr);
  console.log(stdout);
  console.log(exitCode);

  // Ensure the exit code is right
  t.is(exitCode, 0, `Received:\n"${stderr}"\n"${stdout}"`);

  // Test if the output is really a URL
  const deploymentUrl = pickUrl(stdout);
  const { href, host } = new URL(deploymentUrl);
  t.is(host.split('-')[0], session);

  await waitForDeployment(href);

  // get the content
  const response = await fetch(href);
  const content = await response.text();
  t.is(content.trim(), 'off');
});

test('try to deploy non-existing path', async t => {
  const goal = `Error! The specified file or directory "${session}" does not exist.`;

  const { stderr, stdout, exitCode } = await execa(
    binaryPath,
    [session, ...defaultArgs, '--confirm'],
    {
      reject: false,
    }
  );

  console.log(stderr);
  console.log(stdout);
  console.log(exitCode);

  t.is(exitCode, 1);
  t.true(stderr.trim().endsWith(goal));
});

test('try to deploy with non-existing team', async t => {
  const target = fixture('node');
  const goal = `Error! The specified scope does not exist`;

  const { stderr, stdout, exitCode } = await execa(
    binaryPath,
    [target, '--scope', session, ...defaultArgs, '--confirm'],
    {
      reject: false,
    }
  );

  console.log(stderr);
  console.log(stdout);
  console.log(exitCode);

  t.is(exitCode, 1);
  t.true(stderr.includes(goal));
});

const verifyExampleAngular = (cwd, dir) =>
  fs.existsSync(path.join(cwd, dir, 'package.json')) &&
  fs.existsSync(path.join(cwd, dir, 'tsconfig.json')) &&
  fs.existsSync(path.join(cwd, dir, 'angular.json'));

const verifyExampleAmp = (cwd, dir) =>
  fs.existsSync(path.join(cwd, dir, 'index.html')) &&
  fs.existsSync(path.join(cwd, dir, 'logo.png')) &&
  fs.existsSync(path.join(cwd, dir, 'favicon.png'));

test('initialize example "angular"', async t => {
  tmpDir = tmp.dirSync({ unsafeCleanup: true });
  const cwd = tmpDir.name;
  const goal = '> Success! Initialized "angular" example in';

  const { stdout, stderr, exitCode } = await execute(['init', 'angular'], {
    cwd,
  });

  console.log(stderr);
  console.log(stdout);
  console.log(exitCode);

  t.is(exitCode, 0, formatOutput({ stdout, stderr }));
  t.true(stdout.includes(goal), formatOutput({ stdout, stderr }));
  t.true(
    verifyExampleAngular(cwd, 'angular'),
    formatOutput({ stdout, stderr })
  );
});

test('initialize example ("angular") to specified directory', async t => {
  tmpDir = tmp.dirSync({ unsafeCleanup: true });
  const cwd = tmpDir.name;
  const goal = '> Success! Initialized "angular" example in';

  const { stdout, stderr, exitCode } = await execute(
    ['init', 'angular', 'ang'],
    {
      cwd,
    }
  );

  console.log(stderr);
  console.log(stdout);
  console.log(exitCode);

  t.is(exitCode, 0);
  t.true(stdout.includes(goal));
  t.true(verifyExampleAngular(cwd, 'ang'));
});

test('initialize selected example ("amp")', async t => {
  tmpDir = tmp.dirSync({ unsafeCleanup: true });
  const cwd = tmpDir.name;
  const goal = '> Success! Initialized "amp" example in';

  const { stdout, stderr, exitCode } = await execute(['init'], {
    cwd,
    input: '\n',
  });

  console.log(stderr);
  console.log(stdout);
  console.log(exitCode);

  t.is(exitCode, 0, formatOutput({ stdout, stderr }));
  t.true(stdout.includes(goal), formatOutput({ stdout, stderr }));
  t.true(verifyExampleAmp(cwd, 'amp'), formatOutput({ stdout, stderr }));
});

test('initialize example to existing directory with "-f"', async t => {
  tmpDir = tmp.dirSync({ unsafeCleanup: true });
  const cwd = tmpDir.name;
  const goal = '> Success! Initialized "angular" example in';

  createDirectory(path.join(cwd, 'angular'));
  createFile(path.join(cwd, 'angular', '.gitignore'));
  const { stdout, stderr, exitCode } = await execute(
    ['init', 'angular', '-f'],
    {
      cwd,
    }
  );

  console.log(stderr);
  console.log(stdout);
  console.log(exitCode);

  t.is(exitCode, 0);
  t.true(stdout.includes(goal));
  t.true(verifyExampleAngular(cwd, 'angular'));
});

test('try to initialize example to existing directory', async t => {
  tmpDir = tmp.dirSync({ unsafeCleanup: true });
  const cwd = tmpDir.name;
  const goal =
    'Error! Destination path "angular" already exists and is not an empty directory. You may use `--force` or `--f` to override it.';

  createDirectory(path.join(cwd, 'angular'));
  createFile(path.join(cwd, 'angular', '.gitignore'));
  const { stdout, stderr, exitCode } = await execute(['init', 'angular'], {
    cwd,
    input: '\n',
  });

  console.log(stderr);
  console.log(stdout);
  console.log(exitCode);

  t.is(exitCode, 1);
  t.true(stdout.includes(goal));
});

test('try to initialize misspelled example (noce) in non-tty', async t => {
  tmpDir = tmp.dirSync({ unsafeCleanup: true });
  const cwd = tmpDir.name;
  const goal =
    'Error! No example found for noce, run `now init` to see the list of available examples.';

  const { stdout, stderr, exitCode } = await execute(['init', 'noce'], { cwd });

  console.log(stderr);
  console.log(stdout);
  console.log(exitCode);

  t.is(exitCode, 1);
  t.true(stdout.includes(goal));
});

test('try to initialize example "example-404"', async t => {
  tmpDir = tmp.dirSync({ unsafeCleanup: true });
  const cwd = tmpDir.name;
  const goal =
    'Error! No example found for example-404, run `now init` to see the list of available examples.';

  const { stdout, stderr, exitCode } = await execute(['init', 'example-404'], {
    cwd,
  });

  console.log(stderr);
  console.log(stdout);
  console.log(exitCode);

  t.is(exitCode, 1);
  t.true(stdout.includes(goal));
});

test('try to revert a deployment and assign the automatic aliases', async t => {
  const firstDeployment = fixture('now-revert-alias-1');
  const secondDeployment = fixture('now-revert-alias-2');

  const { name } = JSON.parse(
    fs.readFileSync(path.join(firstDeployment, 'now.json'))
  );
  const url = `https://${name}.user.now.sh`;

  {
    const { stdout: deploymentUrl, stderr, exitCode } = await execute([
      firstDeployment,
      '--confirm',
    ]);

    t.is(exitCode, 0, formatOutput({ stderr, stdout: deploymentUrl }));

    await waitForDeployment(deploymentUrl);
    await sleep(20000);

    const result = await fetch(url).then(r => r.json());

    t.is(
      result.name,
      'now-revert-alias-1',
      `[First run] Received ${result.name} instead on ${url} (${deploymentUrl})`
    );
  }

  {
    const { stdout: deploymentUrl, stderr, exitCode } = await execute([
      secondDeployment,
      '--confirm',
    ]);

    t.is(exitCode, 0, formatOutput({ stderr, stdout: deploymentUrl }));

    await waitForDeployment(deploymentUrl);
    await sleep(20000);
    await fetch(url);
    await sleep(5000);

    const result = await fetch(url).then(r => r.json());

    t.is(
      result.name,
      'now-revert-alias-2',
      `[Second run] Received ${result.name} instead on ${url} (${deploymentUrl})`
    );
  }

  {
    const { stdout: deploymentUrl, stderr, exitCode } = await execute([
      firstDeployment,
      '--confirm',
    ]);

    t.is(exitCode, 0, formatOutput({ stderr, stdout: deploymentUrl }));

    await waitForDeployment(deploymentUrl);
    await sleep(20000);
    await fetch(url);
    await sleep(5000);

    const result = await fetch(url).then(r => r.json());

    t.is(
      result.name,
      'now-revert-alias-1',
      `[Third run] Received ${result.name} instead on ${url} (${deploymentUrl})`
    );
  }
});

test('whoami', async t => {
  const { exitCode, stdout, stderr } = await execute(['whoami']);

  console.log(stderr);
  console.log(stdout);
  console.log(exitCode);

  t.is(exitCode, 0);
  t.is(stdout, contextName, formatOutput({ stdout, stderr }));
});

test('fail `now dev` dev script without now.json', async t => {
  const deploymentPath = fixture('now-dev-fail-dev-script');
  const { exitCode, stderr } = await execute(['dev', deploymentPath]);

  t.is(exitCode, 1);
  t.true(
    stderr.includes('must not contain `now dev`'),
    `Received instead: "${stderr}"`
  );
});

test('print correct link in legacy warning', async t => {
  const deploymentPath = fixture('v1-warning-link');
  const { exitCode, stderr, stdout } = await execute([
    deploymentPath,
    '--confirm',
  ]);

  console.log(stderr);
  console.log(stdout);
  console.log(exitCode);

  // It is expected to fail,
  // since the package.json does not have a start script
  t.is(exitCode, 1);
  t.regex(stderr, /migrate-to-zeit-now/);
});

test('`now rm` 404 exits quickly', async t => {
  const start = Date.now();
  const { exitCode, stderr, stdout } = await execute([
    'rm',
    'this.is.a.deployment.that.does.not.exist.example.com',
  ]);

  console.log(stderr);
  console.log(stdout);
  console.log(exitCode);

  const delta = Date.now() - start;

  // "does not exist" case is exit code 1, similar to Unix `rm`
  t.is(exitCode, 1);
  t.truthy(
    stderr.includes(
      'Could not find any deployments or projects matching "this.is.a.deployment.that.does.not.exist.example.com"'
    )
  );

  // "quickly" meaning < 5 seconds, because it used to hang from a previous bug
  t.truthy(delta < 5000);
});

test('render build errors', async t => {
  const deploymentPath = fixture('failing-build');
  const output = await execute([deploymentPath, '--confirm']);

  console.log(output.stderr);
  console.log(output.stdout);
  console.log(output.exitCode);

  t.is(output.exitCode, 1, formatOutput(output));
  t.regex(output.stderr, /Build failed/gm, formatOutput(output));
});

test('invalid deployment, projects and alias names', async t => {
  const check = async (...args) => {
    const output = await execute(args);

    console.log(output.stderr);
    console.log(output.stdout);
    console.log(output.exitCode);

    const print = `\`${args.join(' ')}\`\n${formatOutput(output)}`;
    t.is(output.exitCode, 1, print);
    t.regex(output.stderr, /The provided argument/gm, print);
  };

  await Promise.all([
    check('alias', '/', 'test'),
    check('alias', 'test', '/'),
    check('rm', '/'),
    check('ls', '/'),
  ]);
});

test('now certs ls', async t => {
  const output = await execute(['certs', 'ls']);

  console.log(output.stderr);
  console.log(output.stdout);
  console.log(output.exitCode);

  t.is(output.exitCode, 0, formatOutput(output));
  t.regex(output.stderr, /certificates? found under/gm, formatOutput(output));
});

test('now certs ls --after=cert_test', async t => {
  const output = await execute(['certs', 'ls', '--after=cert_test']);

  console.log(output.stderr);
  console.log(output.stdout);
  console.log(output.exitCode);

  t.is(output.exitCode, 1, formatOutput(output));
  t.regex(
    output.stderr,
    /The cert cert_test can't be found\./gm,
    formatOutput(output)
  );
});

test('now hasOwnProperty not a valid subcommand', async t => {
  const output = await execute(['hasOwnProperty']);

  console.log(output.stderr);
  console.log(output.stdout);
  console.log(output.exitCode);

  t.is(output.exitCode, 1, formatOutput(output));
  t.regex(
    output.stderr,
    /The specified file or directory "hasOwnProperty" does not exist/gm,
    formatOutput(output)
  );
});

test('create zero-config deployment', async t => {
  const fixturePath = fixture('zero-config-next-js');
  const output = await execute([
    fixturePath,
    '--force',
    '--public',
    '--confirm',
  ]);

  console.log('isCanary', isCanary);
  console.log(output.stderr);
  console.log(output.stdout);
  console.log(output.exitCode);

  t.is(output.exitCode, 0, formatOutput(output));

  const { host } = new URL(output.stdout);
  const response = await apiFetch(`/v10/now/deployments/unkown?url=${host}`);

  const text = await response.text();

  t.is(response.status, 200, text);
  const data = JSON.parse(text);

  t.is(data.error, undefined, JSON.stringify(data, null, 2));

  const validBuilders = data.builds.every(build =>
    isCanary ? build.use.endsWith('@canary') : !build.use.endsWith('@canary')
  );

  t.true(
    validBuilders,
    'Builders are not valid: ' + JSON.stringify(data, null, 2)
  );
});

test('now secret add', async t => {
  context.secretName = `my-secret-${Date.now().toString(36)}`;
  const value = 'https://my-secret-endpoint.com';

  const output = await execute(['secret', 'add', context.secretName, value]);

  console.log(output.stderr);
  console.log(output.stdout);
  console.log(output.exitCode);

  t.is(output.exitCode, 0, formatOutput(output));
});

test('now secret ls', async t => {
  const output = await execute(['secret', 'ls']);

  console.log(output.stderr);
  console.log(output.stdout);
  console.log(output.exitCode);

  t.is(output.exitCode, 0, formatOutput(output));
  t.regex(output.stdout, /secrets? found under/gm, formatOutput(output));
  t.regex(output.stdout, new RegExp(), formatOutput(output));
});

test('now secret rename', async t => {
  const nextName = `renamed-secret-${Date.now().toString(36)}`;
  const output = await execute([
    'secret',
    'rename',
    context.secretName,
    nextName,
  ]);

  console.log(output.stderr);
  console.log(output.stdout);
  console.log(output.exitCode);

  t.is(output.exitCode, 0, formatOutput(output));

  context.secretName = nextName;
});

test('now secret rm', async t => {
  const output = await execute(['secret', 'rm', context.secretName, '-y']);

  console.log(output.stderr);
  console.log(output.stdout);
  console.log(output.exitCode);

  t.is(output.exitCode, 0, formatOutput(output));
});

test('deploy a Lambda with 128MB of memory', async t => {
  const directory = fixture('lambda-with-128-memory');
  const output = await execute([directory, '--confirm']);

  t.is(output.exitCode, 0, formatOutput(output));

  const { host: url } = new URL(output.stdout);
  const response = await fetch('https://' + url + '/api/memory');

  t.is(response.status, 200, url);

  // It won't be exactly 128MB,
  // so we just compare if it is lower than 450MB
  const { memory } = await response.json();
  t.is(memory, 128, `Lambda has ${memory} bytes of memory`);
});

test('fail to deploy a Lambda with an incorrect value for of memory', async t => {
  const directory = fixture('lambda-with-200-memory');
  const output = await execute([directory, '--confirm']);

  t.is(output.exitCode, 1, formatOutput(output));
  t.regex(
    output.stderr,
    /Functions must have a memory value between 128 and 3008 in steps of 64\./gm,
    formatOutput(output)
  );
});

test('deploy a Lambda with 3 seconds of maxDuration', async t => {
  const directory = fixture('lambda-with-3-second-timeout');
  const output = await execute([directory, '--confirm']);

  t.is(output.exitCode, 0, formatOutput(output));

  const { host: url } = new URL(output.stdout);

  const [response1, response2] = await Promise.all([
    fetch('https://' + url + '/api/wait-for/2'),
    fetch('https://' + url + '/api/wait-for/4'),
  ]);

  t.is(response1.status, 200, url);
  t.is(response2.status, 502, url);
});

test('fail to deploy a Lambda with an incorrect value for maxDuration', async t => {
  const directory = fixture('lambda-with-1000-second-timeout');
  const output = await execute([directory, '--confirm']);

  t.is(output.exitCode, 1, formatOutput(output));
  t.regex(
    output.stderr,
    /maxDuration must be between 1 second and 10 seconds/gm,
    formatOutput(output)
  );
});

test('invalid `--token`', async t => {
  const output = await execute(['--token', 'he\nl,o.']);

  t.is(output.exitCode, 1, formatOutput(output));
  t.true(
    output.stderr.includes(
      'Error! You defined "--token", but its contents are invalid. Must not contain: "\\n", ",", "."'
    )
  );
});

// We need to skip this test until `now-php` supports Runtime version 3
test('deploy a Lambda with a specific runtime', async t => {
  const directory = fixture('lambda-with-php-runtime');
  const output = await execute([directory, '--public', '--confirm']);

  t.is(output.exitCode, 0, formatOutput(output));

  const { host: url } = new URL(output.stdout);

  const [build] = await getDeploymentBuildsByUrl(url);
  t.is(build.use, 'now-php@0.0.8', JSON.stringify(build, null, 2));
});

test('fail to deploy a Lambda with a specific runtime but without a locked version', async t => {
  const directory = fixture('lambda-with-invalid-runtime');
  const output = await execute([directory, '--confirm']);

  t.is(output.exitCode, 1, formatOutput(output));
  t.regex(
    output.stderr,
    /Function Runtimes must have a valid version/gim,
    formatOutput(output)
  );
});

test('ensure `github` and `scope` are not sent to the API', async t => {
  const directory = fixture('github-and-scope-config');
  const output = await execute([directory, '--confirm']);

  t.is(output.exitCode, 0, formatOutput(output));
});

test('change user', async t => {
  const { stdout: prevUser } = await execute(['whoami']);

  // Delete the current token
  const logoutOutput = await execute(['logout']);
  t.is(logoutOutput.exitCode, 0, formatOutput(logoutOutput));

  await createUser();

  const loginOutput = await execute(['login', email]);
  t.is(loginOutput.exitCode, 0, formatOutput(loginOutput));

  const auth = await fs.readJSON(getConfigAuthPath());

  token = auth.token;

  const { stdout: nextUser } = await execute(['whoami']);

  console.log('prev user', prevUser);
  console.log('next user', nextUser);

  t.is(typeof prevUser, 'string', prevUser);
  t.is(typeof nextUser, 'string', nextUser);
  t.not(prevUser, nextUser, JSON.stringify({ prevUser, nextUser }));
});

test('should show prompts to set up project', async t => {
  const directory = fixture('project-link');
  const projectName = `project-link-${
    Math.random()
      .toString(36)
      .split('.')[1]
  }`;

  // remove previously linked project if it exists
  await remove(path.join(directory, '.now'));

  const now = execa(binaryPath, [directory, ...defaultArgs]);

  await waitForPrompt(now, chunk => /Set up and deploy [^?]+\?/.test(chunk));
  now.stdin.write('yes\n');

  await waitForPrompt(now, chunk =>
    chunk.includes('Which scope do you want to deploy to?')
  );
  now.stdin.write('\n');

  await waitForPrompt(now, chunk =>
    chunk.includes('Link to existing project?')
  );
  now.stdin.write('no\n');

  await waitForPrompt(now, chunk =>
    chunk.includes('What’s your project’s name?')
  );
  now.stdin.write(`${projectName}\n`);

  await waitForPrompt(now, chunk =>
    chunk.includes('Want to override the settings?')
  );
  now.stdin.write('yes\n');

  await waitForPrompt(now, chunk =>
    chunk.includes(
      'Which settings would you like to overwrite (select multiple)?'
    )
  );
  now.stdin.write('a\n'); // 'a' means select all

  await waitForPrompt(now, chunk =>
    chunk.includes(`What's your Build Command?`)
  );
  now.stdin.write(`mkdir o && echo '<h1>custom hello</h1>' > o/index.html\n`);

  await waitForPrompt(now, chunk =>
    chunk.includes(`What's your Output Directory?`)
  );
  now.stdin.write(`o\n`);

  await waitForPrompt(now, chunk =>
    chunk.includes(`What's your Development Command?`)
  );
  now.stdin.write(`yarn dev\n`);

  await waitForPrompt(now, chunk => chunk.includes('Linked to'));

  const output = await now;

  // Ensure the exit code is right
  t.is(output.exitCode, 0, formatOutput(output));

  // Ensure .gitignore is created
  t.is((await readFile(path.join(directory, '.gitignore'))).toString(), '.now');

  // Ensure .now/project.json and .now/README.txt are created
  t.is(
    await exists(path.join(directory, '.now', 'project.json')),
    true,
    'project.json should be created'
  );
  t.is(
    await exists(path.join(directory, '.now', 'README.txt')),
    true,
    'README.txt should be created'
  );

  // Send a test request to the deployment
  const response = await fetch(new URL(output.stdout).href);
  const text = await response.text();
  t.is(text.includes('<h1>custom hello</h1>'), true, text);
});

test('should not prompt "project settings overwrite" for undetected projects', async t => {
  const directory = fixture('static-deployment');
  const projectName = `static-deployment-${
    Math.random()
      .toString(36)
      .split('.')[1]
  }`;

  // remove previously linked project if it exists
  await remove(path.join(directory, '.now'));

  const now = execa(binaryPath, [directory, ...defaultArgs]);

  await waitForPrompt(now, chunk => /Set up and deploy [^?]+\?/.test(chunk));
  now.stdin.write('yes\n');

  await waitForPrompt(now, chunk =>
    chunk.includes('Which scope do you want to deploy to?')
  );
  now.stdin.write('\n');

  await waitForPrompt(now, chunk =>
    chunk.includes('Link to existing project?')
  );
  now.stdin.write('no\n');

  await waitForPrompt(now, chunk =>
    chunk.includes('What’s your project’s name?')
  );
  now.stdin.write(`${projectName}\n`);

  await waitForPrompt(now, chunk => {
    t.false(
      chunk.includes('Want to override the settings?'),
      'Should not ask to override'
    );
    return chunk.includes('Linked to');
  });

  const output = await now;
  t.is(output.exitCode, 0, formatOutput(output));
});

test('should prefill "project name" prompt with folder name', async t => {
  const projectName = `static-deployment-${
    Math.random()
      .toString(36)
      .split('.')[1]
  }`;

  const src = fixture('static-deployment');

  // remove previously linked project if it exists
  await remove(path.join(src, '.now'));

  const directory = path.join(src, '../', projectName);
  await copy(src, directory);

  const now = execa(binaryPath, [directory, ...defaultArgs]);

  await waitForPrompt(now, chunk => /Set up and deploy [^?]+\?/.test(chunk));
  now.stdin.write('yes\n');

  await waitForPrompt(now, chunk =>
    chunk.includes('Which scope do you want to deploy to?')
  );
  now.stdin.write('\n');

  await waitForPrompt(now, chunk =>
    chunk.includes('Link to existing project?')
  );
  now.stdin.write('no\n');

  await waitForPrompt(now, chunk =>
    chunk.includes(`What’s your project’s name? (${projectName})`)
  );
  now.stdin.write(`\n`);

  const output = await now;
  t.is(output.exitCode, 0, formatOutput(output));
});

test('should prefill "project name" prompt with --name', async t => {
  const directory = fixture('static-deployment');
  const projectName = `static-deployment-${
    Math.random()
      .toString(36)
      .split('.')[1]
  }`;

  // remove previously linked project if it exists
  await remove(path.join(directory, '.now'));

  const now = execa(binaryPath, [
    directory,
    '--name',
    projectName,
    ...defaultArgs,
  ]);

  let isDeprecated = false;

  await waitForPrompt(now, chunk => {
    if (chunk.includes('The "--name" flag is deprecated')) {
      isDeprecated = true;
    }

    return /Set up and deploy [^?]+\?/.test(chunk);
  });
  now.stdin.write('yes\n');

  t.is(isDeprecated, true);

  await waitForPrompt(now, chunk =>
    chunk.includes('Which scope do you want to deploy to?')
  );
  now.stdin.write('\n');

  await waitForPrompt(now, chunk =>
    chunk.includes('Link to existing project?')
  );
  now.stdin.write('no\n');

  await waitForPrompt(now, chunk =>
    chunk.includes(`What’s your project’s name? (${projectName})`)
  );
  now.stdin.write(`\n`);

  const output = await now;
  t.is(output.exitCode, 0, formatOutput(output));
});

test('should prefill "project name" prompt with now.json `name`', async t => {
  const directory = fixture('static-deployment');
  const projectName = `static-deployment-${
    Math.random()
      .toString(36)
      .split('.')[1]
  }`;

  // remove previously linked project if it exists
  await remove(path.join(directory, '.now'));
  await fs.writeFile(
    path.join(directory, 'now.json'),
    JSON.stringify({
      name: projectName,
    })
  );

  const now = execa(binaryPath, [directory, ...defaultArgs]);

  let isDeprecated = false;

  await waitForPrompt(now, chunk => {
    if (chunk.includes('The `name` property in now.json is deprecated')) {
      isDeprecated = true;
    }

    return /Set up and deploy [^?]+\?/.test(chunk);
  });
  now.stdin.write('yes\n');

  t.is(isDeprecated, true);

  await waitForPrompt(now, chunk =>
    chunk.includes('Which scope do you want to deploy to?')
  );
  now.stdin.write('\n');

  await waitForPrompt(now, chunk =>
    chunk.includes('Link to existing project?')
  );
  now.stdin.write('no\n');

  await waitForPrompt(now, chunk =>
    chunk.includes(`What’s your project’s name? (${projectName})`)
  );
  now.stdin.write(`\n`);

  const output = await now;
  t.is(output.exitCode, 0, formatOutput(output));

  // clean up
  await remove(path.join(directory, 'now.json'));
});

test('deploy with unknown `NOW_PROJECT_ID` should fail', async t => {
  const directory = fixture('static-deployment');
  const user = await fetchTokenInformation(token);

  const output = await execute([directory], {
    env: {
      NOW_ORG_ID: user.uid,
      NOW_PROJECT_ID: 'asdf',
    },
  });

  t.is(output.exitCode, 1, formatOutput(output));
  t.is(output.stderr.includes('Project not found'), true, formatOutput(output));
});

test('deploy with `NOW_ORG_ID` but without `NOW_PROJECT_ID` should fail', async t => {
  const directory = fixture('static-deployment');
  const user = await fetchTokenInformation(token);

  const output = await execute([directory], {
    env: { NOW_ORG_ID: user.uid },
  });

  t.is(output.exitCode, 1, formatOutput(output));
  t.is(
    output.stderr.includes(
      'You specified `NOW_ORG_ID` but you forgot to specify `NOW_PROJECT_ID`. You need to specify both to deploy to a custom project.'
    ),
    true,
    formatOutput(output)
  );
});

test('deploy with `NOW_PROJECT_ID` but without `NOW_ORG_ID` should fail', async t => {
  const directory = fixture('static-deployment');

  const output = await execute([directory], {
    env: { NOW_PROJECT_ID: 'asdf' },
  });

  t.is(output.exitCode, 1, formatOutput(output));
  t.is(
    output.stderr.includes(
      'You specified `NOW_PROJECT_ID` but you forgot to specify `NOW_ORG_ID`. You need to specify both to deploy to a custom project.'
    ),
    true,
    formatOutput(output)
  );
});

test('deploy with `NOW_ORG_ID` and `NOW_PROJECT_ID`', async t => {
  const directory = fixture('static-deployment');

  // generate `.now`
  await execute([directory, '--confirm']);

  const link = require(path.join(directory, '.now/project.json'));
  await remove(path.join(directory, '.now'));

  const output = await execute([directory], {
    env: {
      NOW_ORG_ID: link.orgId,
      NOW_PROJECT_ID: link.projectId,
    },
  });

  t.is(output.exitCode, 0, formatOutput(output));
  t.is(output.stdout.includes('Linked to'), false);
});

test('deploy shows notice when project in `.now` does not exists', async t => {
  const directory = fixture('static-deployment');

  // overwrite .now with unexisting project
  await ensureDir(path.join(directory, '.now'));
  await writeFile(
    path.join(directory, '.now/project.json'),
    JSON.stringify({
      orgId: 'asdf',
      projectId: 'asdf',
    })
  );

  const now = execute([directory]);

  let detectedNotice = false;

  // kill after first prompt
  await waitForPrompt(now, chunk => {
    detectedNotice =
      detectedNotice ||
      chunk.includes(
        'Your project was either removed from ZEIT Now or you’re not a member of it anymore'
      );

    return /Set up and deploy [^?]+\?/.test(chunk);
  });
  now.stdin.write('no\n');

  t.is(detectedNotice, true, 'did not detect notice');
});

<<<<<<< HEAD
test('use `rootDirectory` from project when deploying', async t => {
  const directory = fixture('project-root-directory');
=======
test('whoami with unknown `NOW_ORG_ID` should error', async t => {
  const output = await execute(['whoami'], {
    env: { NOW_ORG_ID: 'asdf' },
  });

  t.is(output.exitCode, 1, formatOutput(output));
  t.is(
    output.stderr.includes('Organization not found'),
    true,
    formatOutput(output)
  );
});

test('whoami with `NOW_ORG_ID`', async t => {
  const user = await fetchTokenInformation(token);

  const output = await execute(['whoami', '--scope', 'asdf'], {
    env: { NOW_ORG_ID: user.uid },
  });

  t.is(output.exitCode, 0, formatOutput(output));
  t.is(output.stdout.includes(contextName), true, formatOutput(output));
});

test('whoami with local .now scope', async t => {
  const directory = fixture('static-deployment');
  const user = await fetchTokenInformation(token);

  // create local .now
  await ensureDir(path.join(directory, '.now'));
  await fs.writeFile(
    path.join(directory, '.now', 'project.json'),
    JSON.stringify({ orgId: user.uid })
  );

  const output = await execute(['whoami'], {
    cwd: directory,
  });

  t.is(output.exitCode, 0, formatOutput(output));
  t.is(output.stdout.includes(contextName), true, formatOutput(output));

  // clean up
  await remove(path.join(directory, '.now'));
});

test.after.always(async () => {
  // Make sure the token gets revoked
  await execa(binaryPath, ['logout', ...defaultArgs]);
>>>>>>> 71914214

  const firstResult = await execute([directory, '--confirm', '--public']);
  t.is(firstResult.exitCode, 0, formatOutput(firstResult));

  const { host: firstHost } = new URL(firstResult.stdout);
  const response = await apiFetch(`/v12/now/deployments/get?host=${firstHost}`);
  t.is(response.status).toBe(200);
  const { projectId } = await response.json();
  t.is(typeof projectId, 'string', projectId);

  const projectResponse = await apiFetch(`/v2/projects/${projectId}`, {
    method: 'PATCH',
    body: {
      rootDirectory: 'src',
    },
  });
  t.is(projectResponse.status, 200);

  const secondResult = await execute([directory, '--public']);
  t.is(secondResult.exitCode, 0, formatOutput(secondResult));

  const pageResponse = await fetch(secondResult.stdout);
  t.is(pageResponse.status, 200);
  t.regex(await pageResponse.text(), /I am a website/gm);

  await apiFetch(`/v2/projects/${projectId}`, {
    method: 'DELETE',
  });
});<|MERGE_RESOLUTION|>--- conflicted
+++ resolved
@@ -2432,10 +2432,38 @@
   t.is(detectedNotice, true, 'did not detect notice');
 });
 
-<<<<<<< HEAD
 test('use `rootDirectory` from project when deploying', async t => {
   const directory = fixture('project-root-directory');
-=======
+
+  const firstResult = await execute([directory, '--confirm', '--public']);
+  t.is(firstResult.exitCode, 0, formatOutput(firstResult));
+
+  const { host: firstHost } = new URL(firstResult.stdout);
+  const response = await apiFetch(`/v12/now/deployments/get?host=${firstHost}`);
+  t.is(response.status).toBe(200);
+  const { projectId } = await response.json();
+  t.is(typeof projectId, 'string', projectId);
+
+  const projectResponse = await apiFetch(`/v2/projects/${projectId}`, {
+    method: 'PATCH',
+    body: {
+      rootDirectory: 'src',
+    },
+  });
+  t.is(projectResponse.status, 200);
+
+  const secondResult = await execute([directory, '--public']);
+  t.is(secondResult.exitCode, 0, formatOutput(secondResult));
+
+  const pageResponse = await fetch(secondResult.stdout);
+  t.is(pageResponse.status, 200);
+  t.regex(await pageResponse.text(), /I am a website/gm);
+
+  await apiFetch(`/v2/projects/${projectId}`, {
+    method: 'DELETE',
+  });
+});
+
 test('whoami with unknown `NOW_ORG_ID` should error', async t => {
   const output = await execute(['whoami'], {
     env: { NOW_ORG_ID: 'asdf' },
@@ -2480,38 +2508,4 @@
 
   // clean up
   await remove(path.join(directory, '.now'));
-});
-
-test.after.always(async () => {
-  // Make sure the token gets revoked
-  await execa(binaryPath, ['logout', ...defaultArgs]);
->>>>>>> 71914214
-
-  const firstResult = await execute([directory, '--confirm', '--public']);
-  t.is(firstResult.exitCode, 0, formatOutput(firstResult));
-
-  const { host: firstHost } = new URL(firstResult.stdout);
-  const response = await apiFetch(`/v12/now/deployments/get?host=${firstHost}`);
-  t.is(response.status).toBe(200);
-  const { projectId } = await response.json();
-  t.is(typeof projectId, 'string', projectId);
-
-  const projectResponse = await apiFetch(`/v2/projects/${projectId}`, {
-    method: 'PATCH',
-    body: {
-      rootDirectory: 'src',
-    },
-  });
-  t.is(projectResponse.status, 200);
-
-  const secondResult = await execute([directory, '--public']);
-  t.is(secondResult.exitCode, 0, formatOutput(secondResult));
-
-  const pageResponse = await fetch(secondResult.stdout);
-  t.is(pageResponse.status, 200);
-  t.regex(await pageResponse.text(), /I am a website/gm);
-
-  await apiFetch(`/v2/projects/${projectId}`, {
-    method: 'DELETE',
-  });
 });