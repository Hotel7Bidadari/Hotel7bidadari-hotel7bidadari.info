--- conflicted
+++ resolved
@@ -2365,40 +2365,6 @@
   t.is(output.exitCode, 0, formatOutput(output));
 });
 
-<<<<<<< HEAD
-test('deploy with unknown `NOW_ORG_ID` and `NOW_PROJECT_ID`', async t => {
-  const directory = fixture('static-deployment');
-
-  const output = await execute([directory], {
-    env: {
-      NOW_ORG_ID: 'asdf',
-      NOW_PROJECT_ID: 'asdf',
-    },
-  });
-
-  t.is(output.exitCode, 1, formatOutput(output));
-  t.is(output.stderr.includes('Project not found'), true, formatOutput(output));
-});
-
-test('deploy with `NOW_ORG_ID` and `NOW_PROJECT_ID`', async t => {
-  const directory = fixture('static-deployment');
-
-  // generate `.now`
-  await execute([directory, '--confirm']);
-
-  const link = require(path.join(directory, '.now/project.json'));
-  await remove(path.join(directory, '.now'));
-
-  const output = await execute([directory], {
-    env: {
-      NOW_ORG_ID: link.orgId,
-      NOW_PROJECT_ID: link.projectId,
-    },
-  });
-
-  t.is(output.exitCode, 0, formatOutput(output));
-  t.is(output.stdout.includes('Linked to'), false);
-=======
 test('should prefill "project name" prompt with detected project name', async t => {
   const directory = fixture('static-deployment');
   const projectName = `static-deployment-${
@@ -2557,7 +2523,40 @@
 
   const output = await now;
   t.is(output.exitCode, 0, formatOutput(output));
->>>>>>> 0a63bd47
+});
+
+test('deploy with unknown `NOW_ORG_ID` and `NOW_PROJECT_ID`', async t => {
+  const directory = fixture('static-deployment');
+
+  const output = await execute([directory], {
+    env: {
+      NOW_ORG_ID: 'asdf',
+      NOW_PROJECT_ID: 'asdf',
+    },
+  });
+
+  t.is(output.exitCode, 1, formatOutput(output));
+  t.is(output.stderr.includes('Project not found'), true, formatOutput(output));
+});
+
+test('deploy with `NOW_ORG_ID` and `NOW_PROJECT_ID`', async t => {
+  const directory = fixture('static-deployment');
+
+  // generate `.now`
+  await execute([directory, '--confirm']);
+
+  const link = require(path.join(directory, '.now/project.json'));
+  await remove(path.join(directory, '.now'));
+
+  const output = await execute([directory], {
+    env: {
+      NOW_ORG_ID: link.orgId,
+      NOW_PROJECT_ID: link.projectId,
+    },
+  });
+
+  t.is(output.exitCode, 0, formatOutput(output));
+  t.is(output.stdout.includes('Linked to'), false);
 });
 
 test.after.always(async () => {
