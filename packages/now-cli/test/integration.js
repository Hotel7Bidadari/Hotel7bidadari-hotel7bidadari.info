import ms from 'ms';
import os from 'os';
import path from 'path';
import { URL } from 'url';
import test from 'ava';
import semVer from 'semver';
import { homedir } from 'os';
import _execa from 'execa';
import fetch from 'node-fetch';
import tmp from 'tmp-promise';
import retry from 'async-retry';
import fs, { writeFile, readFile, remove, copy, ensureDir } from 'fs-extra';
import logo from '../src/util/output/logo';
import sleep from '../src/util/sleep';
import pkg from '../package';
import prepareFixtures from './helpers/prepare';

// log command when running `execa`
function execa(file, args, options) {
  console.log(`$ now ${args.join(' ')}`);
  return _execa(file, args, options);
}

const binaryPath = path.resolve(__dirname, `../scripts/start.js`);
const fixture = name => path.join(__dirname, 'fixtures', 'integration', name);
const deployHelpMessage = `${logo} now [options] <command | path>`;
const session = Math.random()
  .toString(36)
  .split('.')[1];

const isCanary = pkg.version.includes('canary');

const pickUrl = stdout => {
  const lines = stdout.split('\n');
  return lines[lines.length - 1];
};

const createFile = dest => fs.closeSync(fs.openSync(dest, 'w'));
const createDirectory = dest => fs.mkdirSync(dest);

const waitForDeployment = async href => {
  console.log(`waiting for ${href} to become ready...`);
  const start = Date.now();
  const max = ms('4m');
  const inspectorText = '<title>Deployment Overview';

  // eslint-disable-next-line
  while (true) {
    const response = await fetch(href, { redirect: 'manual' });
    const text = await response.text();
    if (response.status === 200 && !text.includes(inspectorText)) {
      break;
    }

    const current = Date.now();

    if (current - start > max || response.status >= 500) {
      throw new Error(
        `Waiting for "${href}" failed since it took longer than 4 minutes.\n` +
          `Received status ${response.status}:\n"${text}"`
      );
    }

    await sleep(2000);
  }
};

function fetchTokenWithRetry(url, retries = 3) {
  return retry(
    async () => {
      const res = await fetch(url);

      if (!res.ok) {
        throw new Error(
          `Failed to fetch ${url}, received status ${res.status}`
        );
      }

      const data = await res.json();

      return data.token;
    },
    { retries, factor: 1 }
  );
}

function fetchTokenInformation(token, retries = 3) {
  const url = `https://api.zeit.co/www/user`;
  const headers = { Authorization: `Bearer ${token}` };

  return retry(
    async () => {
      const res = await fetch(url, { headers });

      if (!res.ok) {
        throw new Error(
          `Failed to fetch ${url}, received status ${res.status}`
        );
      }

      const data = await res.json();

      return data.user;
    },
    { retries, factor: 1 }
  );
}

function formatOutput({ stderr, stdout }) {
  return `Received:\n"${stderr}"\n"${stdout}"`;
}

// AVA's `t.context` can only be set before the tests,
// but we want to set it within as well
const context = {};

const defaultOptions = { reject: false };
const defaultArgs = [];
let token;
let email;
let contextName;
let userId;

let tmpDir;

if (!process.env.CI) {
  tmpDir = tmp.dirSync({
    // This ensures the directory gets
    // deleted even if it has contents
    unsafeCleanup: true,
  });

  defaultArgs.push('-Q', path.join(tmpDir.name, '.now'));
}

const execute = (args, options) =>
  execa(binaryPath, [...defaultArgs, ...args], {
    ...defaultOptions,
    ...options,
  });

const apiFetch = (url, { headers, ...options } = {}) => {
  return fetch(`https://api.zeit.co${url}`, {
    headers: {
      Authorization: `Bearer ${token}`,
      ...(headers || {}),
    },
    ...options,
  });
};

const waitForPrompt = (cp, assertion) =>
  new Promise(resolve => {
    const listener = chunk => {
      if (assertion(chunk)) {
        cp.stdout.off && cp.stdout.off('data', listener);
        cp.stderr.off && cp.stderr.off('data', listener);
        resolve();
      }
    };

    cp.stdout.on('data', listener);
    cp.stderr.on('data', listener);
  });

const getDeploymentBuildsByUrl = async url => {
  const hostRes = await apiFetch(`/v10/now/deployments/get?url=${url}`);
  const { id } = await hostRes.json();
  const buildsRes = await apiFetch(`/v10/now/deployments/${id}/builds`);
  const { builds } = await buildsRes.json();
  return builds;
};

test.before(async () => {
  try {
    await retry(
      async () => {
        const location = path.join(tmpDir ? tmpDir.name : homedir(), '.now');
        const str = 'aHR0cHM6Ly9hcGktdG9rZW4tZmFjdG9yeS56ZWl0LnNo';
        const url = Buffer.from(str, 'base64').toString();
        token = await fetchTokenWithRetry(url);

        if (!fs.existsSync(location)) {
          await createDirectory(location);
        }

        await writeFile(
          path.join(location, `auth.json`),
          JSON.stringify({ token })
        );

        const user = await fetchTokenInformation(token);

        userId = user.uid;
        email = user.email;
        contextName = user.email.split('@')[0];
      },
      { retries: 3, factor: 1 }
    );

    await prepareFixtures(contextName);
  } catch (err) {
    console.log('Failed `test.before`');
    console.log(err);
  }
});

test('login', async t => {
  // Delete the current token
  const logoutOutput = await execute(['logout']);
  t.is(logoutOutput.exitCode, 0, formatOutput(logoutOutput));

  const loginOutput = await execa(binaryPath, ['login', email, ...defaultArgs]);

  console.log(loginOutput.stderr);
  console.log(loginOutput.stdout);
  console.log(loginOutput.exitCode);

  t.is(loginOutput.exitCode, 0, formatOutput(loginOutput));
  t.regex(
    loginOutput.stdout,
    /You are now logged in\./gm,
    formatOutput(loginOutput)
  );

  // Save the new token
  const location = path.join(tmpDir ? tmpDir.name : homedir(), '.now');
  const auth = JSON.parse(await readFile(path.join(location, 'auth.json')));

  token = auth.token;

  t.is(typeof token, 'string');
});

test('deploy using only now.json with `redirects` defined', async t => {
  const target = fixture('redirects-v2');

  const { exitCode, stderr, stdout } = await execa(
    binaryPath,
    [target, ...defaultArgs, '--confirm'],
    {
      reject: false,
    }
  );

  t.is(exitCode, 0, formatOutput({ stderr, stdout }));

  const i = stdout.lastIndexOf('https://');
  const url = stdout.slice(i);
  const res = await fetch(`${url}/foo/bar`, { redirect: 'manual' });
  const location = res.headers.get('location');
  t.is(location, 'https://example.com/foo/bar');
});

test('deploy using --local-config flag v2', async t => {
  const target = fixture('local-config-v2');
  const configPath = path.join(target, 'now-test.json');

  const { exitCode, stderr, stdout } = await execa(
    binaryPath,
    [
      'deploy',
      target,
      '--local-config',
      configPath,
      ...defaultArgs,
      '--confirm',
    ],
    {
      reject: false,
    }
  );

  t.is(exitCode, 0, formatOutput({ stderr, stdout }));

  const { host } = new URL(stdout);
  t.regex(host, /secondary/gm, `Expected "secondary" but received "${host}"`);

  const testRes = await fetch(`https://${host}/test-${contextName}.html`);
  const testText = await testRes.text();
  t.is(testText, '<h1>hello test</h1>');

  const anotherTestRes = await fetch(`https://${host}/another-test`);
  const anotherTestText = await anotherTestRes.text();
  t.is(anotherTestText, testText);

  const mainRes = await fetch(`https://${host}/main-${contextName}.html`);
  t.is(mainRes.status, 404, 'Should not deploy/build main now.json');

  const anotherMainRes = await fetch(`https://${host}/another-main`);
  t.is(anotherMainRes.status, 404, 'Should not deploy/build main now.json');
});

test('deploy using --local-config flag above target', async t => {
  const root = fixture('local-config-above-target');
  const target = path.join(root, 'dir');

  const { exitCode, stderr, stdout } = await execa(
    binaryPath,
    [
      'deploy',
      target,
      '--local-config',
      './now-root.json',
      ...defaultArgs,
      '--confirm',
    ],
    {
      cwd: root,
      reject: false,
    }
  );

  t.is(exitCode, 0, formatOutput({ stderr, stdout }));

  const { host } = new URL(stdout);

  const testRes = await fetch(`https://${host}/index.html`);
  const testText = await testRes.text();
  t.is(testText, '<h1>hello index</h1>');

  const anotherTestRes = await fetch(`https://${host}/another.html`);
  const anotherTestText = await anotherTestRes.text();
  t.is(anotherTestText, '<h1>hello another</h1>');

  t.regex(host, /root-level/gm, `Expected "root-level" but received "${host}"`);
});

test('print the deploy help message', async t => {
  const { stderr, stdout, exitCode } = await execa(
    binaryPath,
    ['help', ...defaultArgs],
    {
      reject: false,
    }
  );

  console.log(stderr);
  console.log(stdout);
  console.log(exitCode);

  t.is(exitCode, 2);
  t.true(stderr.includes(deployHelpMessage), `Received:\n${stderr}\n${stdout}`);
  t.false(
    stderr.includes('ExperimentalWarning'),
    `Received:\n${stderr}\n${stdout}`
  );
});

test('output the version', async t => {
  const { stdout, stderr, exitCode } = await execa(
    binaryPath,
    ['--version', ...defaultArgs],
    {
      reject: false,
    }
  );

  console.log(stderr);
  console.log(stdout);
  console.log(exitCode);

  const version = stdout.trim();

  t.is(exitCode, 0);
  t.truthy(semVer.valid(version));
  t.is(version, pkg.version);
});

test('detect update command', async t => {
  {
    const { stderr } = await execute(['update']);
    t.regex(stderr, /yarn add now@/gm, `Received: "${stderr}"`);
  }

  if (process.version.startsWith('v8.')) {
    // Don't do further checks for node 8 here
    // since `npm i -g <tarball>` seems to fail
    return;
  }

  {
    const pkg = require('../package.json');

    const packResult = await execa('npm', ['pack']);
    t.is(packResult.exitCode, 0);

    const prefix = os.tmpdir();
    const binPrefix = path.join(prefix, 'bin');

    process.env.PATH = `${binPrefix}${path.delimeter}${process.env.PATH}`;
    process.env.PREFIX = prefix;
    process.env.npm_config_prefix = prefix;
    process.env.NPM_CONFIG_PREFIX = prefix;

    // Install now to `binPrefix`
    const pkgPath = path.resolve(`now-${pkg.version}.tgz`);

    const installResult = await execa('npm', ['i', '-g', pkgPath], {
      env: process.env,
    });
    t.is(installResult.exitCode, 0);

    const { stdout, stderr, exitCode } = await execa(
      path.join(binPrefix, 'now'),
      ['update'],
      {
        env: process.env,
      }
    );

    console.log(stderr);
    console.log(exitCode);
    console.log(stdout);
    t.regex(stderr, /npm i -g now@/gm, `Received:\n"${stderr}"\n"${stdout}"`);
  }
});

test('login with unregistered user', async t => {
  const { stdout, stderr, exitCode } = await execa(
    binaryPath,
    ['login', `${session}@${session}.com`, ...defaultArgs],
    {
      reject: false,
    }
  );

  console.log(stderr);
  console.log(stdout);
  console.log(exitCode);

  const goal = `Error! Please sign up: https://zeit.co/signup`;
  const lines = stdout.trim().split('\n');
  const last = lines[lines.length - 1];

  t.is(exitCode, 1);
  t.is(last, goal);
});

test('test invalid json alias rules', async t => {
  const fixturePath = fixture('alias-rules');
  const output = await execute(['alias', '-r', 'invalid-json-rules.json'], {
    cwd: fixturePath,
  });

  t.is(output.exitCode, 1, formatOutput(output));
  t.regex(output.stderr, /Error parsing/, formatOutput(output));
});

test('test invalid alias rules', async t => {
  const fixturePath = fixture('alias-rules');
  const output = await execute(['alias', '-r', 'invalid-rules.json'], {
    cwd: fixturePath,
  });

  t.is(output.exitCode, 1, formatOutput(output));
  t.regex(output.stderr, /Path Alias validation error/, formatOutput(output));
});

test('test invalid type for alias rules', async t => {
  const fixturePath = fixture('alias-rules');
  const output = await execute(['alias', '-r', 'invalid-type-rules.json'], {
    cwd: fixturePath,
  });

  t.is(output.exitCode, 1, formatOutput(output));
  t.regex(output.stderr, /Path Alias validation error/, formatOutput(output));
});

test('ignore files specified in .nowignore', async t => {
  const directory = fixture('nowignore');

  const args = [
    '--debug',
    '--public',
    '--name',
    session,
    ...defaultArgs,
    '--confirm',
  ];
  const targetCall = await execa(binaryPath, args, {
    cwd: directory,
    reject: false,
  });

  console.log(targetCall.stderr);
  console.log(targetCall.stdout);
  console.log(targetCall.exitCode);

  const { host } = new URL(targetCall.stdout);
  const ignoredFile = await fetch(`https://${host}/ignored.txt`);
  t.is(ignoredFile.status, 404);

  const presentFile = await fetch(`https://${host}/index.txt`);
  t.is(presentFile.status, 200);
});

test('ignore files specified in .nowignore via allowlist', async t => {
  const directory = fixture('nowignore-allowlist');

  const args = [
    '--debug',
    '--public',
    '--name',
    session,
    ...defaultArgs,
    '--confirm',
  ];
  const targetCall = await execa(binaryPath, args, {
    cwd: directory,
    reject: false,
  });

  console.log(targetCall.stderr);
  console.log(targetCall.stdout);
  console.log(targetCall.exitCode);

  const { host } = new URL(targetCall.stdout);
  const ignoredFile = await fetch(`https://${host}/ignored.txt`);
  t.is(ignoredFile.status, 404);

  const presentFile = await fetch(`https://${host}/index.txt`);
  t.is(presentFile.status, 200);
});

test('list the scopes', async t => {
  const { stdout, stderr, exitCode } = await execa(
    binaryPath,
    ['teams', 'ls', ...defaultArgs],
    {
      reject: false,
    }
  );

  console.log(stderr);
  console.log(stdout);
  console.log(exitCode);

  t.is(exitCode, 0);

  const include = `✔ ${contextName}     ${email}`;
  t.true(
    stdout.includes(include),
    `Expected: ${include}\n\nReceived instead:\n${stdout}\n${stderr}`
  );
});

test('list the payment methods', async t => {
  const { stdout, stderr, exitCode } = await execa(
    binaryPath,
    ['billing', 'ls', ...defaultArgs],
    {
      reject: false,
    }
  );

  console.log(stderr);
  console.log(stdout);
  console.log(exitCode);

  t.is(exitCode, 0);
  t.true(stdout.startsWith(`> 0 cards found under ${contextName}`));
});

test('domains inspect', async t => {
  const domainName = `inspect-${contextName}.org`;

  const addRes = await execa(
    binaryPath,
    [`domains`, `add`, domainName, ...defaultArgs],
    { reject: false }
  );
  t.is(addRes.exitCode, 0);

  const { stderr, exitCode } = await execa(
    binaryPath,
    ['domains', 'inspect', domainName, ...defaultArgs],
    {
      reject: false,
    }
  );

  const rmRes = await execa(
    binaryPath,
    [`domains`, `rm`, domainName, ...defaultArgs],
    { reject: false, input: 'y' }
  );
  t.is(rmRes.exitCode, 0);

  t.is(exitCode, 0);
  t.true(!stderr.includes(`Renewal Price`));
});

test('try to purchase a domain', async t => {
  const { stderr, stdout, exitCode } = await execa(
    binaryPath,
    ['domains', 'buy', `${session}-test.org`, ...defaultArgs],
    {
      reject: false,
      input: 'y',
    }
  );

  console.log(stderr);
  console.log(stdout);
  console.log(exitCode);

  t.is(exitCode, 1);
  t.true(
    stderr.includes(
      `Error! Could not purchase domain. Please add a payment method using \`now billing add\`.`
    )
  );
});

test('try to transfer-in a domain with "--code" option', async t => {
  const { stderr, stdout, exitCode } = await execa(
    binaryPath,
    [
      'domains',
      'transfer-in',
      '--code',
      'xyz',
      `${session}-test.org`,
      ...defaultArgs,
    ],
    {
      reject: false,
    }
  );

  console.log(stderr);
  console.log(stdout);
  console.log(exitCode);

  t.true(
    stderr.includes(
      `Error! The domain "${session}-test.org" is not transferable.`
    )
  );
  t.is(exitCode, 1);
});

test('try to move an invalid domain', async t => {
  const { stderr, stdout, exitCode } = await execa(
    binaryPath,
    [
      'domains',
      'move',
      `${session}-invalid-test.org`,
      `${session}-invalid-user`,
      ...defaultArgs,
    ],
    {
      reject: false,
    }
  );

  console.log(stderr);
  console.log(stdout);
  console.log(exitCode);

  t.true(stderr.includes(`Error! Domain not found under `));
  t.is(exitCode, 1);
});

test('try to set default without existing payment method', async t => {
  const { stderr, stdout, exitCode } = await execa(
    binaryPath,
    ['billing', 'set-default', ...defaultArgs],
    {
      reject: false,
    }
  );

  console.log(stderr);
  console.log(stdout);
  console.log(exitCode);

  t.is(exitCode, 0);
  t.true(stderr.includes('You have no credit cards to choose from'));
});

test('try to remove a non-existing payment method', async t => {
  const { stderr, stdout, exitCode } = await execa(
    binaryPath,
    ['billing', 'rm', 'card_d2j32d9382jr928rd', ...defaultArgs],
    {
      reject: false,
    }
  );

  console.log(stderr);
  console.log(stdout);
  console.log(exitCode);

  t.is(exitCode, 0);
  t.true(
    stderr.includes(
      `You have no credit cards to choose from to delete under ${contextName}`
    )
  );
});

test('set platform version using `-V` to invalid number', async t => {
  const directory = fixture('builds');
  const goal =
    'Error! The "--platform-version" option must be either `1` or `2`.';

  const { stderr, stdout, exitCode } = await execa(
    binaryPath,
    [directory, '--public', '--name', session, ...defaultArgs, '-V', 3],
    {
      reject: false,
    }
  );

  console.log(stderr);
  console.log(stdout);
  console.log(exitCode);

  // Ensure the exit code is right
  t.is(exitCode, 1);

  // Ensure the error message shows up
  t.true(stderr.includes(goal));
});

test('set platform version using `--platform-version` to invalid number', async t => {
  const directory = fixture('builds');
  const goal =
    'Error! The "--platform-version" option must be either `1` or `2`.';

  const { stderr, stdout, exitCode } = await execa(
    binaryPath,
    [
      directory,
      '--public',
      '--name',
      session,
      ...defaultArgs,
      '--platform-version',
      3,
    ],
    {
      reject: false,
    }
  );

  console.log(stderr);
  console.log(stdout);
  console.log(exitCode);

  // Ensure the exit code is right
  t.is(exitCode, 1);

  // Ensure the error message shows up
  t.true(stderr.includes(goal));
});

test('set platform version using `-V` to `2`', async t => {
  const directory = fixture('builds');

  const { stdout, stderr, exitCode } = await execa(
    binaryPath,
    [
      directory,
      '--public',
      '--name',
      session,
      ...defaultArgs,
      '-V',
      2,
      '--force',
      '--confirm',
    ],
    {
      reject: false,
    }
  );

  console.log(stderr);
  console.log(stdout);
  console.log(exitCode);

  const output = `Received:\n"${stderr}"\n"${stdout}"`;

  // Ensure the exit code is right
  t.is(exitCode, 0, output);

  // Test if the output is really a URL
  const { href, host } = new URL(stdout);
  t.is(host.split('-')[0], session, output);

  if (host) {
    context.deployment = host;
  }

  // Send a test request to the deployment
  const response = await fetch(href);
  const contentType = response.headers.get('content-type');

  t.is(contentType, 'text/html; charset=utf-8');
});

test('output logs of a 2.0 deployment', async t => {
  const { stderr, stdout, exitCode } = await execa(
    binaryPath,
    ['logs', context.deployment, ...defaultArgs],
    {
      reject: false,
    }
  );

  console.log(stderr);
  console.log(stdout);
  console.log(exitCode);

  t.true(stderr.includes(`Fetched deployment "${context.deployment}"`));
  t.is(exitCode, 0);
});

test('output logs of a 2.0 deployment without annotate', async t => {
  const { stderr, stdout, exitCode } = await execa(
    binaryPath,
    ['logs', context.deployment, ...defaultArgs],
    {
      reject: false,
    }
  );

  console.log(stderr);
  console.log(stdout);
  console.log(exitCode);

  t.true(!stderr.includes('[now-builder-debug]'));
  t.true(!stderr.includes('START RequestId'));
  t.true(!stderr.includes('END RequestId'));
  t.true(!stderr.includes('REPORT RequestId'));
  t.true(!stderr.includes('Init Duration'));
  t.true(!stderr.includes('XRAY TraceId'));
  t.is(exitCode, 0);
});

test('create wildcard alias for deployment', async t => {
  const hosts = {
    deployment: context.deployment,
    alias: `*.${contextName}.now.sh`,
  };

  const { stdout, stderr, exitCode } = await execa(
    binaryPath,
    ['alias', hosts.deployment, hosts.alias, ...defaultArgs],
    {
      reject: false,
    }
  );

  console.log(stderr);
  console.log(stdout);
  console.log(exitCode);

  const goal = `> Success! ${hosts.alias} now points to https://${hosts.deployment}`;

  t.is(exitCode, 0);
  t.true(stdout.startsWith(goal));

  // Send a test request to the alias
  // Retries to make sure we consider the time it takes to update
  const response = await retry(
    async () => {
      const response = await fetch(`https://test.${contextName}.now.sh`);

      if (response.ok) {
        return response;
      }

      throw new Error(`Error: Returned code ${response.status}`);
    },
    { retries: 3 }
  );
  const content = await response.text();

  t.true(response.ok);
  t.true(content.includes(contextName));

  context.wildcardAlias = hosts.alias;
});

test('remove the wildcard alias', async t => {
  const goal = `> Success! Alias ${context.wildcardAlias} removed`;

  const { stdout, stderr, exitCode } = await execa(
    binaryPath,
    ['alias', 'rm', context.wildcardAlias, '--yes', ...defaultArgs],
    {
      reject: false,
    }
  );

  console.log(stderr);
  console.log(stdout);
  console.log(exitCode);

  t.is(exitCode, 0);
  t.true(stdout.startsWith(goal));
});

test('ensure username in list is right', async t => {
  const { stdout, stderr, exitCode } = await execa(
    binaryPath,
    ['ls', ...defaultArgs],
    {
      reject: false,
    }
  );

  console.log(stderr);
  console.log(stdout);
  console.log(exitCode);

  // Ensure the exit code is right
  t.is(exitCode, 0);

  const line = stdout.split('\n').find(line => line.includes('.now.sh'));
  const columns = line.split(/\s+/);

  // Ensure username column have username
  t.truthy(columns.pop().includes('now-builders-ci-bot'));
});

test('set platform version using `--platform-version` to `2`', async t => {
  const directory = fixture('builds');

  const { stdout, stderr, exitCode } = await execa(
    binaryPath,
    [
      directory,
      '--public',
      '--name',
      session,
      ...defaultArgs,
      '--platform-version',
      2,
      '--force',
      '--confirm',
    ],
    {
      reject: false,
    }
  );

  console.log(stderr);
  console.log(stdout);
  console.log(exitCode);

  // Ensure the exit code is right
  t.is(exitCode, 0);

  // Test if the output is really a URL
  const { href, host } = new URL(stdout);
  t.is(host.split('-')[0], session);

  // Send a test request to the deployment
  const response = await fetch(href);
  const contentType = response.headers.get('content-type');

  t.is(contentType, 'text/html; charset=utf-8');
});

test('ensure we render a warning for deployments with no files', async t => {
  const directory = fixture('single-dotfile');

  const { stderr, stdout, exitCode } = await execa(
    binaryPath,
    [
      directory,
      '--public',
      '--name',
      session,
      ...defaultArgs,
      '--confirm',
      '--force',
    ],
    {
      reject: false,
    }
  );

  console.log(stderr);
  console.log(stdout);
  console.log(exitCode);

  // Ensure the warning is printed
  t.true(
    stderr.includes(
      'There are no files (or only files starting with a dot) inside your deployment.'
    )
  );

  // Test if the output is really a URL
  const { href, host } = new URL(stdout);
  t.is(host.split('-')[0], session);

  // Ensure the exit code is right
  t.is(exitCode, 0);

  // Send a test request to the deployment
  const response = await fetch(href);
  const contentType = response.headers.get('content-type');

  t.is(contentType, 'text/plain; charset=utf-8');
});

test('ensure we render a prompt when deploying home directory', async t => {
  const directory = homedir();

  const { stderr, stdout, exitCode } = await execa(
    binaryPath,
    [directory, '--public', '--name', session, ...defaultArgs, '--force'],
    {
      reject: false,
      input: 'N',
    }
  );

  console.log(stderr);
  console.log(stdout);
  console.log(exitCode);

  // Ensure the exit code is right
  t.is(exitCode, 0);

  t.true(
    stdout.includes(
      'You are deploying your home directory. Do you want to continue? [y/N]'
    )
  );
  t.true(stderr.includes('Aborted'));
});

test('ensure the `scope` property works with email', async t => {
  const directory = fixture('config-scope-property-email');

  const { stderr, stdout, exitCode } = await execa(
    binaryPath,
    [
      directory,
      '--public',
      '--name',
      session,
      ...defaultArgs,
      '--force',
      '--confirm',
    ],
    {
      reject: false,
    }
  );

  console.log(stderr);
  console.log(stdout);
  console.log(exitCode);

  // Ensure we're deploying under the right scope
  t.true(stderr.includes(session));

  // Ensure the exit code is right
  t.is(exitCode, 0);

  // Test if the output is really a URL
  const { href, host } = new URL(stdout);
  t.is(host.split('-')[0], session);

  // Send a test request to the deployment
  const response = await fetch(href);
  const contentType = response.headers.get('content-type');

  t.is(contentType, 'text/html; charset=utf-8');
});

test('ensure the `scope` property works with username', async t => {
  const directory = fixture('config-scope-property-username');

  const { stderr, stdout, exitCode } = await execa(
    binaryPath,
    [
      directory,
      '--public',
      '--name',
      session,
      ...defaultArgs,
      '--force',
      '--confirm',
    ],
    {
      reject: false,
    }
  );

  console.log(stderr);
  console.log(stdout);
  console.log(exitCode);

  // Ensure we're deploying under the right scope
  t.true(stderr.includes(contextName));

  // Ensure the exit code is right
  t.is(exitCode, 0);

  // Test if the output is really a URL
  const { href, host } = new URL(stdout);
  t.is(host.split('-')[0], session);

  // Send a test request to the deployment
  const response = await fetch(href);
  const contentType = response.headers.get('content-type');

  t.is(contentType, 'text/html; charset=utf-8');
});

test('try to create a builds deployments with wrong config', async t => {
  const directory = fixture('builds-wrong');

  const { stderr, stdout, exitCode } = await execa(
    binaryPath,
    [
      directory,
      '--public',
      '--name',
      session,
      ...defaultArgs,
      '--force',
      '--confirm',
    ],
    {
      reject: false,
    }
  );

  console.log(stderr);
  console.log(stdout);
  console.log(exitCode);

  // Ensure the exit code is right
  t.is(exitCode, 1);
  t.true(
    stderr.includes(
      'Error! The property `builder` is not allowed in now.json when using Now 2.0 – please remove it.'
    )
  );
});

test('create a builds deployments with no actual builds', async t => {
  const directory = fixture('builds-no-list');

  const { stdout, stderr, exitCode } = await execa(
    binaryPath,
    [
      directory,
      '--public',
      '--name',
      session,
      ...defaultArgs,
      '--force',
      '--confirm',
    ],
    {
      reject: false,
    }
  );

  console.log(stderr);
  console.log(stdout);
  console.log(exitCode);

  // Ensure the exit code is right
  t.is(exitCode, 0);

  // Test if the output is really a URL
  const { host } = new URL(stdout);
  t.is(host.split('-')[0], session);
});

test('create a builds deployments without platform version flag', async t => {
  const directory = fixture('builds');

  const { stdout, stderr, exitCode } = await execa(
    binaryPath,
    [
      directory,
      '--public',
      '--name',
      session,
      ...defaultArgs,
      '--force',
      '--confirm',
    ],
    {
      reject: false,
    }
  );

  console.log(stderr);
  console.log(stdout);
  console.log(exitCode);

  // Ensure the exit code is right
  t.is(exitCode, 0);

  // Test if the output is really a URL
  const { href, host } = new URL(stdout);
  t.is(host.split('-')[0], session);

  // Send a test request to the deployment
  const response = await fetch(href);
  const contentType = response.headers.get('content-type');

  t.is(contentType, 'text/html; charset=utf-8');
});

test('deploy multiple static files', async t => {
  const directory = fixture('static-multiple-files');

  const { stdout, stderr, exitCode } = await execa(
    binaryPath,
    [directory, '--public', '--name', session, ...defaultArgs],
    {
      reject: false,
    }
  );

  console.log(stderr);
  console.log(stdout);
  console.log(exitCode);

  // Ensure the exit code is right
  t.is(exitCode, 0);

  // Test if the output is really a URL
  const { href, host } = new URL(stdout);
  t.is(host.split('-')[0], session);

  // Send a test request to the deployment
  const response = await fetch(href, {
    headers: {
      Accept: 'application/json',
    },
  });

  const contentType = response.headers.get('content-type');
  t.is(contentType, 'application/json; charset=utf-8');

  const content = await response.json();
  t.is(content.files.length, 3);
});

test('create a staging deployment', async t => {
  const directory = fixture('static-deployment');

  const args = ['--debug', '--public', '--name', session, ...defaultArgs];
  const targetCall = await execa(binaryPath, [
    directory,
    '--target=staging',
    ...args,
    '--confirm',
  ]);

  console.log(targetCall.stderr);
  console.log(targetCall.stdout);
  console.log(targetCall.exitCode);

  t.regex(
    targetCall.stderr,
    /Setting target to staging/gm,
    formatOutput(targetCall)
  );

  t.is(targetCall.exitCode, 0, formatOutput(targetCall));

  const { host } = new URL(targetCall.stdout);
  const deployment = await apiFetch(
    `/v10/now/deployments/unknown?url=${host}`
  ).then(resp => resp.json());
  t.is(deployment.target, 'staging', JSON.stringify(deployment, null, 2));
});

test('create a production deployment', async t => {
  const directory = fixture('static-deployment');

  const args = ['--debug', '--public', '--name', session, ...defaultArgs];
  const targetCall = await execa(binaryPath, [
    directory,
    '--target=production',
    ...args,
    '--confirm',
  ]);

  console.log(targetCall.stderr);
  console.log(targetCall.stdout);
  console.log(targetCall.exitCode);

  t.is(targetCall.exitCode, 0, formatOutput(targetCall));
  t.regex(
    targetCall.stderr,
    /`--prod` option instead/gm,
    formatOutput(targetCall)
  );
  t.regex(
    targetCall.stderr,
    /Setting target to production/gm,
    formatOutput(targetCall)
  );

  const { host: targetHost } = new URL(targetCall.stdout);
  const targetDeployment = await apiFetch(
    `/v10/now/deployments/unknown?url=${targetHost}`
  ).then(resp => resp.json());
  t.is(
    targetDeployment.target,
    'production',
    JSON.stringify(targetDeployment, null, 2)
  );

  const call = await execa(binaryPath, [directory, '--prod', ...args]);

  console.log(call.stderr);
  console.log(call.stdout);
  console.log(call.exitCode);

  t.is(call.exitCode, 0, formatOutput(call));
  t.regex(
    call.stderr,
    /Setting target to production/gm,
    formatOutput(targetCall)
  );

  const { host } = new URL(call.stdout);
  const deployment = await apiFetch(
    `/v10/now/deployments/unknown?url=${host}`
  ).then(resp => resp.json());
  t.is(deployment.target, 'production', JSON.stringify(deployment, null, 2));
});

test('ensure we are getting a warning for the old team flag', async t => {
  const directory = fixture('static-multiple-files');

  const { stderr, stdout, exitCode } = await execa(
    binaryPath,
    [
      directory,
      '--public',
      '--name',
      session,
      '--team',
      email,
      ...defaultArgs,
      '--confirm',
    ],
    {
      reject: false,
    }
  );

  console.log(stderr);
  console.log(stdout);
  console.log(exitCode);

  // Ensure the warning is printed
  t.true(
    stderr.includes(
      'WARN! The "--team" flag is deprecated. Please use "--scope" instead.'
    )
  );

  // Ensure the exit code is right
  t.is(exitCode, 0);

  // Test if the output is really a URL
  const { href, host } = new URL(stdout);
  t.is(host.split('-')[0], session);

  // Send a test request to the deployment
  const response = await fetch(href, {
    headers: {
      Accept: 'application/json',
    },
  });

  const contentType = response.headers.get('content-type');
  t.is(contentType, 'application/json; charset=utf-8');

  const content = await response.json();
  t.is(content.files.length, 3);
});

test('deploy multiple static files with custom scope', async t => {
  const directory = fixture('static-multiple-files');

  const { stdout, stderr, exitCode } = await execa(
    binaryPath,
    [
      directory,
      '--public',
      '--name',
      session,
      '--scope',
      email,
      ...defaultArgs,
    ],
    {
      reject: false,
    }
  );

  console.log(stderr);
  console.log(stdout);
  console.log(exitCode);

  // Ensure the exit code is right
  t.is(exitCode, 0);

  // Test if the output is really a URL
  const { href, host } = new URL(stdout);
  t.is(host.split('-')[0], session);

  // Send a test request to the deployment
  const response = await fetch(href, {
    headers: {
      Accept: 'application/json',
    },
  });

  const contentType = response.headers.get('content-type');
  t.is(contentType, 'application/json; charset=utf-8');

  const content = await response.json();
  t.is(content.files.length, 3);
});

test('deploying a file should fail', async t => {
  const file = fixture('static-single-file/first.png');

  const { stdout, stderr, exitCode } = await execa(
    binaryPath,
    [file, '--public', '--name', session, ...defaultArgs, '--confirm'],
    {
      reject: false,
    }
  );

  console.log(stderr);
  console.log(stdout);
  console.log(exitCode);

  // Ensure the exit code is right
  t.is(exitCode, 1);
  t.true(
    stderr
      .trim()
      .endsWith('The path you are trying to deploy is not a directory.')
  );
});

test('deploying more than 1 path should fail', async t => {
  const file1 = fixture('static-multiple-files/first.png');
  const file2 = fixture('static-multiple-files/second.png');

  const { stdout, stderr, exitCode } = await execa(
    binaryPath,
    [file1, file2, '--public', '--name', session, ...defaultArgs, '--confirm'],
    {
      reject: false,
    }
  );

  console.log(stderr);
  console.log(stdout);
  console.log(exitCode);

  // Ensure the exit code is right
  t.is(exitCode, 1);
  t.true(stderr.trim().endsWith(`Can't deploy more than one path.`));
});

test('deploy a static directory', async t => {
  const directory = fixture('static-single-file');

  const { stdout, stderr, exitCode } = await execa(
    binaryPath,
    [directory, '--public', '--name', session, ...defaultArgs, '--confirm'],
    {
      reject: false,
    }
  );

  console.log(stderr);
  console.log(stdout);
  console.log(exitCode);

  // Ensure the exit code is right
  t.is(exitCode, 0);

  // Test if the output is really a URL
  const { href, host } = new URL(stdout);
  t.is(host.split('-')[0], session);

  // Send a test request to the deployment
  const response = await fetch(href);
  const contentType = response.headers.get('content-type');

  t.is(contentType, 'text/html; charset=utf-8');
});

test('use build-env', async t => {
  const directory = fixture('build-env');

  const { stdout, stderr, exitCode } = await execa(
    binaryPath,
    [directory, '--public', '--name', session, ...defaultArgs, '--confirm'],
    {
      reject: false,
    }
  );

  console.log(stderr);
  console.log(stdout);
  console.log(exitCode);

  // Ensure the exit code is right
  t.is(exitCode, 0);

  // Test if the output is really a URL
  const deploymentUrl = pickUrl(stdout);
  const { href, host } = new URL(deploymentUrl);
  t.is(host.split('-')[0], session);

  await waitForDeployment(href);

  // get the content
  const response = await fetch(href);
  const content = await response.text();
  t.is(content.trim(), 'bar');
});

test('use `--build-env` CLI flag', async t => {
  const directory = fixture('build-env-arg');
  const nonce = Math.random()
    .toString(36)
    .substring(2);

  const { stderr, stdout, exitCode } = await execa(
    binaryPath,
    [
      directory,
      '--public',
      '--name',
      session,
      '--build-env',
      `NONCE=${nonce}`,
      ...defaultArgs,
      '--confirm',
    ],
    {
      reject: false,
    }
  );

  console.log(stderr);
  console.log(stdout);
  console.log(exitCode);

  // Ensure the exit code is right
  t.is(exitCode, 0, `Received:\n"${stderr}"\n"${stdout}"`);

  // Test if the output is really a URL
  const deploymentUrl = pickUrl(stdout);
  const { href, host } = new URL(deploymentUrl);
  t.is(host.split('-')[0], session);

  await waitForDeployment(href);

  // get the content
  const response = await fetch(href);
  const content = await response.text();
  t.is(content.trim(), nonce);
});

test('use `--debug` CLI flag', async t => {
  const directory = fixture('build-env-debug');

  const { stderr, stdout, exitCode } = await execa(
    binaryPath,
    [
      directory,
      '--public',
      '--name',
      session,
      '--debug',
      ...defaultArgs,
      '--confirm',
    ],
    {
      reject: false,
    }
  );

  console.log(stderr);
  console.log(stdout);
  console.log(exitCode);

  // Ensure the exit code is right
  t.is(exitCode, 0, `Received:\n"${stderr}"\n"${stdout}"`);

  // Test if the output is really a URL
  const deploymentUrl = pickUrl(stdout);
  const { href, host } = new URL(deploymentUrl);
  t.is(host.split('-')[0], session);

  await waitForDeployment(href);

  // get the content
  const response = await fetch(href);
  const content = await response.text();
  t.is(content.trim(), 'off');
});

test('try to deploy non-existing path', async t => {
  const goal = `Error! The specified file or directory "${session}" does not exist.`;

  const { stderr, stdout, exitCode } = await execa(
    binaryPath,
    [session, ...defaultArgs, '--confirm'],
    {
      reject: false,
    }
  );

  console.log(stderr);
  console.log(stdout);
  console.log(exitCode);

  t.is(exitCode, 1);
  t.true(stderr.trim().endsWith(goal));
});

test('try to deploy with non-existing team', async t => {
  const target = fixture('node');
  const goal = `Error! The specified scope does not exist`;

  const { stderr, stdout, exitCode } = await execa(
    binaryPath,
    [target, '--scope', session, ...defaultArgs, '--confirm'],
    {
      reject: false,
    }
  );

  console.log(stderr);
  console.log(stdout);
  console.log(exitCode);

  t.is(exitCode, 1);
  t.true(stderr.includes(goal));
});

const verifyExampleAngular = (cwd, dir) =>
  fs.existsSync(path.join(cwd, dir, 'package.json')) &&
  fs.existsSync(path.join(cwd, dir, 'tsconfig.json')) &&
  fs.existsSync(path.join(cwd, dir, 'angular.json'));

const verifyExampleAmp = (cwd, dir) =>
  fs.existsSync(path.join(cwd, dir, 'index.html')) &&
  fs.existsSync(path.join(cwd, dir, 'logo.png')) &&
  fs.existsSync(path.join(cwd, dir, 'favicon.png'));

test('initialize example "angular"', async t => {
  tmpDir = tmp.dirSync({ unsafeCleanup: true });
  const cwd = tmpDir.name;
  const goal = '> Success! Initialized "angular" example in';

  const { stdout, stderr, exitCode } = await execute(['init', 'angular'], {
    cwd,
  });

  console.log(stderr);
  console.log(stdout);
  console.log(exitCode);

  t.is(exitCode, 0, formatOutput({ stdout, stderr }));
  t.true(stdout.includes(goal), formatOutput({ stdout, stderr }));
  t.true(
    verifyExampleAngular(cwd, 'angular'),
    formatOutput({ stdout, stderr })
  );
});

test('initialize example ("angular") to specified directory', async t => {
  tmpDir = tmp.dirSync({ unsafeCleanup: true });
  const cwd = tmpDir.name;
  const goal = '> Success! Initialized "angular" example in';

  const { stdout, stderr, exitCode } = await execute(
    ['init', 'angular', 'ang'],
    {
      cwd,
    }
  );

  console.log(stderr);
  console.log(stdout);
  console.log(exitCode);

  t.is(exitCode, 0);
  t.true(stdout.includes(goal));
  t.true(verifyExampleAngular(cwd, 'ang'));
});

test('initialize selected example ("amp")', async t => {
  tmpDir = tmp.dirSync({ unsafeCleanup: true });
  const cwd = tmpDir.name;
  const goal = '> Success! Initialized "amp" example in';

  const { stdout, stderr, exitCode } = await execute(['init'], {
    cwd,
    input: '\n',
  });

  console.log(stderr);
  console.log(stdout);
  console.log(exitCode);

  t.is(exitCode, 0, formatOutput({ stdout, stderr }));
  t.true(stdout.includes(goal), formatOutput({ stdout, stderr }));
  t.true(verifyExampleAmp(cwd, 'amp'), formatOutput({ stdout, stderr }));
});

test('initialize example to existing directory with "-f"', async t => {
  tmpDir = tmp.dirSync({ unsafeCleanup: true });
  const cwd = tmpDir.name;
  const goal = '> Success! Initialized "angular" example in';

  createDirectory(path.join(cwd, 'angular'));
  createFile(path.join(cwd, 'angular', '.gitignore'));
  const { stdout, stderr, exitCode } = await execute(
    ['init', 'angular', '-f'],
    {
      cwd,
    }
  );

  console.log(stderr);
  console.log(stdout);
  console.log(exitCode);

  t.is(exitCode, 0);
  t.true(stdout.includes(goal));
  t.true(verifyExampleAngular(cwd, 'angular'));
});

test('try to initialize example to existing directory', async t => {
  tmpDir = tmp.dirSync({ unsafeCleanup: true });
  const cwd = tmpDir.name;
  const goal =
    'Error! Destination path "angular" already exists and is not an empty directory. You may use `--force` or `--f` to override it.';

  createDirectory(path.join(cwd, 'angular'));
  createFile(path.join(cwd, 'angular', '.gitignore'));
  const { stdout, stderr, exitCode } = await execute(['init', 'angular'], {
    cwd,
    input: '\n',
  });

  console.log(stderr);
  console.log(stdout);
  console.log(exitCode);

  t.is(exitCode, 1);
  t.true(stdout.includes(goal));
});

test('try to initialize misspelled example (noce) in non-tty', async t => {
  tmpDir = tmp.dirSync({ unsafeCleanup: true });
  const cwd = tmpDir.name;
  const goal =
    'Error! No example found for noce, run `now init` to see the list of available examples.';

  const { stdout, stderr, exitCode } = await execute(['init', 'noce'], { cwd });

  console.log(stderr);
  console.log(stdout);
  console.log(exitCode);

  t.is(exitCode, 1);
  t.true(stdout.includes(goal));
});

test('try to initialize example "example-404"', async t => {
  tmpDir = tmp.dirSync({ unsafeCleanup: true });
  const cwd = tmpDir.name;
  const goal =
    'Error! No example found for example-404, run `now init` to see the list of available examples.';

  const { stdout, stderr, exitCode } = await execute(['init', 'example-404'], {
    cwd,
  });

  console.log(stderr);
  console.log(stdout);
  console.log(exitCode);

  t.is(exitCode, 1);
  t.true(stdout.includes(goal));
});

test('try to revert a deployment and assign the automatic aliases', async t => {
  const firstDeployment = fixture('now-revert-alias-1');
  const secondDeployment = fixture('now-revert-alias-2');

  const { name } = JSON.parse(
    fs.readFileSync(path.join(firstDeployment, 'now.json'))
  );
  const url = `https://${name}.user.now.sh`;

  {
    const { stdout: deploymentUrl, stderr, exitCode } = await execute([
      firstDeployment,
      '--confirm',
    ]);

    t.is(exitCode, 0, formatOutput({ stderr, stdout: deploymentUrl }));

    await waitForDeployment(deploymentUrl);
    await sleep(20000);

    const result = await fetch(url).then(r => r.json());

    t.is(
      result.name,
      'now-revert-alias-1',
      `[First run] Received ${result.name} instead on ${url} (${deploymentUrl})`
    );
  }

  {
    const { stdout: deploymentUrl, stderr, exitCode } = await execute([
      secondDeployment,
      '--confirm',
    ]);

    t.is(exitCode, 0, formatOutput({ stderr, stdout: deploymentUrl }));

    await waitForDeployment(deploymentUrl);
    await sleep(20000);
    await fetch(url);
    await sleep(5000);

    const result = await fetch(url).then(r => r.json());

    t.is(
      result.name,
      'now-revert-alias-2',
      `[Second run] Received ${result.name} instead on ${url} (${deploymentUrl})`
    );
  }

  {
    const { stdout: deploymentUrl, stderr, exitCode } = await execute([
      firstDeployment,
      '--confirm',
    ]);

    t.is(exitCode, 0, formatOutput({ stderr, stdout: deploymentUrl }));

    await waitForDeployment(deploymentUrl);
    await sleep(20000);
    await fetch(url);
    await sleep(5000);

    const result = await fetch(url).then(r => r.json());

    t.is(
      result.name,
      'now-revert-alias-1',
      `[Third run] Received ${result.name} instead on ${url} (${deploymentUrl})`
    );
  }
});

test('whoami', async t => {
  const { exitCode, stdout, stderr } = await execute(['whoami']);

  console.log(stderr);
  console.log(stdout);
  console.log(exitCode);

  t.is(exitCode, 0);
  t.is(stdout, contextName, formatOutput({ stdout, stderr }));
});

test('fail `now dev` dev script without now.json', async t => {
  const deploymentPath = fixture('now-dev-fail-dev-script');
  const { exitCode, stderr } = await execute(['dev', deploymentPath]);

  t.is(exitCode, 1);
  t.true(
    stderr.includes('must not contain `now dev`'),
    `Received instead: "${stderr}"`
  );
});

test('print correct link in legacy warning', async t => {
  const deploymentPath = fixture('v1-warning-link');
  const { exitCode, stderr, stdout } = await execute([
    deploymentPath,
    '--confirm',
  ]);

  console.log(stderr);
  console.log(stdout);
  console.log(exitCode);

  // It is expected to fail,
  // since the package.json does not have a start script
  t.is(exitCode, 1);
  t.regex(stderr, /migrate-to-zeit-now/);
});

test('`now rm` 404 exits quickly', async t => {
  const start = Date.now();
  const { exitCode, stderr, stdout } = await execute([
    'rm',
    'this.is.a.deployment.that.does.not.exist.example.com',
  ]);

  console.log(stderr);
  console.log(stdout);
  console.log(exitCode);

  const delta = Date.now() - start;

  // "does not exist" case is exit code 1, similar to Unix `rm`
  t.is(exitCode, 1);
  t.truthy(
    stderr.includes(
      'Could not find any deployments or projects matching "this.is.a.deployment.that.does.not.exist.example.com"'
    )
  );

  // "quickly" meaning < 5 seconds, because it used to hang from a previous bug
  t.truthy(delta < 5000);
});

test('render build errors', async t => {
  const deploymentPath = fixture('failing-build');
  const output = await execute([deploymentPath, '--confirm']);

  console.log(output.stderr);
  console.log(output.stdout);
  console.log(output.exitCode);

  t.is(output.exitCode, 1, formatOutput(output));
  t.regex(output.stderr, /Build failed/gm, formatOutput(output));
});

test('invalid deployment, projects and alias names', async t => {
  const check = async (...args) => {
    const output = await execute(args);

    console.log(output.stderr);
    console.log(output.stdout);
    console.log(output.exitCode);

    const print = `\`${args.join(' ')}\`\n${formatOutput(output)}`;
    t.is(output.exitCode, 1, print);
    t.regex(output.stderr, /The provided argument/gm, print);
  };

  await Promise.all([
    check('alias', '/', 'test'),
    check('alias', 'test', '/'),
    check('rm', '/'),
    check('ls', '/'),
  ]);
});

test('now certs ls', async t => {
  const output = await execute(['certs', 'ls']);

  console.log(output.stderr);
  console.log(output.stdout);
  console.log(output.exitCode);

  t.is(output.exitCode, 0, formatOutput(output));
  t.regex(output.stderr, /certificates? found under/gm, formatOutput(output));
});

test('now certs ls --after=cert_test', async t => {
  const output = await execute(['certs', 'ls', '--after=cert_test']);

  console.log(output.stderr);
  console.log(output.stdout);
  console.log(output.exitCode);

  t.is(output.exitCode, 1, formatOutput(output));
  t.regex(
    output.stderr,
    /The cert cert_test can't be found\./gm,
    formatOutput(output)
  );
});

test('now hasOwnProperty not a valid subcommand', async t => {
  const output = await execute(['hasOwnProperty']);

  console.log(output.stderr);
  console.log(output.stdout);
  console.log(output.exitCode);

  t.is(output.exitCode, 1, formatOutput(output));
  t.regex(
    output.stderr,
    /The specified file or directory "hasOwnProperty" does not exist/gm,
    formatOutput(output)
  );
});

test('create zero-config deployment', async t => {
  const fixturePath = fixture('zero-config-next-js');
  const output = await execute([
    fixturePath,
    '--force',
    '--public',
    '--confirm',
  ]);

  console.log('isCanary', isCanary);
  console.log(output.stderr);
  console.log(output.stdout);
  console.log(output.exitCode);

  t.is(output.exitCode, 0, formatOutput(output));

  const { host } = new URL(output.stdout);
  const response = await apiFetch(`/v10/now/deployments/unkown?url=${host}`);

  const text = await response.text();

  t.is(response.status, 200, text);
  const data = JSON.parse(text);

  t.is(data.error, undefined, JSON.stringify(data, null, 2));

  const validBuilders = data.builds.every(build =>
    isCanary ? build.use.endsWith('@canary') : !build.use.endsWith('@canary')
  );

  t.true(
    validBuilders,
    'Builders are not valid: ' + JSON.stringify(data, null, 2)
  );
});

test('now secret add', async t => {
  context.secretName = `my-secret-${Date.now().toString(36)}`;
  const value = 'https://my-secret-endpoint.com';

  const output = await execute(['secret', 'add', context.secretName, value]);

  console.log(output.stderr);
  console.log(output.stdout);
  console.log(output.exitCode);

  t.is(output.exitCode, 0, formatOutput(output));
});

test('now secret ls', async t => {
  const output = await execute(['secret', 'ls']);

  console.log(output.stderr);
  console.log(output.stdout);
  console.log(output.exitCode);

  t.is(output.exitCode, 0, formatOutput(output));
  t.regex(output.stdout, /secrets? found under/gm, formatOutput(output));
  t.regex(output.stdout, new RegExp(), formatOutput(output));
});

test('now secret rename', async t => {
  const nextName = `renamed-secret-${Date.now().toString(36)}`;
  const output = await execute([
    'secret',
    'rename',
    context.secretName,
    nextName,
  ]);

  console.log(output.stderr);
  console.log(output.stdout);
  console.log(output.exitCode);

  t.is(output.exitCode, 0, formatOutput(output));

  context.secretName = nextName;
});

test('now secret rm', async t => {
  const output = await execute(['secret', 'rm', context.secretName, '-y']);

  console.log(output.stderr);
  console.log(output.stdout);
  console.log(output.exitCode);

  t.is(output.exitCode, 0, formatOutput(output));
});

test('deploy with a custom API URL', async t => {
  const directory = fixture('static-single-file');

  const { stdout, stderr, exitCode } = await execa(
    binaryPath,
    [
      directory,
      '--public',
      '--name',
      session,
      '--api',
      'https://zeit.co/api',
      ...defaultArgs,
      '--confirm',
    ],
    {
      reject: false,
    }
  );

  console.log(stderr);
  console.log(stdout);
  console.log(exitCode);

  // Ensure the exit code is right
  t.is(exitCode, 0);

  // Test if the output is really a URL
  const { href, host } = new URL(stdout);
  t.is(host.split('-')[0], session);

  // Send a test request to the deployment
  const response = await fetch(href);
  const contentType = response.headers.get('content-type');

  t.is(contentType, 'text/html; charset=utf-8');
});

test('deploy a Lambda with 128MB of memory', async t => {
  const directory = fixture('lambda-with-128-memory');
  const output = await execute([directory, '--confirm']);

  t.is(output.exitCode, 0, formatOutput(output));

  const { host: url } = new URL(output.stdout);
  const response = await fetch('https://' + url + '/api/memory');

  t.is(response.status, 200, url);

  // It won't be exactly 128MB,
  // so we just compare if it is lower than 450MB
  const { memory } = await response.json();
  t.is(memory, 128, `Lambda has ${memory} bytes of memory`);
});

test('fail to deploy a Lambda with an incorrect value for of memory', async t => {
  const directory = fixture('lambda-with-200-memory');
  const output = await execute([directory, '--confirm']);

  t.is(output.exitCode, 1, formatOutput(output));
  t.regex(
    output.stderr,
    /Functions must have a memory value between 128 and 3008 in steps of 64\./gm,
    formatOutput(output)
  );
});

test('deploy a Lambda with 3 seconds of maxDuration', async t => {
  const directory = fixture('lambda-with-3-second-timeout');
  const output = await execute([directory, '--confirm']);

  t.is(output.exitCode, 0, formatOutput(output));

  const { host: url } = new URL(output.stdout);

  const [response1, response2] = await Promise.all([
    fetch('https://' + url + '/api/wait-for/2'),
    fetch('https://' + url + '/api/wait-for/4'),
  ]);

  t.is(response1.status, 200, url);
  t.is(response2.status, 502, url);
});

test('fail to deploy a Lambda with an incorrect value for maxDuration', async t => {
  const directory = fixture('lambda-with-1000-second-timeout');
  const output = await execute([directory, '--confirm']);

  t.is(output.exitCode, 1, formatOutput(output));
  t.regex(
    output.stderr,
    /maxDuration must be between 1 second and 10 seconds/gm,
    formatOutput(output)
  );
});

test('invalid `--token`', async t => {
  const output = await execute(['--token', 'he\nl,o.']);

  t.is(output.exitCode, 1, formatOutput(output));
  t.true(
    output.stderr.includes(
      'Error! You defined "--token", but its contents are invalid. Must not contain: "\\n", ",", "."'
    )
  );
});

// We need to skip this test until `now-php` supports Runtime version 3
test('deploy a Lambda with a specific runtime', async t => {
  const directory = fixture('lambda-with-php-runtime');
  const output = await execute([directory, '--public', '--confirm']);

  t.is(output.exitCode, 0, formatOutput(output));

  const { host: url } = new URL(output.stdout);

  const [build] = await getDeploymentBuildsByUrl(url);
  t.is(build.use, 'now-php@0.0.8', JSON.stringify(build, null, 2));
});

test('fail to deploy a Lambda with a specific runtime but without a locked version', async t => {
  const directory = fixture('lambda-with-invalid-runtime');
  const output = await execute([directory, '--confirm']);

  t.is(output.exitCode, 1, formatOutput(output));
  t.regex(
    output.stderr,
    /Function Runtimes must have a valid version/gim,
    formatOutput(output)
  );
});

test('ensure `github` and `scope` are not sent to the API', async t => {
  const directory = fixture('github-and-scope-config');
  const output = await execute([directory, '--confirm']);

  t.is(output.exitCode, 0, formatOutput(output));
});

test('should show prompts to set up project', async t => {
  const directory = fixture('project-link');
  const projectName = `project-link-${
    Math.random()
      .toString(36)
      .split('.')[1]
  }`;

  // remove previously linked project if it exists
  await remove(path.join(directory, '.now'));

  const now = execa(binaryPath, [directory, ...defaultArgs]);

  await waitForPrompt(now, chunk => /Set up and deploy [^?]+\?/.test(chunk));
  now.stdin.write('yes\n');

  await waitForPrompt(now, chunk =>
    chunk.includes('Which scope do you want to deploy to?')
  );
  now.stdin.write('\n');

  await waitForPrompt(now, chunk =>
    chunk.includes('Link to existing project?')
  );
  now.stdin.write('no\n');

  await waitForPrompt(now, chunk =>
    chunk.includes('What’s your project’s name?')
  );
  now.stdin.write(`${projectName}\n`);

  await waitForPrompt(now, chunk =>
    chunk.includes('Want to override the settings?')
  );
  now.stdin.write('yes\n');

  await waitForPrompt(now, chunk =>
    chunk.includes(
      'Which settings would you like to overwrite (select multiple)?'
    )
  );
  now.stdin.write('a\n'); // 'a' means select all

  await waitForPrompt(now, chunk =>
    chunk.includes(`What's your Build Command?`)
  );
  now.stdin.write(`mkdir o && echo '<h1>custom hello</h1>' > o/index.html\n`);

  await waitForPrompt(now, chunk =>
    chunk.includes(`What's your Output Directory?`)
  );
  now.stdin.write(`o\n`);

  await waitForPrompt(now, chunk =>
    chunk.includes(`What's your Development Command?`)
  );
  now.stdin.write(`yarn dev\n`);

  await waitForPrompt(now, chunk => chunk.includes('Linked to'));

  const output = await now;

  // Ensure the exit code is right
  t.is(output.exitCode, 0, formatOutput(output));

  // Ensure .gitignore is created
  t.is((await readFile(path.join(directory, '.gitignore'))).toString(), '.now');

  // Send a test request to the deployment
  const response = await fetch(new URL(output.stdout).href);
  const text = await response.text();
  t.is(text.includes('<h1>custom hello</h1>'), true, text);
});

test('should not prompt "project settings overwrite" for undetected projects', async t => {
  const directory = fixture('static-deployment');
  const projectName = `static-deployment-${
    Math.random()
      .toString(36)
      .split('.')[1]
  }`;

  // remove previously linked project if it exists
  await remove(path.join(directory, '.now'));

  const now = execa(binaryPath, [directory, ...defaultArgs]);

  await waitForPrompt(now, chunk => /Set up and deploy [^?]+\?/.test(chunk));
  now.stdin.write('yes\n');

  await waitForPrompt(now, chunk =>
    chunk.includes('Which scope do you want to deploy to?')
  );
  now.stdin.write('\n');

  await waitForPrompt(now, chunk =>
    chunk.includes('Link to existing project?')
  );
  now.stdin.write('no\n');

  await waitForPrompt(now, chunk =>
    chunk.includes('What’s your project’s name?')
  );
  now.stdin.write(`${projectName}\n`);

  await waitForPrompt(now, chunk => {
    t.false(
      chunk.includes('Want to override the settings?'),
      'Should not ask to override'
    );
    return chunk.includes('Linked to');
  });

  const output = await now;
  t.is(output.exitCode, 0, formatOutput(output));
});

test('should prefill "project name" prompt with folder name', async t => {
  const projectName = `static-deployment-${
    Math.random()
      .toString(36)
      .split('.')[1]
  }`;

  const src = fixture('static-deployment');

  // remove previously linked project if it exists
  await remove(path.join(src, '.now'));

  const directory = path.join(src, '../', projectName);
  await copy(src, directory);

  const now = execa(binaryPath, [directory, ...defaultArgs]);

  await waitForPrompt(now, chunk => /Set up and deploy [^?]+\?/.test(chunk));
  now.stdin.write('yes\n');

  await waitForPrompt(now, chunk =>
    chunk.includes('Which scope do you want to deploy to?')
  );
  now.stdin.write('\n');

  await waitForPrompt(now, chunk =>
    chunk.includes('Link to existing project?')
  );
  now.stdin.write('no\n');

  await waitForPrompt(now, chunk =>
    chunk.includes(`What’s your project’s name? (${projectName})`)
  );
  now.stdin.write(`\n`);

  const output = await now;
  t.is(output.exitCode, 0, formatOutput(output));
});

test('should prefill "project name" prompt with --name', async t => {
  const directory = fixture('static-deployment');
  const projectName = `static-deployment-${
    Math.random()
      .toString(36)
      .split('.')[1]
  }`;

  // remove previously linked project if it exists
  await remove(path.join(directory, '.now'));

  const now = execa(binaryPath, [
    directory,
    '--name',
    projectName,
    ...defaultArgs,
  ]);

  await waitForPrompt(now, chunk => /Set up and deploy [^?]+\?/.test(chunk));
  now.stdin.write('yes\n');

  await waitForPrompt(now, chunk =>
    chunk.includes('Which scope do you want to deploy to?')
  );
  now.stdin.write('\n');

  await waitForPrompt(now, chunk =>
    chunk.includes('Link to existing project?')
  );
  now.stdin.write('no\n');

  await waitForPrompt(now, chunk =>
    chunk.includes(`What’s your project’s name? (${projectName})`)
  );
  now.stdin.write(`\n`);

  const output = await now;
  t.is(output.exitCode, 0, formatOutput(output));
});

test('should prefill "project name" prompt with now.json `name`', async t => {
  const directory = fixture('static-deployment');
  const projectName = `static-deployment-${
    Math.random()
      .toString(36)
      .split('.')[1]
  }`;

  // remove previously linked project if it exists
  await remove(path.join(directory, '.now'));
  await fs.writeFile(
    path.join(directory, 'now.json'),
    JSON.stringify({
      name: projectName,
    })
  );

  const now = execa(binaryPath, [directory, ...defaultArgs]);

  await waitForPrompt(now, chunk => /Set up and deploy [^?]+\?/.test(chunk));
  now.stdin.write('yes\n');

  await waitForPrompt(now, chunk =>
    chunk.includes('Which scope do you want to deploy to?')
  );
  now.stdin.write('\n');

  await waitForPrompt(now, chunk =>
    chunk.includes('Link to existing project?')
  );
  now.stdin.write('no\n');

  await waitForPrompt(now, chunk =>
    chunk.includes(`What’s your project’s name? (${projectName})`)
  );
  now.stdin.write(`\n`);

  const output = await now;
  t.is(output.exitCode, 0, formatOutput(output));
});

test('deploy with unknown `NOW_ORG_ID` and `NOW_PROJECT_ID` should fail', async t => {
  const directory = fixture('static-deployment');

  const output = await execute([directory], {
    env: {
      NOW_ORG_ID: 'asdf',
      NOW_PROJECT_ID: 'asdf',
    },
  });

  t.is(output.exitCode, 1, formatOutput(output));
  t.is(output.stderr.includes('Project not found'), true, formatOutput(output));
});

test('deploy with `NOW_ORG_ID` but without `NOW_PROJECT_ID` should fail', async t => {
  const directory = fixture('static-deployment');

  const output = await execute([directory], {
    env: { NOW_ORG_ID: 'asdf' },
  });

  t.is(output.exitCode, 1, formatOutput(output));
  t.is(
    output.stderr.includes(
      'You specified `NOW_ORG_ID` but you forgot to specify `NOW_PROJECT_ID`. You need to specify both to deploy to a custom project.'
    ),
    true,
    formatOutput(output)
  );
});

test('deploy with `NOW_PROJECT_ID` but without `NOW_ORG_ID` should fail', async t => {
  const directory = fixture('static-deployment');

  const output = await execute([directory], {
    env: { NOW_PROJECT_ID: 'asdf' },
  });

  t.is(output.exitCode, 1, formatOutput(output));
  t.is(
    output.stderr.includes(
      'You specified `NOW_PROJECT_ID` but you forgot to specify `NOW_ORG_ID`. You need to specify both to deploy to a custom project.'
    ),
    true,
    formatOutput(output)
  );
});

test('deploy with `NOW_ORG_ID` and `NOW_PROJECT_ID`', async t => {
  const directory = fixture('static-deployment');

  // generate `.now`
  await execute([directory, '--confirm']);

  const link = require(path.join(directory, '.now/project.json'));
  await remove(path.join(directory, '.now'));

  const output = await execute([directory], {
    env: {
      NOW_ORG_ID: link.orgId,
      NOW_PROJECT_ID: link.projectId,
    },
  });

  t.is(output.exitCode, 0, formatOutput(output));
  t.is(output.stdout.includes('Linked to'), false);
});

<<<<<<< HEAD
test('whoami with unknown `NOW_ORG_ID` should error', async t => {
  const output = await execute(['whoami'], {
    env: { NOW_ORG_ID: 'asdf' },
  });

  t.is(output.exitCode, 1, formatOutput(output));
  t.is(
    output.stderr.includes('Organization not found'),
    true,
    formatOutput(output)
  );
});

test('whoami with `NOW_ORG_ID`', async t => {
  const output = await execute(['whoami', '--scope', 'asdf'], {
    env: { NOW_ORG_ID: userId },
  });

  t.is(output.exitCode, 0, formatOutput(output));
  t.is(output.stdout.includes(contextName), true, formatOutput(output));
});

test('whoami with local .now scope', async t => {
  const directory = fixture('static-deployment');

  // create local .now
  await ensureDir(path.join(directory, '.now'));
  await fs.writeFile(
    path.join(directory, '.now', 'project.json'),
    JSON.stringify({ orgId: userId })
  );

  const output = await execute(['whoami'], {
    cwd: directory,
  });

  t.is(output.exitCode, 0, formatOutput(output));
  t.is(output.stdout.includes(contextName), true, formatOutput(output));
=======
test('deploy shows notice when project in `.now` does not exists', async t => {
  const directory = fixture('static-deployment');

  // overwrite .now with unexisting project
  await ensureDir(path.join(directory, '.now'));
  await writeFile(
    path.join(directory, '.now/project.json'),
    JSON.stringify({
      orgId: 'asdf',
      projectId: 'asdf',
    })
  );

  const now = execute([directory]);

  let detectedNotice = false;

  // kill after first prompt
  await waitForPrompt(now, chunk => {
    detectedNotice =
      detectedNotice ||
      chunk.includes(
        'Your project was either removed from ZEIT Now or you’re not a member of it anymore'
      );

    return /Set up and deploy [^?]+\?/.test(chunk);
  });
  now.stdin.write('no\n');

  t.is(detectedNotice, true, 'did not detect notice');
>>>>>>> 2094ec3c
});

test.after.always(async () => {
  // Make sure the token gets revoked
  await execa(binaryPath, ['logout', ...defaultArgs]);

  if (!tmpDir) {
    return;
  }

  // Remove config directory entirely
  tmpDir.removeCallback();
});<|MERGE_RESOLUTION|>--- conflicted
+++ resolved
@@ -2558,46 +2558,6 @@
   t.is(output.stdout.includes('Linked to'), false);
 });
 
-<<<<<<< HEAD
-test('whoami with unknown `NOW_ORG_ID` should error', async t => {
-  const output = await execute(['whoami'], {
-    env: { NOW_ORG_ID: 'asdf' },
-  });
-
-  t.is(output.exitCode, 1, formatOutput(output));
-  t.is(
-    output.stderr.includes('Organization not found'),
-    true,
-    formatOutput(output)
-  );
-});
-
-test('whoami with `NOW_ORG_ID`', async t => {
-  const output = await execute(['whoami', '--scope', 'asdf'], {
-    env: { NOW_ORG_ID: userId },
-  });
-
-  t.is(output.exitCode, 0, formatOutput(output));
-  t.is(output.stdout.includes(contextName), true, formatOutput(output));
-});
-
-test('whoami with local .now scope', async t => {
-  const directory = fixture('static-deployment');
-
-  // create local .now
-  await ensureDir(path.join(directory, '.now'));
-  await fs.writeFile(
-    path.join(directory, '.now', 'project.json'),
-    JSON.stringify({ orgId: userId })
-  );
-
-  const output = await execute(['whoami'], {
-    cwd: directory,
-  });
-
-  t.is(output.exitCode, 0, formatOutput(output));
-  t.is(output.stdout.includes(contextName), true, formatOutput(output));
-=======
 test('deploy shows notice when project in `.now` does not exists', async t => {
   const directory = fixture('static-deployment');
 
@@ -2628,7 +2588,46 @@
   now.stdin.write('no\n');
 
   t.is(detectedNotice, true, 'did not detect notice');
->>>>>>> 2094ec3c
+});
+
+test('whoami with unknown `NOW_ORG_ID` should error', async t => {
+  const output = await execute(['whoami'], {
+    env: { NOW_ORG_ID: 'asdf' },
+  });
+
+  t.is(output.exitCode, 1, formatOutput(output));
+  t.is(
+    output.stderr.includes('Organization not found'),
+    true,
+    formatOutput(output)
+  );
+});
+
+test('whoami with `NOW_ORG_ID`', async t => {
+  const output = await execute(['whoami', '--scope', 'asdf'], {
+    env: { NOW_ORG_ID: userId },
+  });
+
+  t.is(output.exitCode, 0, formatOutput(output));
+  t.is(output.stdout.includes(contextName), true, formatOutput(output));
+});
+
+test('whoami with local .now scope', async t => {
+  const directory = fixture('static-deployment');
+
+  // create local .now
+  await ensureDir(path.join(directory, '.now'));
+  await fs.writeFile(
+    path.join(directory, '.now', 'project.json'),
+    JSON.stringify({ orgId: userId })
+  );
+
+  const output = await execute(['whoami'], {
+    cwd: directory,
+  });
+
+  t.is(output.exitCode, 0, formatOutput(output));
+  t.is(output.stdout.includes(contextName), true, formatOutput(output));
 });
 
 test.after.always(async () => {
