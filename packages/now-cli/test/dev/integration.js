--- conflicted
+++ resolved
@@ -436,8 +436,7 @@
 );
 
 test(
-<<<<<<< HEAD
-  '[now dev] should preserve query string even after miss phase',
+  '[vercel dev] should preserve query string even after miss phase',
   testFixtureStdio('handle-miss-querystring', async testPath => {
     await testPath(200, '/', 'Index Page');
     await testPath(200, '/echo/first/second', 'a=first,b=second');
@@ -446,10 +445,7 @@
 );
 
 test(
-  '[now dev] handles hit after handle: filesystem',
-=======
   '[vercel dev] handles hit after handle: filesystem',
->>>>>>> 548fa568
   testFixtureStdio('handle-hit-after-fs', async testPath => {
     await testPath(200, '/blog.html', 'Blog Page', { test: '1' });
   })
