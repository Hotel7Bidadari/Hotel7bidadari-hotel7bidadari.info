--- conflicted
+++ resolved
@@ -1349,16 +1349,17 @@
 );
 
 test(
-<<<<<<< HEAD
+  '[vercel dev] Should work with nested `tsconfig.json` files',
+  testFixtureStdio('nested-tsconfig', async testPath => {
+    await testPath(200, `/`, /Nested tsconfig.json test page/);
+    await testPath(200, `/api`, 'Nested `tsconfig.json` API endpoint');
+  })
+);
+
+test(
   '[vercel dev] should prioritize index.html over other file named index.*',
   testFixtureStdio('index-html-priority', async testPath => {
     await testPath(200, '/', 'This is index.html');
     await testPath(200, '/index.css', 'This is index.css');
-=======
-  '[vercel dev] Should work with nested `tsconfig.json` files',
-  testFixtureStdio('nested-tsconfig', async testPath => {
-    await testPath(200, `/`, /Nested tsconfig.json test page/);
-    await testPath(200, `/api`, 'Nested `tsconfig.json` API endpoint');
->>>>>>> a6ae923a
-  })
-);+  })
+);
