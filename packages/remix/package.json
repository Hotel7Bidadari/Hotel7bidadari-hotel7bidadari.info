--- conflicted
+++ resolved
@@ -25,11 +25,7 @@
   "devDependencies": {
     "@types/jest": "27.5.1",
     "@types/node": "14.18.33",
-<<<<<<< HEAD
-    "@vercel/build-utils": "workspace:5.7.4",
-=======
-    "@vercel/build-utils": "5.7.5",
->>>>>>> 4c3bc053
+    "@vercel/build-utils": "workspace:5.7.5",
     "typescript": "4.6.4"
   }
 }