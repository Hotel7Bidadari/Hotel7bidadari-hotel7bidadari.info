--- conflicted
+++ resolved
@@ -1,19 +1,5 @@
 {
-<<<<<<< HEAD
-  "installCommand": "npm install --install-strategy=linked",
-=======
-  "version": 2,
-  "builds": [
-    {
-      "src": "package.json",
-      "use": "@vercel/remix",
-      "config": {
-        "installCommand": "npm install --install-strategy=linked && ln -sf broken 'node_modules/@remix-run/server-runtime'",
-        "zeroConfig": true
-      }
-    }
-  ],
->>>>>>> 40081cb3
+  "installCommand": "npm install --install-strategy=linked && ln -sf broken 'node_modules/@remix-run/server-runtime'",
   "build": {
     "env": {
       "ENABLE_EXPERIMENTAL_COREPACK": "1"
