import semver from 'semver';
import { existsSync, promises as fs } from 'fs';
import { basename, dirname, join, relative, resolve, sep } from 'path';
import { pathToRegexp, Key } from 'path-to-regexp';
<<<<<<< HEAD
import { spawnAsync } from '@vercel/build-utils';
=======
import { debug, spawnAsync } from '@vercel/build-utils';
import { readConfig } from '@remix-run/dev/dist/config';
import { walkParentDirs } from '@vercel/build-utils';
>>>>>>> b1e8c9cb
import type {
  ConfigRoute,
  RouteManifest,
} from '@remix-run/dev/dist/config/routes';
import type { RemixConfig } from '@remix-run/dev/dist/config';
import type { BaseFunctionConfig } from '@vercel/static-config';
import type {
  CliType,
  SpawnOptionsExtended,
} from '@vercel/build-utils/dist/fs/run-user-scripts';

export const _require: typeof require = eval('require');

export interface ResolvedNodeRouteConfig {
  runtime: 'nodejs';
  regions?: string[];
  maxDuration?: number;
  memory?: number;
}

export interface ResolvedEdgeRouteConfig {
  runtime: 'edge';
  regions?: BaseFunctionConfig['regions'];
}

export type ResolvedRouteConfig =
  | ResolvedNodeRouteConfig
  | ResolvedEdgeRouteConfig;

export interface ResolvedRoutePaths {
  /**
   * The full URL path of the route, as will be shown
   * on the Functions tab in the deployment inspector.
   */
  path: string;
  /**
   * The full URL path of the route, but with syntax that
   * is compatible with the `path-to-regexp` module.
   */
  rePath: string;
}

const _require: typeof require = eval('require');

const SPLAT_PATH = '/:params*';

const entryExts = ['.js', '.jsx', '.ts', '.tsx'];

export function findEntry(dir: string, basename: string): string | undefined {
  for (const ext of entryExts) {
    const file = resolve(dir, basename + ext);
    if (existsSync(file)) return relative(dir, file);
  }

  return undefined;
}

const configExts = ['.js', '.cjs', '.mjs'];

export function findConfig(dir: string, basename: string): string | undefined {
  for (const ext of configExts) {
    const name = basename + ext;
    const file = join(dir, name);
    if (existsSync(file)) return file;
  }

  return undefined;
}

function isEdgeRuntime(runtime: string): boolean {
  return runtime === 'edge' || runtime === 'experimental-edge';
}

export function getResolvedRouteConfig(
  route: ConfigRoute,
  routes: RouteManifest,
  configs: Map<ConfigRoute, BaseFunctionConfig | null>
): ResolvedRouteConfig {
  let runtime: ResolvedRouteConfig['runtime'] | undefined;
  let regions: ResolvedRouteConfig['regions'];
  let maxDuration: ResolvedNodeRouteConfig['maxDuration'];
  let memory: ResolvedNodeRouteConfig['memory'];

  for (const currentRoute of getRouteIterator(route, routes)) {
    const staticConfig = configs.get(currentRoute);
    if (staticConfig) {
      if (typeof runtime === 'undefined' && staticConfig.runtime) {
        runtime = isEdgeRuntime(staticConfig.runtime) ? 'edge' : 'nodejs';
      }
      if (typeof regions === 'undefined') {
        regions = staticConfig.regions;
      }
      if (typeof maxDuration === 'undefined') {
        maxDuration = staticConfig.maxDuration;
      }
      if (typeof memory === 'undefined') {
        memory = staticConfig.memory;
      }
    }
  }

  if (Array.isArray(regions)) {
    regions = Array.from(new Set(regions)).sort();
  }

  if (runtime === 'edge') {
    return { runtime, regions };
  }

  if (regions && !Array.isArray(regions)) {
    throw new Error(
      `"regions" for route "${route.id}" must be an array of strings`
    );
  }

  return { runtime: 'nodejs', regions, maxDuration, memory };
}

export function calculateRouteConfigHash(config: ResolvedRouteConfig): string {
  const str = JSON.stringify(config);
  return Buffer.from(str).toString('base64url');
}

export function isLayoutRoute(
  routeId: string,
  routes: Pick<ConfigRoute, 'id' | 'parentId'>[]
): boolean {
  return routes.some(r => r.parentId === routeId);
}

export function* getRouteIterator(route: ConfigRoute, routes: RouteManifest) {
  let currentRoute: ConfigRoute = route;
  do {
    yield currentRoute;
    if (currentRoute.parentId) {
      currentRoute = routes[currentRoute.parentId];
    } else {
      break;
    }
  } while (currentRoute);
}

export function getPathFromRoute(
  route: ConfigRoute,
  routes: RouteManifest
): ResolvedRoutePaths {
  if (
    route.id === 'root' ||
    (route.parentId === 'root' && !route.path && route.index)
  ) {
    return { path: 'index', rePath: '/index' };
  }

  const pathParts: string[] = [];
  const rePathParts: string[] = [];

  for (const currentRoute of getRouteIterator(route, routes)) {
    if (!currentRoute.path) continue;
    const currentRouteParts = currentRoute.path.split('/').reverse();
    for (const part of currentRouteParts) {
      if (part.endsWith('?')) {
        if (part.startsWith(':')) {
          // Optional path parameter
          pathParts.push(`(${part.substring(0, part.length - 1)})`);
          rePathParts.push(part);
        } else {
          // Optional static segment
          const p = `(${part.substring(0, part.length - 1)})`;
          pathParts.push(p);
          rePathParts.push(`${p}?`);
        }
      } else {
        pathParts.push(part);
        rePathParts.push(part);
      }
    }
  }

  const path = pathParts.reverse().join('/');

  // Replace "/*" at the end to handle "splat routes"
  let rePath = rePathParts.reverse().join('/');
  rePath =
    rePath === '*' ? SPLAT_PATH : `/${rePath.replace(/\/\*$/, SPLAT_PATH)}`;

  return { path, rePath };
}

export function getRegExpFromPath(rePath: string): RegExp | false {
  const keys: Key[] = [];
  const re = pathToRegexp(rePath, keys);
  return keys.length > 0 ? re : false;
}

/**
 * Updates the `dest` process.env object to match the `source` one.
 * A function is returned to restore the the `dest` env back to how
 * it was originally.
 */
export function syncEnv(source: NodeJS.ProcessEnv, dest: NodeJS.ProcessEnv) {
  const originalDest = { ...dest };
  Object.assign(dest, source);
  for (const key of Object.keys(dest)) {
    if (!(key in source)) {
      delete dest[key];
    }
  }

  return () => syncEnv(originalDest, dest);
}

export async function chdirAndReadConfig(
  remixRunDevPath: string,
  dir: string,
  packageJsonPath: string
) {
  const { readConfig } = await import(join(remixRunDevPath, 'dist/config.js'));

  const originalCwd = process.cwd();

  // As of Remix v1.14.0, reading the config may trigger adding
  // "isbot" as a dependency, and `npm`/`pnpm`/`yarn` may be invoked.
  // We want to prevent that behavior, so trick `readConfig()`
  // into thinking that "isbot" is already installed.
  let modifiedPackageJson = false;
  const pkgRaw = await fs.readFile(packageJsonPath, 'utf8');
  const pkg = JSON.parse(pkgRaw);
  if (!pkg.dependencies?.['isbot']) {
    pkg.dependencies.isbot = 'latest';
    await fs.writeFile(packageJsonPath, JSON.stringify(pkg));
    modifiedPackageJson = true;
  }

  // Suppress any warnings emitted from `readConfig()` to avoid
  // printing them > 1 time. They will already be printed during
  // `remix build` when invoking the Build Command.
  const warn = console.warn;
  console.warn = debug;

  let remixConfig: RemixConfig;
  try {
    process.chdir(dir);
    remixConfig = await readConfig(dir);
  } finally {
    console.warn = warn;
    process.chdir(originalCwd);
    if (modifiedPackageJson) {
      await fs.writeFile(packageJsonPath, pkgRaw);
    }
  }

  return remixConfig;
}

export interface AddDependencyOptions extends SpawnOptionsExtended {
  saveDev?: boolean;
}

/**
 * Runs `npm i ${name}` / `pnpm i ${name}` / `yarn add ${name}`.
 */
export function addDependency(
  cliType: CliType,
  names: string[],
  opts: AddDependencyOptions = {}
) {
  const args: string[] = [];
  if (cliType === 'npm' || cliType === 'pnpm') {
    args.push('install');
    if (opts.saveDev) {
      args.push('--save-dev');
    }
  } else {
    // 'yarn'
    args.push('add');
    if (opts.saveDev) {
      args.push('--dev');
    }
  }
  return spawnAsync(cliType, args.concat(names), opts);
}

<<<<<<< HEAD
export function resolveSemverMinMax(
  min: string,
  max: string,
  version: string
): string {
  const floored = semver.intersects(version, `>= ${min}`) ? version : min;
  return semver.intersects(floored, `<= ${max}`) ? floored : max;
=======
export async function ensureResolvable(
  start: string,
  base: string,
  pkgName: string
): Promise<string> {
  try {
    const resolvedPkgPath = _require.resolve(`${pkgName}/package.json`, {
      paths: [start],
    });
    const resolvedPath = dirname(resolvedPkgPath);
    if (!relative(base, resolvedPath).startsWith(`..${sep}`)) {
      // Resolved path is within the root of the project, so all good
      debug(`"${pkgName}" resolved to '${resolvedPath}'`);
      return resolvedPath;
    }
  } catch (err: any) {
    if (err.code !== 'MODULE_NOT_FOUND') {
      throw err;
    }
  }

  // If we got to here then `pkgName` was not resolvable up to the root
  // of the project. Try a couple symlink tricks, otherwise we'll bail.

  // Attempt to find the package in `node_modules/.pnpm` (pnpm)
  const pnpmDir = await walkParentDirs({
    base,
    start,
    filename: 'node_modules/.pnpm',
  });
  if (pnpmDir) {
    const prefix = `${pkgName.replace('/', '+')}@`;
    const packages = await fs.readdir(pnpmDir);
    const match = packages.find(p => p.startsWith(prefix));
    if (match) {
      const pkgDir = join(pnpmDir, match, 'node_modules', pkgName);
      await ensureSymlink(pkgDir, join(start, 'node_modules'), pkgName);
      return pkgDir;
    }
  }

  // Attempt to find the package in `node_modules/.store` (npm 9+ linked mode)
  const npmDir = await walkParentDirs({
    base,
    start,
    filename: 'node_modules/.store',
  });
  if (npmDir) {
    const prefix = `${basename(pkgName)}@`;
    const prefixDir = join(npmDir, dirname(pkgName));
    const packages = await fs.readdir(prefixDir);
    const match = packages.find(p => p.startsWith(prefix));
    if (match) {
      const pkgDir = join(prefixDir, match, 'node_modules', pkgName);
      await ensureSymlink(pkgDir, join(start, 'node_modules'), pkgName);
      return pkgDir;
    }
  }

  throw new Error(
    `Failed to resolve "${pkgName}". To fix this error, add "${pkgName}" to "dependencies" in your \`package.json\` file.`
  );
}

async function ensureSymlink(
  target: string,
  nodeModulesDir: string,
  pkgName: string
) {
  const symlinkPath = join(nodeModulesDir, pkgName);
  const symlinkDir = dirname(symlinkPath);
  const relativeTarget = relative(symlinkDir, target);

  try {
    const existingTarget = await fs.readlink(symlinkPath);
    if (existingTarget === relativeTarget) {
      // Symlink is already the expected value, so do nothing
      return;
    } else {
      // If a symlink already exists then delete it if the target doesn't match
      await fs.unlink(symlinkPath);
    }
  } catch (err: any) {
    // Ignore when path does not exist or is not a symlink
    if (err.code !== 'ENOENT' && err.code !== 'EINVAL') {
      throw err;
    }
  }

  await fs.symlink(relativeTarget, symlinkPath);
  debug(`Created symlink for "${pkgName}"`);
>>>>>>> b1e8c9cb
}<|MERGE_RESOLUTION|>--- conflicted
+++ resolved
@@ -2,13 +2,8 @@
 import { existsSync, promises as fs } from 'fs';
 import { basename, dirname, join, relative, resolve, sep } from 'path';
 import { pathToRegexp, Key } from 'path-to-regexp';
-<<<<<<< HEAD
-import { spawnAsync } from '@vercel/build-utils';
-=======
 import { debug, spawnAsync } from '@vercel/build-utils';
-import { readConfig } from '@remix-run/dev/dist/config';
 import { walkParentDirs } from '@vercel/build-utils';
->>>>>>> b1e8c9cb
 import type {
   ConfigRoute,
   RouteManifest,
@@ -50,8 +45,6 @@
    */
   rePath: string;
 }
-
-const _require: typeof require = eval('require');
 
 const SPLAT_PATH = '/:params*';
 
@@ -291,7 +284,6 @@
   return spawnAsync(cliType, args.concat(names), opts);
 }
 
-<<<<<<< HEAD
 export function resolveSemverMinMax(
   min: string,
   max: string,
@@ -299,7 +291,8 @@
 ): string {
   const floored = semver.intersects(version, `>= ${min}`) ? version : min;
   return semver.intersects(floored, `<= ${max}`) ? floored : max;
-=======
+}
+
 export async function ensureResolvable(
   start: string,
   base: string,
@@ -391,5 +384,4 @@
 
   await fs.symlink(relativeTarget, symlinkPath);
   debug(`Created symlink for "${pkgName}"`);
->>>>>>> b1e8c9cb
 }