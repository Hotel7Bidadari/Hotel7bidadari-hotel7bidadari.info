--- conflicted
+++ resolved
@@ -123,40 +123,37 @@
   // Make `remix build` output production mode
   spawnOpts.env.NODE_ENV = 'production';
 
-<<<<<<< HEAD
-  let remixConfig = await readConfig(entrypointFsDirname);
+  const remixConfig = await chdirAndReadConfig(entrypointFsDirname);
   const remixRoutes = Object.values(remixConfig.routes);
 
   // Figure out which pages should be edge functions
-  const edgePages = new Set<ConfigRoute>();
   const project = new Project();
-  const edgeRoutes: string[] = [];
-  const nodeRoutes: string[] = [];
+  const staticConfigsMap = new Map<ConfigRoute, BaseFunctionConfig>();
+  const edgeRoutes = new Set<string>();
+  const nodeRoutes = new Set<string>();
   for (const route of remixRoutes) {
     const routePath = join(remixConfig.appDirectory, route.file);
     const staticConfig = getConfig(project, routePath);
+    if (staticConfig) {
+      staticConfigsMap.set(route, staticConfig);
+    }
+
     if (isLayoutRoute(route.id, remixRoutes)) continue;
 
     const isEdge =
       staticConfig?.runtime === 'edge' ||
       staticConfig?.runtime === 'experimental-edge';
     if (isEdge) {
-      edgePages.add(route);
-      edgeRoutes.push(route.id);
+      edgeRoutes.add(route.id);
     } else {
-      nodeRoutes.push(route.id);
+      nodeRoutes.add(route.id);
     }
   }
   const serverBundles = [
-    { serverBuildPath: 'build/build-edge.js', routes: edgeRoutes },
-    { serverBuildPath: 'build/build-node.js', routes: nodeRoutes },
+    { serverBuildPath: 'build/build-edge.js', routes: Array.from(edgeRoutes) },
+    { serverBuildPath: 'build/build-node.js', routes: Array.from(nodeRoutes) },
   ];
 
-=======
-  const remixConfig = await chdirAndReadConfig(entrypointFsDirname);
-  const remixRoutes = Object.values(remixConfig.routes);
-
->>>>>>> 31bc2581
   // We need to patch the `remix.config.js` file to force some values necessary
   // for a build that works on either Node.js or the Edge runtime
   const remixConfigPath = findConfig(entrypointFsDirname, 'remix.config');
@@ -183,12 +180,8 @@
 config.serverBuildTarget = undefined;
 config.serverModuleFormat = 'cjs';
 config.serverPlatform = 'node';
-<<<<<<< HEAD
-config.serverBuildPath = 'build/index.js';
+config.serverBuildPath = ${JSON.stringify(serverBuildPath)}
 config.serverBundles = ${JSON.stringify(serverBundles)}
-=======
-config.serverBuildPath = ${JSON.stringify(serverBuildPath)}
->>>>>>> 31bc2581
 export default config;`;
     } else {
       patchedConfig = `const config = require('./${basename(
@@ -197,12 +190,8 @@
 config.serverBuildTarget = undefined;
 config.serverModuleFormat = 'cjs';
 config.serverPlatform = 'node';
-<<<<<<< HEAD
-config.serverBuildPath = 'build/index.js';
+config.serverBuildPath = ${JSON.stringify(serverBuildPath)}
 config.serverBundles = ${JSON.stringify(serverBundles)}
-=======
-config.serverBuildPath = ${JSON.stringify(serverBuildPath)}
->>>>>>> 31bc2581
 module.exports = config;`;
     }
     await fs.writeFile(remixConfigPath, patchedConfig);
@@ -243,26 +232,11 @@
       await fs.rename(renamedRemixConfigPath, remixConfigPath);
     }
 
-<<<<<<< HEAD
     // Remove `@remix-run/dev` symlink
     await fs.unlink(remixRunDevPath);
     if (backupRemixRunDevPath) {
       // Restore previous version if it was existed
       await fs.rename(backupRemixRunDevPath, remixRunDevPath);
-=======
-  // Figure out which pages should be edge functions
-  let hasEdgeRoute = false;
-  const staticConfigsMap = new Map<ConfigRoute, BaseFunctionConfig>();
-  const project = new Project();
-  for (const route of remixRoutes) {
-    const routePath = join(remixConfig.appDirectory, route.file);
-    const staticConfig = getConfig(project, routePath);
-    if (staticConfig) {
-      staticConfigsMap.set(route, staticConfig);
-    }
-    if (staticConfig?.runtime && isEdgeRuntime(staticConfig.runtime)) {
-      hasEdgeRoute = true;
->>>>>>> 31bc2581
     }
   }
 
@@ -281,24 +255,16 @@
     createRenderNodeFunction(
       entrypointFsDirname,
       repoRootPath,
-<<<<<<< HEAD
       join(entrypointFsDirname, 'build/build-node.js'),
-=======
-      join(entrypointFsDirname, serverBuildPath),
       remixConfig.serverEntryPoint,
->>>>>>> 31bc2581
       nodeVersion
     ),
-    hasEdgeRoute
+    edgeRoutes.size > 0
       ? createRenderEdgeFunction(
           entrypointFsDirname,
           repoRootPath,
-<<<<<<< HEAD
-          join(entrypointFsDirname, 'build/build-edge.js')
-=======
-          join(entrypointFsDirname, serverBuildPath),
+          join(entrypointFsDirname, 'build/build-edge.js'),
           remixConfig.serverEntryPoint
->>>>>>> 31bc2581
         )
       : undefined,
   ]);
