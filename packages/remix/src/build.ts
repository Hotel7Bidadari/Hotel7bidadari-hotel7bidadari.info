import { Project } from 'ts-morph';
import { readFileSync, promises as fs } from 'fs';
import { basename, dirname, extname, join, relative, sep } from 'path';
import {
  debug,
  download,
  execCommand,
  FileBlob,
  FileFsRef,
  getEnvForPackageManager,
  getNodeVersion,
  getSpawnOptions,
  glob,
  EdgeFunction,
  NodejsLambda,
  runNpmInstall,
  runPackageJsonScript,
  scanParentDirs,
} from '@vercel/build-utils';
import { getConfig } from '@vercel/static-config';
import { nodeFileTrace } from '@vercel/nft';
import type {
  BuildV2,
  Files,
  NodeVersion,
  PackageJson,
  BuildResultV2Typical,
} from '@vercel/build-utils';
import type { ConfigRoute } from '@remix-run/dev/dist/config/routes';
import type { BaseFunctionConfig } from '@vercel/static-config';
import {
  _require,
  calculateRouteConfigHash,
  findConfig,
  getPathFromRoute,
  getRegExpFromPath,
  getResolvedRouteConfig,
  isLayoutRoute,
  ResolvedRouteConfig,
  ResolvedNodeRouteConfig,
  ResolvedEdgeRouteConfig,
  findEntry,
  chdirAndReadConfig,
  addDependency,
<<<<<<< HEAD
  resolveSemverMinMax,
=======
  ensureResolvable,
>>>>>>> b1e8c9cb
} from './utils';

interface ServerBundle {
  serverBuildPath: string;
  routes: string[];
}

const remixBuilderPkg = JSON.parse(
  readFileSync(join(__dirname, '../package.json'), 'utf8')
);
const remixRunDevForkVersion =
  remixBuilderPkg.devDependencies['@remix-run/dev'];

const DEFAULTS_PATH = join(__dirname, '../defaults');

const edgeServerSrcPromise = fs.readFile(
  join(DEFAULTS_PATH, 'server-edge.mjs'),
  'utf-8'
);
const nodeServerSrcPromise = fs.readFile(
  join(DEFAULTS_PATH, 'server-node.mjs'),
  'utf-8'
);

// Minimum supported version of the `@vercel/remix` package
const VECEL_REMIX_MIN_VERSION = '1.10.0';

// Mapping for special case versions of `@remix-run/dev` that
// should install a specific version of `@vercel/remix-run-dev` fork
const REMIX_RUN_DEV_VERSION_OVERRIDES = new Map<string, string>(
  Object.entries({
    '1.13.0': '1.13.0-patch.2',
    '1.14.3': '1.14.3-patch.1',
  })
);

// Minimum supported version of the `@vercel/remix` package
const REMIX_RUN_DEV_MIN_VERSION = '1.13.0';

// Maximum version of `@vercel/remix-run-dev` fork
// (and also `@vercel/remix` since they get published at the same time)
const REMIX_RUN_DEV_MAX_VERSION = remixRunDevForkVersion.slice(
  remixRunDevForkVersion.lastIndexOf('@') + 1
);

export const build: BuildV2 = async ({
  entrypoint,
  files,
  workPath,
  repoRootPath,
  config,
  meta = {},
}) => {
  const { installCommand, buildCommand } = config;

  await download(files, workPath, meta);

  const mountpoint = dirname(entrypoint);
  const entrypointFsDirname = join(workPath, mountpoint);

  // Run "Install Command"
  const nodeVersion = await getNodeVersion(
    entrypointFsDirname,
    undefined,
    config,
    meta
  );

  const { cliType, packageJsonPath, lockfileVersion } = await scanParentDirs(
    entrypointFsDirname
  );

  if (!packageJsonPath) {
    throw new Error('Failed to locate `package.json` file in your project');
  }

  const pkgRaw = await fs.readFile(packageJsonPath, 'utf8');
  const pkg = JSON.parse(pkgRaw);

  const remixVersion =
    pkg.dependencies?.['@remix-run/dev'] ||
    pkg.devDependencies?.['@remix-run/dev'];

  if (typeof remixVersion !== 'string') {
    throw new Error('Could not locate `@remix-run/dev` dependency');
  }

  await overrideRemixDevVersion(remixVersion, packageJsonPath, pkg);

  const spawnOpts = getSpawnOptions(meta, nodeVersion);
  if (!spawnOpts.env) {
    spawnOpts.env = {};
  }

  spawnOpts.env = getEnvForPackageManager({
    cliType,
    lockfileVersion,
    nodeVersion,
    env: spawnOpts.env,
  });

  // Prevent frozen lockfile rejections
  const envForInstall = { ...spawnOpts.env };
  delete envForInstall.CI;
  delete envForInstall.VERCEL;
  delete envForInstall.NOW_BUILDER;

  if (typeof installCommand === 'string') {
    if (installCommand.trim()) {
      console.log(`Running "install" command: \`${installCommand}\`...`);
      await execCommand(installCommand, {
        ...spawnOpts,
        env: envForInstall,
        cwd: entrypointFsDirname,
      });
    } else {
      console.log(`Skipping "install" command...`);
    }
  } else {
    await runNpmInstall(
      entrypointFsDirname,
      [],
      { ...spawnOpts, env: envForInstall },
      meta,
      nodeVersion
    );
  }

  // Determine the version of Remix based on the `@remix-run/dev`
  // package version.
  const remixRunDevPath = await ensureResolvable(
    entrypointFsDirname,
    repoRootPath,
    '@remix-run/dev'
  );

  const remixConfig = await chdirAndReadConfig(
    remixRunDevPath,
    entrypointFsDirname,
    packageJsonPath
  );
  const { serverEntryPoint, appDirectory } = remixConfig;
  const remixRoutes = Object.values(remixConfig.routes);

  // `app/entry.server.tsx` and `app/entry.client.tsx` are optional in Remix,
  // so if either of those files are missing then add our own versions.
  const userEntryServerFile = findEntry(appDirectory, 'entry.server');
  if (!userEntryServerFile) {
    await fs.copyFile(
      join(DEFAULTS_PATH, 'entry.server.jsx'),
      join(appDirectory, 'entry.server.jsx')
    );
    if (!pkg.dependencies['@vercel/remix']) {
      // Dependency version resolution logic
      // 1. Users app is on 1.9.0 -> we install the 1.10.0 (minimum) version of `@vercel/remix`.
      // 2. Users app is on 1.11.0 (a version greater than 1.10.0 and less than the known max
      //    published version) -> we install the (matching) 1.11.0 version of `@vercel/remix`.
      // 3. Users app is on something greater than our latest version of the fork -> we install
      //    the latest known published version of `@vercel/remix`.
      const vercelRemixVersion = resolveSemverMinMax(
        VECEL_REMIX_MIN_VERSION,
        REMIX_RUN_DEV_MAX_VERSION,
        remixVersion
      );
      await addDependency(cliType, [`@vercel/remix@${vercelRemixVersion}`], {
        ...spawnOpts,
        env: envForInstall,
        cwd: entrypointFsDirname,
      });
    }
  }

  const userEntryClientFile = findEntry(
    remixConfig.appDirectory,
    'entry.client'
  );
  if (!userEntryClientFile) {
    await fs.copyFile(
      join(DEFAULTS_PATH, 'entry.client.react.jsx'),
      join(appDirectory, 'entry.client.jsx')
    );
  }

  let remixConfigWrapped = false;
  const remixConfigPath = findConfig(entrypointFsDirname, 'remix.config');
  const renamedRemixConfigPath = remixConfigPath
    ? `${remixConfigPath}.original${extname(remixConfigPath)}`
    : undefined;

  // These get populated inside the try/catch below
  let serverBundles: ServerBundle[];
  const serverBundlesMap = new Map<string, ConfigRoute[]>();
  const resolvedConfigsMap = new Map<ConfigRoute, ResolvedRouteConfig>();

  try {
    // Read the `export const config` (if any) for each route
    const project = new Project();
    const staticConfigsMap = new Map<ConfigRoute, BaseFunctionConfig | null>();
    for (const route of remixRoutes) {
      const routePath = join(remixConfig.appDirectory, route.file);
      const staticConfig = getConfig(project, routePath);
      staticConfigsMap.set(route, staticConfig);
    }

    for (const route of remixRoutes) {
      const config = getResolvedRouteConfig(
        route,
        remixConfig.routes,
        staticConfigsMap
      );
      resolvedConfigsMap.set(route, config);
    }

    // Figure out which routes belong to which server bundles
    // based on having common static config properties
    for (const route of remixRoutes) {
      if (isLayoutRoute(route.id, remixRoutes)) continue;

      const config = resolvedConfigsMap.get(route);
      if (!config) {
        throw new Error(`Expected resolved config for "${route.id}"`);
      }
      const hash = calculateRouteConfigHash(config);

      let routesForHash = serverBundlesMap.get(hash);
      if (!Array.isArray(routesForHash)) {
        routesForHash = [];
        serverBundlesMap.set(hash, routesForHash);
      }

      routesForHash.push(route);
    }

    serverBundles = Array.from(serverBundlesMap.entries()).map(
      ([hash, routes]) => {
        const runtime = resolvedConfigsMap.get(routes[0])?.runtime ?? 'nodejs';
        return {
          serverBuildPath: `build/build-${runtime}-${hash}.js`,
          routes: routes.map(r => r.id),
        };
      }
    );

    // We need to patch the `remix.config.js` file to force some values necessary
    // for a build that works on either Node.js or the Edge runtime
    if (remixConfigPath && renamedRemixConfigPath) {
      await fs.rename(remixConfigPath, renamedRemixConfigPath);

      // Figure out if the `remix.config` file is using ESM syntax
      let isESM = false;
      try {
        _require(renamedRemixConfigPath);
      } catch (err: any) {
        isESM = err.code === 'ERR_REQUIRE_ESM';
      }

      let patchedConfig: string;
      if (isESM) {
        patchedConfig = `import config from './${basename(
          renamedRemixConfigPath
        )}';
config.serverBuildTarget = undefined;
config.serverModuleFormat = 'cjs';
config.serverPlatform = 'node';
config.serverBuildPath = undefined;
config.serverBundles = ${JSON.stringify(serverBundles)};
export default config;`;
      } else {
        patchedConfig = `const config = require('./${basename(
          renamedRemixConfigPath
        )}');
config.serverBuildTarget = undefined;
config.serverModuleFormat = 'cjs';
config.serverPlatform = 'node';
config.serverBuildPath = undefined;
config.serverBundles = ${JSON.stringify(serverBundles)};
module.exports = config;`;
      }
      await fs.writeFile(remixConfigPath, patchedConfig);
      remixConfigWrapped = true;
    }

    // Make `remix build` output production mode
    spawnOpts.env.NODE_ENV = 'production';

    // Run "Build Command"
    if (buildCommand) {
      debug(`Executing build command "${buildCommand}"`);
      await execCommand(buildCommand, {
        ...spawnOpts,
        cwd: entrypointFsDirname,
      });
    } else {
      if (hasScript('vercel-build', pkg)) {
        debug(`Executing "yarn vercel-build"`);
        await runPackageJsonScript(
          entrypointFsDirname,
          'vercel-build',
          spawnOpts
        );
      } else if (hasScript('build', pkg)) {
        debug(`Executing "yarn build"`);
        await runPackageJsonScript(entrypointFsDirname, 'build', spawnOpts);
      } else {
        await execCommand('remix build', {
          ...spawnOpts,
          cwd: entrypointFsDirname,
        });
      }
    }
  } finally {
    // Clean up our patched `remix.config.js` to be polite
    if (remixConfigWrapped && remixConfigPath && renamedRemixConfigPath) {
      await fs.rename(renamedRemixConfigPath, remixConfigPath);
    }
  }

  // This needs to happen before we run NFT to create the Node/Edge functions
  await Promise.all([
    ensureResolvable(
      entrypointFsDirname,
      repoRootPath,
      '@remix-run/server-runtime'
    ),
    ensureResolvable(entrypointFsDirname, repoRootPath, '@remix-run/node'),
  ]);

  const [staticFiles, ...functions] = await Promise.all([
    glob('**', join(entrypointFsDirname, 'public')),
    ...serverBundles.map(bundle => {
      const firstRoute = remixConfig.routes[bundle.routes[0]];
      const config = resolvedConfigsMap.get(firstRoute) ?? {
        runtime: 'nodejs',
      };

      if (config.runtime === 'edge') {
        return createRenderEdgeFunction(
          entrypointFsDirname,
          repoRootPath,
          join(entrypointFsDirname, bundle.serverBuildPath),
          serverEntryPoint,
          remixVersion,
          config
        );
      }

      return createRenderNodeFunction(
        nodeVersion,
        entrypointFsDirname,
        repoRootPath,
        join(entrypointFsDirname, bundle.serverBuildPath),
        serverEntryPoint,
        remixVersion,
        config
      );
    }),
  ]);

  const output: BuildResultV2Typical['output'] = staticFiles;
  const routes: any[] = [
    {
      src: '^/build/(.*)$',
      headers: { 'cache-control': 'public, max-age=31536000, immutable' },
      continue: true,
    },
    {
      handle: 'filesystem',
    },
  ];

  for (const route of remixRoutes) {
    // Layout routes don't get a function / route added
    if (isLayoutRoute(route.id, remixRoutes)) continue;

    const { path, rePath } = getPathFromRoute(route, remixConfig.routes);

    // If the route is a pathless layout route (at the root level)
    // and doesn't have any sub-routes, then a function should not be created.
    if (!path) {
      continue;
    }

    const funcIndex = serverBundles.findIndex(bundle => {
      return bundle.routes.includes(route.id);
    });
    const func = functions[funcIndex];

    if (!func) {
      throw new Error(`Could not determine server bundle for "${route.id}"`);
    }

    output[path] =
      func instanceof EdgeFunction
        ? // `EdgeFunction` currently requires the "name" property to be set.
          // Ideally this property will be removed, at which point we can
          // return the same `edgeFunction` instance instead of creating a
          // new one for each page.
          new EdgeFunction({
            ...func,
            name: path,
          })
        : func;

    // If this is a dynamic route then add a Vercel route
    const re = getRegExpFromPath(rePath);
    if (re) {
      routes.push({
        src: re.source,
        dest: path,
      });
    }
  }

  // Add a 404 path for not found pages to be server-side rendered by Remix.
  // Use an edge function bundle if one was generated, otherwise use Node.js.
  if (!output['404']) {
    const edgeFunctionIndex = Array.from(serverBundlesMap.values()).findIndex(
      routes => {
        const runtime = resolvedConfigsMap.get(routes[0])?.runtime;
        return runtime === 'edge';
      }
    );
    const func =
      edgeFunctionIndex !== -1 ? functions[edgeFunctionIndex] : functions[0];
    output['404'] =
      func instanceof EdgeFunction
        ? new EdgeFunction({ ...func, name: '404' })
        : func;
  }
  routes.push({
    src: '/(.*)',
    dest: '/404',
  });

  return { routes, output, framework: { version: remixVersion } };
};

function hasScript(scriptName: string, pkg: PackageJson | null) {
  const scripts = (pkg && pkg.scripts) || {};
  return typeof scripts[scriptName] === 'string';
}

async function createRenderNodeFunction(
  nodeVersion: NodeVersion,
  entrypointDir: string,
  rootDir: string,
  serverBuildPath: string,
  serverEntryPoint: string | undefined,
  remixVersion: string,
  config: ResolvedNodeRouteConfig
): Promise<NodejsLambda> {
  const files: Files = {};

  let handler = relative(rootDir, serverBuildPath);
  let handlerPath = join(rootDir, handler);
  if (!serverEntryPoint) {
    const baseServerBuildPath = basename(serverBuildPath, '.js');
    handler = join(dirname(handler), `server-${baseServerBuildPath}.mjs`);
    handlerPath = join(rootDir, handler);

    // Copy the `server-node.mjs` file into the "build" directory
    const nodeServerSrc = await nodeServerSrcPromise;
    await writeEntrypointFile(
      handlerPath,
      nodeServerSrc.replace(
        '@remix-run/dev/server-build',
        `./${baseServerBuildPath}.js`
      ),
      rootDir
    );
  }

  // Trace the handler with `@vercel/nft`
  const trace = await nodeFileTrace([handlerPath], {
    base: rootDir,
    processCwd: entrypointDir,
  });

  for (const warning of trace.warnings) {
    debug(`Warning from trace: ${warning.message}`);
  }

  for (const file of trace.fileList) {
    files[file] = await FileFsRef.fromFsPath({ fsPath: join(rootDir, file) });
  }

  const fn = new NodejsLambda({
    files,
    handler,
    runtime: nodeVersion.runtime,
    shouldAddHelpers: false,
    shouldAddSourcemapSupport: false,
    operationType: 'SSR',
    supportsResponseStreaming: true,
    regions: config.regions,
    memory: config.memory,
    maxDuration: config.maxDuration,
    framework: {
      slug: 'remix',
      version: remixVersion,
    },
  });

  return fn;
}

async function createRenderEdgeFunction(
  entrypointDir: string,
  rootDir: string,
  serverBuildPath: string,
  serverEntryPoint: string | undefined,
  remixVersion: string,
  config: ResolvedEdgeRouteConfig
): Promise<EdgeFunction> {
  const files: Files = {};

  let handler = relative(rootDir, serverBuildPath);
  let handlerPath = join(rootDir, handler);
  if (!serverEntryPoint) {
    const baseServerBuildPath = basename(serverBuildPath, '.js');
    handler = join(dirname(handler), `server-${baseServerBuildPath}.mjs`);
    handlerPath = join(rootDir, handler);

    // Copy the `server-edge.mjs` file into the "build" directory
    const edgeServerSrc = await edgeServerSrcPromise;
    await writeEntrypointFile(
      handlerPath,
      edgeServerSrc.replace(
        '@remix-run/dev/server-build',
        `./${baseServerBuildPath}.js`
      ),
      rootDir
    );
  }

  let remixRunVercelPkgJson: string | undefined;

  // Trace the handler with `@vercel/nft`
  const trace = await nodeFileTrace([handlerPath], {
    base: rootDir,
    processCwd: entrypointDir,
    conditions: ['edge-light', 'browser', 'module', 'import', 'require'],
    async readFile(fsPath) {
      let source: Buffer | string;
      try {
        source = await fs.readFile(fsPath);
      } catch (err: any) {
        if (err.code === 'ENOENT' || err.code === 'EISDIR') {
          return null;
        }
        throw err;
      }
      if (basename(fsPath) === 'package.json') {
        // For Edge Functions, patch "main" field to prefer "browser" or "module"
        const pkgJson = JSON.parse(source.toString());

        // When `@remix-run/vercel` is detected, we need to modify the `package.json`
        // to include the "browser" field so that the proper Edge entrypoint file
        // is used. This is a temporary stop gap until this PR is merged:
        // https://github.com/remix-run/remix/pull/5537
        if (pkgJson.name === '@remix-run/vercel') {
          pkgJson.browser = 'dist/edge.js';
          pkgJson.dependencies['@remix-run/server-runtime'] =
            pkgJson.dependencies['@remix-run/node'];

          if (!remixRunVercelPkgJson) {
            remixRunVercelPkgJson = JSON.stringify(pkgJson, null, 2) + '\n';

            // Copy in the edge entrypoint so that NFT can properly resolve it
            const vercelEdgeEntrypointPath = join(
              DEFAULTS_PATH,
              'vercel-edge-entrypoint.js'
            );
            const vercelEdgeEntrypointDest = join(
              dirname(fsPath),
              'dist/edge.js'
            );
            await fs.copyFile(
              vercelEdgeEntrypointPath,
              vercelEdgeEntrypointDest
            );
          }
        }

        for (const prop of ['browser', 'module']) {
          const val = pkgJson[prop];
          if (typeof val === 'string') {
            pkgJson.main = val;

            // Return the modified `package.json` to nft
            source = JSON.stringify(pkgJson);
            break;
          }
        }
      }
      return source;
    },
  });

  for (const warning of trace.warnings) {
    debug(`Warning from trace: ${warning.message}`);
  }

  for (const file of trace.fileList) {
    if (
      remixRunVercelPkgJson &&
      file.endsWith(`@remix-run${sep}vercel${sep}package.json`)
    ) {
      // Use the modified `@remix-run/vercel` package.json which contains "browser" field
      files[file] = new FileBlob({ data: remixRunVercelPkgJson });
    } else {
      files[file] = await FileFsRef.fromFsPath({ fsPath: join(rootDir, file) });
    }
  }

  const fn = new EdgeFunction({
    files,
    deploymentTarget: 'v8-worker',
    name: 'render',
    entrypoint: handler,
    regions: config.regions,
    framework: {
      slug: 'remix',
      version: remixVersion,
    },
  });

  return fn;
}

async function writeEntrypointFile(
  path: string,
  data: string,
  rootDir: string
) {
  try {
    await fs.writeFile(path, data);
  } catch (err: any) {
    if (err.code === 'ENOENT') {
      throw new Error(
        `The "${relative(
          rootDir,
          dirname(path)
        )}" directory does not exist. Please contact support at https://vercel.com/help.`
      );
    }
    throw err;
  }
}

async function overrideRemixDevVersion(
  remixVersion: string,
  packageJsonPath: string,
  pkg: PackageJson
) {
  if (remixVersion.startsWith('npm:@vercel/remix-run-dev')) {
    // `package.json` is already patched with our fork, so skip
    return;
  }

  let remixDevOverrideVersion = resolveSemverMinMax(
    REMIX_RUN_DEV_MIN_VERSION,
    REMIX_RUN_DEV_MAX_VERSION,
    remixVersion
  );
  remixDevOverrideVersion =
    REMIX_RUN_DEV_VERSION_OVERRIDES.get(remixDevOverrideVersion) ||
    remixDevOverrideVersion;

  const remixDevOverrideNpmString = `npm:@vercel/remix-run-dev@${remixDevOverrideVersion}`;

  if (pkg.dependencies && '@remix-run/dev' in pkg.dependencies) {
    pkg.dependencies['@remix-run/dev'] = remixDevOverrideNpmString;
  } else if (pkg.devDependencies && '@remix-run/dev' in pkg.devDependencies) {
    pkg.devDependencies['@remix-run/dev'] = remixDevOverrideNpmString;
  }
  await fs.writeFile(packageJsonPath, JSON.stringify(pkg, null, 2) + '\n');
}<|MERGE_RESOLUTION|>--- conflicted
+++ resolved
@@ -42,11 +42,8 @@
   findEntry,
   chdirAndReadConfig,
   addDependency,
-<<<<<<< HEAD
   resolveSemverMinMax,
-=======
   ensureResolvable,
->>>>>>> b1e8c9cb
 } from './utils';
 
 interface ServerBundle {
