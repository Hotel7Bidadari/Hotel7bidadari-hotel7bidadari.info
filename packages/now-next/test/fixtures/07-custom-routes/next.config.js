--- conflicted
+++ resolved
@@ -5,28 +5,17 @@
         {
           source: '/redir1',
           destination: '/redir2',
-<<<<<<< HEAD
-          statusCode: 301,
-=======
           permanent: true,
->>>>>>> a7baa476
         },
         {
           source: '/redir2',
           destination: '/hello',
-<<<<<<< HEAD
-          statusCode: 307,
-=======
           permanent: false,
->>>>>>> a7baa476
         },
         {
           source: '/redir/:path',
           destination: '/:path',
-<<<<<<< HEAD
-=======
           permanent: false,
->>>>>>> a7baa476
         },
       ];
     },
@@ -48,7 +37,6 @@
           source: '/rewrite-2/:first/:second',
           destination: '/params',
         },
-<<<<<<< HEAD
         {
           source: '/add-header',
           destination: '/hello',
@@ -88,8 +76,6 @@
             },
           ],
         },
-=======
->>>>>>> a7baa476
       ];
     },
   },
