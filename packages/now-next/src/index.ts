--- conflicted
+++ resolved
@@ -468,7 +468,6 @@
                 // make sure to route SSG data route to the data prerender
                 // output, we don't do this for SSP routes since they don't
                 // have a separate data output
-<<<<<<< HEAD
                 `${(ssgDataRoute && ssgDataRoute.dataRoute) || dataRoute.page}${
                   dataRoute.routeKeys
                     ? `?${Object.keys(dataRoute.routeKeys)
@@ -476,9 +475,6 @@
                         .join('&')}`
                     : ''
                 }`
-=======
-                (ssgDataRoute && ssgDataRoute.dataRoute) || dataRoute.page
->>>>>>> 63cc9009
               ),
               check: true,
             });
