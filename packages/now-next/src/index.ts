import { ChildProcess, fork } from 'child_process';
import {
  pathExists,
  readFile,
  unlink as unlinkFile,
  writeFile,
} from 'fs-extra';
import os from 'os';
import path from 'path';
import resolveFrom from 'resolve-from';
import semver from 'semver';

import {
  BuildOptions,
  Config,
  createLambda,
  debug,
  download,
  FileBlob,
  FileFsRef,
  Files,
  getNodeVersion,
  getSpawnOptions,
  glob,
  Lambda,
  PackageJson,
  PrepareCacheOptions,
  Prerender,
  Route,
  runNpmInstall,
  runPackageJsonScript,
  getLambdaOptionsFromFunction,
} from '@now/build-utils';
import nodeFileTrace, { NodeFileTraceReasons } from '@zeit/node-file-trace';

import createServerlessConfig from './create-serverless-config';
import nextLegacyVersions from './legacy-versions';
import {
  createLambdaFromPseudoLayers,
  createPseudoLayer,
  EnvConfig,
  excludeFiles,
  ExperimentalTraceVersion,
  getDynamicRoutes,
  getNextConfig,
  getPathsInside,
  getPrerenderManifest,
  getRoutes,
  isDynamicRoute,
  normalizePackageJson,
  normalizePage,
  PseudoLayer,
  stringMap,
  syncEnvVars,
  validateEntrypoint,
  getSourceFilePathFromPage,
  getRoutesManifest,
} from './utils';

import {
  convertRedirects,
  convertRewrites,
} from '@now/routing-utils/dist/superstatic';

interface BuildParamsMeta {
  isDev: boolean | undefined;
  env?: EnvConfig;
  buildEnv?: EnvConfig;
}

interface BuildParamsType extends BuildOptions {
  files: Files;
  entrypoint: string;
  workPath: string;
  meta: BuildParamsMeta;
}

export const version = 2;
const htmlContentType = 'text/html; charset=utf-8';
const nowDevChildProcesses = new Set<ChildProcess>();

['SIGINT', 'SIGTERM'].forEach(signal => {
  process.once(signal as NodeJS.Signals, () => {
    for (const child of nowDevChildProcesses) {
      debug(
        `Got ${signal}, killing dev server child process (pid=${child.pid})`
      );
      process.kill(child.pid, signal);
    }
    process.exit(0);
  });
});

/**
 * Read package.json from files
 */
async function readPackageJson(entryPath: string) {
  const packagePath = path.join(entryPath, 'package.json');

  try {
    return JSON.parse(await readFile(packagePath, 'utf8'));
  } catch (err) {
    debug('package.json not found in entry');
    return {};
  }
}

/**
 * Write package.json
 */
async function writePackageJson(workPath: string, packageJson: PackageJson) {
  await writeFile(
    path.join(workPath, 'package.json'),
    JSON.stringify(packageJson, null, 2)
  );
}

/**
 * Write .npmrc with npm auth token
 */
async function writeNpmRc(workPath: string, token: string) {
  await writeFile(
    path.join(workPath, '.npmrc'),
    `//registry.npmjs.org/:_authToken=${token}`
  );
}

function getNextVersion(packageJson: {
  dependencies?: { [key: string]: string };
  devDependencies?: { [key: string]: string };
}) {
  let nextVersion;
  if (packageJson.dependencies && packageJson.dependencies.next) {
    nextVersion = packageJson.dependencies.next;
  } else if (packageJson.devDependencies && packageJson.devDependencies.next) {
    nextVersion = packageJson.devDependencies.next;
  }
  return nextVersion;
}

function isLegacyNext(nextVersion: string) {
  // If version is using the dist-tag instead of a version range
  if (nextVersion === 'canary' || nextVersion === 'latest') {
    return false;
  }

  // If the version is an exact match with the legacy versions
  if (nextLegacyVersions.indexOf(nextVersion) !== -1) {
    return true;
  }

  const maxSatisfying = semver.maxSatisfying(nextLegacyVersions, nextVersion);
  // When the version can't be matched with legacy versions, so it must be a newer version
  if (maxSatisfying === null) {
    return false;
  }

  return true;
}

const name = '[@now/next]';
const urls: stringMap = {};

function startDevServer(entryPath: string, runtimeEnv: EnvConfig) {
  // `env` is omitted since that makes it default to `process.env`
  const forked = fork(path.join(__dirname, 'dev-server.js'), [], {
    cwd: entryPath,
    execArgv: [],
  });

  const getUrl = () =>
    new Promise<string>((resolve, reject) => {
      forked.once('message', resolve);
      forked.once('error', reject);
    });

  forked.send({ dir: entryPath, runtimeEnv });

  return { forked, getUrl };
}

export const build = async ({
  files,
  workPath,
  entrypoint,
  config = {} as Config,
  meta = {} as BuildParamsMeta,
}: BuildParamsType): Promise<{
  routes: Route[];
  output: Files;
  watch?: string[];
  childProcesses: ChildProcess[];
}> => {
  validateEntrypoint(entrypoint);

  const entryDirectory = path.dirname(entrypoint);
  const entryPath = path.join(workPath, entryDirectory);
  const dotNextStatic = path.join(entryPath, '.next/static');

  debug(`${name} Downloading user files...`);
  await download(files, workPath, meta);

  const pkg = await readPackageJson(entryPath);
  const nextVersion = getNextVersion(pkg);

  const nodeVersion = await getNodeVersion(entryPath, undefined, config);
  const spawnOpts = getSpawnOptions(meta, nodeVersion);

  if (!nextVersion) {
    throw new Error(
      'No Next.js version could be detected in "package.json". Make sure `"next"` is installed in "dependencies" or "devDependencies"'
    );
  }

  if (meta.isDev) {
    let childProcess: ChildProcess | undefined;

    // If this is the initial build, we want to start the server
    if (!urls[entrypoint]) {
      debug(`${name} Installing dependencies...`);
      await runNpmInstall(entryPath, ['--prefer-offline'], spawnOpts, meta);

      if (!process.env.NODE_ENV) {
        process.env.NODE_ENV = 'development';
      }

      // The runtime env vars consist of the base `process.env` vars, but with the
      // build env vars removed, and the runtime env vars mixed in afterwards
      const runtimeEnv: EnvConfig = Object.assign({}, process.env);
      syncEnvVars(runtimeEnv, meta.buildEnv || {}, meta.env || {});

      const { forked, getUrl } = startDevServer(entryPath, runtimeEnv);
      urls[entrypoint] = await getUrl();
      childProcess = forked;
      nowDevChildProcesses.add(forked);
      debug(
        `${name} Development server for ${entrypoint} running at ${urls[entrypoint]}`
      );
    }

    const pathsInside = getPathsInside(entryDirectory, files);

    return {
      output: {},
      routes: await getRoutes(
        entryPath,
        entryDirectory,
        pathsInside,
        files,
        urls[entrypoint]
      ),
      watch: pathsInside,
      childProcesses: childProcess ? [childProcess] : [],
    };
  }

  if (await pathExists(dotNextStatic)) {
    console.warn(
      'WARNING: You should not upload the `.next` directory. See https://zeit.co/docs/v2/deployments/official-builders/next-js-now-next/ for more details.'
    );
  }

  const isLegacy = isLegacyNext(nextVersion);
  let shouldRunScript = 'now-build';

  debug(`MODE: ${isLegacy ? 'legacy' : 'serverless'}`);

  if (isLegacy) {
    try {
      await unlinkFile(path.join(entryPath, 'yarn.lock'));
    } catch (err) {
      debug('no yarn.lock removed');
    }

    try {
      await unlinkFile(path.join(entryPath, 'package-lock.json'));
    } catch (err) {
      debug('no package-lock.json removed');
    }

    console.warn(
      "WARNING: your application is being deployed in @now/next's legacy mode. http://err.sh/zeit/now/now-next-legacy-mode"
    );

    debug('Normalizing package.json');
    const packageJson = normalizePackageJson(pkg);
    debug('Normalized package.json result: ', packageJson);
    await writePackageJson(entryPath, packageJson);
  } else if (pkg.scripts && pkg.scripts['now-build']) {
    debug('Found user `now-build` script');
    shouldRunScript = 'now-build';
  } else if (pkg.scripts && pkg.scripts['build']) {
    debug('Found user `build` script');
    shouldRunScript = 'build';
  } else if (!pkg.scripts || !pkg.scripts['now-build']) {
    debug(
      'Your application is being built using `next build`. ' +
        'If you need to define a different build step, please create a `now-build` script in your `package.json` ' +
        '(e.g. `{ "scripts": { "now-build": "npm run prepare && next build" } }`).'
    );
    pkg.scripts = {
      'now-build': 'next build',
      ...(pkg.scripts || {}),
    };
    shouldRunScript = 'now-build';
    await writePackageJson(entryPath, pkg);
  }

  if (process.env.NPM_AUTH_TOKEN) {
    debug('Found NPM_AUTH_TOKEN in environment, creating .npmrc');
    await writeNpmRc(entryPath, process.env.NPM_AUTH_TOKEN);
  }

  console.log('Installing dependencies...');
  await runNpmInstall(entryPath, ['--prefer-offline'], spawnOpts, meta);

  let realNextVersion: string | undefined;
  try {
    realNextVersion = require(resolveFrom(entryPath, 'next/package.json'))
      .version;

    debug(`Detected Next.js version: ${realNextVersion}`);
  } catch (_ignored) {
    debug(`Could not identify real Next.js version, that's OK!`);
  }

  if (!isLegacy) {
    await createServerlessConfig(workPath, entryPath, realNextVersion);
  }

  debug('Running user script...');
  const memoryToConsume = Math.floor(os.totalmem() / 1024 ** 2) - 128;
  const env: { [key: string]: string | undefined } = { ...spawnOpts.env };
  env.NODE_OPTIONS = `--max_old_space_size=${memoryToConsume}`;
  await runPackageJsonScript(entryPath, shouldRunScript, { ...spawnOpts, env });

  if (isLegacy) {
    debug('Running npm install --production...');
    await runNpmInstall(
      entryPath,
      ['--prefer-offline', '--production'],
      spawnOpts,
      meta
    );
  }

  if (process.env.NPM_AUTH_TOKEN) {
    await unlinkFile(path.join(entryPath, '.npmrc'));
  }

  const lambdas: { [key: string]: Lambda } = {};
  const prerenders: { [key: string]: Prerender | FileFsRef } = {};
  const staticPages: { [key: string]: FileFsRef } = {};
  const dynamicPages: string[] = [];
  const dynamicDataRoutes: Array<{ src: string; dest: string }> = [];

  const appMountPrefixNoTrailingSlash = path.posix
    .join('/', entryDirectory)
    .replace(/\/+$/, '');

  if (isLegacy) {
    const filesAfterBuild = await glob('**', entryPath);

    debug('Preparing serverless function files...');
    let buildId: string;
    try {
      buildId = await readFile(
        path.join(entryPath, '.next', 'BUILD_ID'),
        'utf8'
      );
    } catch (err) {
      console.error(
        'BUILD_ID not found in ".next". The "package.json" "build" script did not run "next build"'
      );
      throw new Error('Missing BUILD_ID');
    }
    const dotNextRootFiles = await glob('.next/*', entryPath);
    const dotNextServerRootFiles = await glob('.next/server/*', entryPath);
    const nodeModules = excludeFiles(
      await glob('node_modules/**', entryPath),
      file => file.startsWith('node_modules/.cache')
    );
    const launcherFiles = {
      'now__bridge.js': new FileFsRef({
        fsPath: path.join(__dirname, 'now__bridge.js'),
      }),
    };
    const nextFiles: { [key: string]: FileFsRef } = {
      ...nodeModules,
      ...dotNextRootFiles,
      ...dotNextServerRootFiles,
      ...launcherFiles,
    };
    if (filesAfterBuild['next.config.js']) {
      nextFiles['next.config.js'] = filesAfterBuild['next.config.js'];
    }
    const pagesDir = path.join(
      entryPath,
      '.next',
      'server',
      'static',
      buildId,
      'pages'
    );
    const pages = await glob('**/*.js', pagesDir);
    const launcherPath = path.join(__dirname, 'legacy-launcher.js');
    const launcherData = await readFile(launcherPath, 'utf8');

    await Promise.all(
      Object.keys(pages).map(async page => {
        // These default pages don't have to be handled as they'd always 404
        if (['_app.js', '_error.js', '_document.js'].includes(page)) {
          return;
        }

        const pathname = page.replace(/\.js$/, '');
        const launcher = launcherData.replace(
          'PATHNAME_PLACEHOLDER',
          `/${pathname.replace(/(^|\/)index$/, '')}`
        );

        const pageFiles = {
          [`.next/server/static/${buildId}/pages/_document.js`]: filesAfterBuild[
            `.next/server/static/${buildId}/pages/_document.js`
          ],
          [`.next/server/static/${buildId}/pages/_app.js`]: filesAfterBuild[
            `.next/server/static/${buildId}/pages/_app.js`
          ],
          [`.next/server/static/${buildId}/pages/_error.js`]: filesAfterBuild[
            `.next/server/static/${buildId}/pages/_error.js`
          ],
          [`.next/server/static/${buildId}/pages/${page}`]: filesAfterBuild[
            `.next/server/static/${buildId}/pages/${page}`
          ],
        };

        const lambdaOptions = await getLambdaOptionsFromFunction({
          sourceFile: await getSourceFilePathFromPage({ workPath, page }),
          config,
        });

        debug(`Creating serverless function for page: "${page}"...`);
        lambdas[path.join(entryDirectory, pathname)] = await createLambda({
          files: {
            ...nextFiles,
            ...pageFiles,
            'now__launcher.js': new FileBlob({ data: launcher }),
          },
          handler: 'now__launcher.launcher',
          runtime: nodeVersion.runtime,
          ...lambdaOptions,
        });
        debug(`Created serverless function for page: "${page}"`);
      })
    );
  } else {
    debug('Preparing serverless function files...');
    const pagesDir = path.join(entryPath, '.next', 'serverless', 'pages');

    const pages = await glob('**/*.js', pagesDir);
    const staticPageFiles = await glob('**/*.html', pagesDir);
    const prerenderManifest = await getPrerenderManifest(entryPath);

    Object.keys(staticPageFiles).forEach((page: string) => {
      const pathname = page.replace(/\.html$/, '');
      const routeName = normalizePage(pathname);

      // Prerendered routes emit a `.html` file but should not be treated as a
      // static page.
      // Lazily prerendered routes do not have a `.html` file so we don't need
      // to check/skip it here.
      if (
        Object.prototype.hasOwnProperty.call(
          prerenderManifest.routes,
          routeName
        )
      ) {
        return;
      }

      const staticRoute = path.join(entryDirectory, pathname);
      staticPages[staticRoute] = staticPageFiles[page];
      staticPages[staticRoute].contentType = htmlContentType;

      if (isDynamicRoute(pathname)) {
        dynamicPages.push(routeName);
        return;
      }
    });

    const pageKeys = Object.keys(pages);

    if (pageKeys.length === 0) {
      const nextConfig = await getNextConfig(workPath, entryPath);

      if (nextConfig != null) {
        console.info('Found next.config.js:');
        console.info(nextConfig);
        console.info();
      }

      throw new Error(
        'No serverless pages were built. https://err.sh/zeit/now/now-next-no-serverless-pages-built'
      );
    }

    // Assume tracing to be safe, bail if we know we don't need it.
    let requiresTracing = true;
    try {
      if (
        realNextVersion &&
        semver.lt(realNextVersion, ExperimentalTraceVersion)
      ) {
        debug(
          'Next.js version is too old for us to trace the required dependencies.\n' +
            'Assuming Next.js has handled it!'
        );
        requiresTracing = false;
      }
    } catch (err) {
      console.log(
        'Failed to check Next.js version for tracing compatibility: ' + err
      );
    }

    let assets:
      | undefined
      | {
          [filePath: string]: FileFsRef;
        };

    const pseudoLayers: PseudoLayer[] = [];
    const apiPseudoLayers: PseudoLayer[] = [];
    const isApiPage = (page: string) =>
      page.replace(/\\/g, '/').match(/serverless\/pages\/api/);

    const tracedFiles: {
      [filePath: string]: FileFsRef;
    } = {};
    const apiTracedFiles: {
      [filePath: string]: FileFsRef;
    } = {};

    if (requiresTracing) {
      const tracingLabel =
        'Traced Next.js serverless functions for external files in';
      console.time(tracingLabel);

      const apiPages: string[] = [];
      const nonApiPages: string[] = [];
      const allPagePaths = Object.keys(pages).map(page => pages[page].fsPath);

      for (const page of allPagePaths) {
        if (isApiPage(page)) {
          apiPages.push(page);
        } else {
          nonApiPages.push(page);
        }
      }

      const {
        fileList: apiFileList,
        reasons: apiReasons,
      } = await nodeFileTrace(apiPages, { base: workPath });

      const { fileList, reasons: nonApiReasons } = await nodeFileTrace(
        Object.keys(pages).map(page => pages[page].fsPath),
        { base: workPath }
      );

      debug(`node-file-trace result for pages: ${fileList}`);

      const collectTracedFiles = (
        reasons: NodeFileTraceReasons,
        files: { [filePath: string]: FileFsRef }
      ) => (file: string) => {
        const reason = reasons[file];
        if (reason && reason.type === 'initial') {
          // Initial files are manually added to the lambda later
          return;
        }

        files[file] = new FileFsRef({
          fsPath: path.join(workPath, file),
        });
      };

      fileList.forEach(collectTracedFiles(nonApiReasons, tracedFiles));
      apiFileList.forEach(collectTracedFiles(apiReasons, apiTracedFiles));
      console.timeEnd(tracingLabel);

      const zippingLabel = 'Compressed shared serverless function files';
      console.time(zippingLabel);

      pseudoLayers.push(await createPseudoLayer(tracedFiles));
      apiPseudoLayers.push(await createPseudoLayer(apiTracedFiles));
      console.timeEnd(zippingLabel);
    } else {
      // An optional assets folder that is placed alongside every page
      // entrypoint.
      // This is a legacy feature that was needed before we began tracing
      // lambdas.
      assets = await glob(
        'assets/**',
        path.join(entryPath, '.next', 'serverless')
      );

      const assetKeys = Object.keys(assets);
      if (assetKeys.length > 0) {
        debug(
          'detected (legacy) assets to be bundled with serverless function:'
        );
        assetKeys.forEach(assetFile => debug(`\t${assetFile}`));
        debug(
          '\nPlease upgrade to Next.js 9.1 to leverage modern asset handling.'
        );
      }
    }

    const launcherPath = path.join(__dirname, 'templated-launcher.js');
    const launcherData = await readFile(launcherPath, 'utf8');
    const allLambdasLabel = `All serverless functions created in`;
    console.time(allLambdasLabel);

    await Promise.all(
      pageKeys.map(async page => {
        // These default pages don't have to be handled as they'd always 404
        if (['_app.js', '_document.js'].includes(page)) {
          return;
        }

        const pathname = page.replace(/\.js$/, '');

        if (isDynamicRoute(pathname)) {
          dynamicPages.push(normalizePage(pathname));
        }

        const pageFileName = path.normalize(
          path.relative(workPath, pages[page].fsPath)
        );
        const launcher = launcherData.replace(
          /__LAUNCHER_PAGE_PATH__/g,
          JSON.stringify(requiresTracing ? `./${pageFileName}` : './page')
        );
        const launcherFiles: { [name: string]: FileFsRef | FileBlob } = {
          'now__bridge.js': new FileFsRef({
            fsPath: path.join(__dirname, 'now__bridge.js'),
          }),
          'now__launcher.js': new FileBlob({ data: launcher }),
        };

        const lambdaOptions = await getLambdaOptionsFromFunction({
          sourceFile: await getSourceFilePathFromPage({ workPath, page }),
          config,
        });

        if (requiresTracing) {
          lambdas[
            path.join(entryDirectory, pathname)
          ] = await createLambdaFromPseudoLayers({
            files: {
              ...launcherFiles,
              [requiresTracing ? pageFileName : 'page.js']: pages[page],
            },
            layers: isApiPage(pageFileName) ? apiPseudoLayers : pseudoLayers,
            handler: 'now__launcher.launcher',
            runtime: nodeVersion.runtime,
            ...lambdaOptions,
          });
        } else {
          lambdas[path.join(entryDirectory, pathname)] = await createLambda({
            files: {
              ...launcherFiles,
              ...assets,
              ...tracedFiles,
              [requiresTracing ? pageFileName : 'page.js']: pages[page],
            },
            handler: 'now__launcher.launcher',
            runtime: nodeVersion.runtime,
            ...lambdaOptions,
          });
        }
      })
    );
    console.timeEnd(allLambdasLabel);

    let prerenderGroup = 1;
    const onPrerenderRoute = (routeKey: string, isLazy: boolean) => {
      // Get the route file as it'd be mounted in the builder output
      const routeFileNoExt = routeKey === '/' ? '/index' : routeKey;

      const htmlFsRef = isLazy
        ? null
        : new FileFsRef({
            fsPath: path.join(pagesDir, `${routeFileNoExt}.html`),
          });
      const jsonFsRef = isLazy
        ? null
        : new FileFsRef({
            fsPath: path.join(pagesDir, `${routeFileNoExt}.json`),
          });

      let initialRevalidate: false | number;
      let srcRoute: string | null;
      let dataRoute: string;

      if (isLazy) {
        const pr = prerenderManifest.lazyRoutes[routeKey];
        initialRevalidate = 1; // TODO: should Next.js provide this default?
        // @ts-ignore
        if (initialRevalidate === false) {
          // Lazy routes cannot be "snapshotted" in time.
          throw new Error('invariant isLazy: initialRevalidate !== false');
        }
        srcRoute = null;
        dataRoute = pr.dataRoute;
      } else {
        const pr = prerenderManifest.routes[routeKey];
        ({ initialRevalidate, srcRoute, dataRoute } = pr);
      }

      const outputPathPage = path.posix.join(entryDirectory, routeFileNoExt);
      const outputSrcPathPage =
        srcRoute == null
          ? outputPathPage
          : path.posix.join(
              entryDirectory,
              srcRoute === '/' ? '/index' : srcRoute
            );
      const outputPathData = path.posix.join(entryDirectory, dataRoute);

      if (initialRevalidate === false) {
        if (htmlFsRef == null || jsonFsRef == null) {
          throw new Error('invariant: htmlFsRef != null && jsonFsRef != null');
        }
        htmlFsRef.contentType = htmlContentType;
        prerenders[outputPathPage] = htmlFsRef;
        prerenders[outputPathData] = jsonFsRef;
      } else {
        const lambda = lambdas[outputSrcPathPage];
        if (lambda == null) {
          throw new Error(`Unable to find lambda for route: ${routeFileNoExt}`);
        }

        prerenders[outputPathPage] = new Prerender({
          expiration: initialRevalidate,
          lambda,
          fallback: htmlFsRef,
          group: prerenderGroup,
        });
        prerenders[outputPathData] = new Prerender({
          expiration: initialRevalidate,
          lambda,
          fallback: jsonFsRef,
          group: prerenderGroup,
        });

        ++prerenderGroup;
      }
    };

    Object.keys(prerenderManifest.routes).forEach(route =>
      onPrerenderRoute(route, false)
    );
    Object.keys(prerenderManifest.lazyRoutes).forEach(route =>
      onPrerenderRoute(route, true)
    );

    // Dynamic pages for lazy routes should be handled by the lambda flow.
    Object.keys(prerenderManifest.lazyRoutes).forEach(lazyRoute => {
      const { dataRouteRegex, dataRoute } = prerenderManifest.lazyRoutes[
        lazyRoute
      ];
      dynamicDataRoutes.push({
        // Next.js provided data route regex
        src: dataRouteRegex.replace(/^\^/, `^${appMountPrefixNoTrailingSlash}`),
        // Location of lambda in builder output
        dest: path.posix.join(entryDirectory, dataRoute),
      });
    });
  }

  const nextStaticFiles = await glob(
    '**',
    path.join(entryPath, '.next', 'static')
  );
  const staticFolderFiles = await glob('**', path.join(entryPath, 'static'));
  const publicFolderFiles = await glob('**', path.join(entryPath, 'public'));

  const staticFiles = Object.keys(nextStaticFiles).reduce(
    (mappedFiles, file) => ({
      ...mappedFiles,
      [path.join(entryDirectory, `_next/static/${file}`)]: nextStaticFiles[
        file
      ],
    }),
    {}
  );
  const staticDirectoryFiles = Object.keys(staticFolderFiles).reduce(
    (mappedFiles, file) => ({
      ...mappedFiles,
      [path.join(entryDirectory, 'static', file)]: staticFolderFiles[file],
    }),
    {}
  );
  const publicDirectoryFiles = Object.keys(publicFolderFiles).reduce(
    (mappedFiles, file) => ({
      ...mappedFiles,
      [path.join(
        entryDirectory,
        file.replace(/public[/\\]+/, '')
      )]: publicFolderFiles[file],
    }),
    {}
  );

  let dynamicPrefix = path.join('/', entryDirectory);
  dynamicPrefix = dynamicPrefix === '/' ? '' : dynamicPrefix;

  const routesManifest = await getRoutesManifest(entryPath, realNextVersion);

  const dynamicRoutes = await getDynamicRoutes(
    entryPath,
    entryDirectory,
    dynamicPages,
    false,
    routesManifest
  ).then(arr =>
    arr.map(route => {
      route.src = route.src.replace('^', `^${dynamicPrefix}`);
      return route;
    })
  );

  const rewrites: Route[] = [];
  const redirects: Route[] = [];

  if (routesManifest) {
    switch (routesManifest.version) {
      case 1: {
        redirects.push(...convertRedirects(routesManifest.redirects));
        rewrites.push(...convertRewrites(routesManifest.rewrites));
        break;
      }
      default: {
        // update MIN_ROUTES_MANIFEST_VERSION in ./utils.ts
        throw new Error(
          'This version of `@now/next` does not support the version of Next.js you are trying to deploy.\n' +
            'Please upgrade your `@now/next` builder and try again. Contact support if this continues to happen.'
        );
      }
    }
  }

<<<<<<< HEAD
  const topRoutes = [
    // Before we handle static files we need to set proper caching headers
    {
      // This ensures we only match known emitted-by-Next.js files and not
      // user-emitted files which may be missing a hash in their filename.
      src: path.join(
        '/',
        entryDirectory,
        '_next/static/(?:[^/]+/pages|chunks|runtime|css|media)/.+'
      ),
      // Next.js assets contain a hash or entropy in their filenames, so they
      // are guaranteed to be unique and cacheable indefinitely.
      headers: { 'cache-control': 'public,max-age=31536000,immutable' },
      continue: true,
    },
    { src: path.join('/', entryDirectory, '_next(?!/data(?:/|$))(?:/.*)?') },
  ];

=======
>>>>>>> d8cfaae5
  return {
    output: {
      ...publicDirectoryFiles,
      ...lambdas,
      // Prerenders may override Lambdas -- this is an intentional behavior.
      ...prerenders,
      ...staticPages,
      ...staticFiles,
      ...staticDirectoryFiles,
    },
    routes: [
      // redirects take the highest priority
      ...redirects,
      // Before we handle static files we need to set proper caching headers
      {
        // This ensures we only match known emitted-by-Next.js files and not
        // user-emitted files which may be missing a hash in their filename.
        src: path.join(
          '/',
          entryDirectory,
          '_next/static/(?:[^/]+/pages|chunks|runtime|css|media)/.+'
        ),
        // Next.js assets contain a hash or entropy in their filenames, so they
        // are guaranteed to be unique and cacheable indefinitely.
        headers: { 'cache-control': 'public,max-age=31536000,immutable' },
        continue: true,
      },
      { src: path.join('/', entryDirectory, '_next(?!/data(?:/|$))(?:/.*)?') },
      // Next.js page lambdas, `static/` folder, reserved assets, and `public/`
      // folder
      { handle: 'filesystem' },
      ...rewrites,
      // Dynamic routes
      ...dynamicRoutes,
      ...dynamicDataRoutes,
      // Custom Next.js 404 page (TODO: do we want to remove this?)
      ...(isLegacy
        ? []
        : [
            {
              src: path.join('/', entryDirectory, '.*'),
              dest: path.join('/', entryDirectory, '_error'),
              status: 404,
            },
          ]),
    ],
    watch: [],
    childProcesses: [],
  };
};

export const prepareCache = async ({
  workPath,
  entrypoint,
}: PrepareCacheOptions): Promise<Files> => {
  debug('Preparing cache...');
  const entryDirectory = path.dirname(entrypoint);
  const entryPath = path.join(workPath, entryDirectory);

  const pkg = await readPackageJson(entryPath);
  const nextVersion = getNextVersion(pkg);
  if (!nextVersion) throw new Error('Could not parse Next.js version');
  const isLegacy = isLegacyNext(nextVersion);

  if (isLegacy) {
    // skip caching legacy mode (swapping deps between all and production can get bug-prone)
    return {};
  }

  debug('Producing cache file manifest...');
  const cacheEntrypoint = path.relative(workPath, entryPath);
  const cache = {
    ...(await glob(path.join(cacheEntrypoint, 'node_modules/**'), workPath)),
    ...(await glob(path.join(cacheEntrypoint, '.next/cache/**'), workPath)),
  };
  debug('Cache file manifest produced');
  return cache;
};<|MERGE_RESOLUTION|>--- conflicted
+++ resolved
@@ -852,27 +852,6 @@
     }
   }
 
-<<<<<<< HEAD
-  const topRoutes = [
-    // Before we handle static files we need to set proper caching headers
-    {
-      // This ensures we only match known emitted-by-Next.js files and not
-      // user-emitted files which may be missing a hash in their filename.
-      src: path.join(
-        '/',
-        entryDirectory,
-        '_next/static/(?:[^/]+/pages|chunks|runtime|css|media)/.+'
-      ),
-      // Next.js assets contain a hash or entropy in their filenames, so they
-      // are guaranteed to be unique and cacheable indefinitely.
-      headers: { 'cache-control': 'public,max-age=31536000,immutable' },
-      continue: true,
-    },
-    { src: path.join('/', entryDirectory, '_next(?!/data(?:/|$))(?:/.*)?') },
-  ];
-
-=======
->>>>>>> d8cfaae5
   return {
     output: {
       ...publicDirectoryFiles,
