--- conflicted
+++ resolved
@@ -1422,25 +1422,6 @@
     {}
   );
 
-<<<<<<< HEAD
-=======
-  let dynamicPrefix = path.join('/', entryDirectory);
-  dynamicPrefix = dynamicPrefix === '/' ? '' : dynamicPrefix;
-
-  const dynamicRoutes = await getDynamicRoutes(
-    entryPath,
-    entryDirectory,
-    dynamicPages,
-    false,
-    routesManifest,
-    new Set(prerenderManifest.omittedRoutes)
-  ).then(arr =>
-    arr.map(route => {
-      route.src = route.src.replace('^', `^${dynamicPrefix}`);
-      return route;
-    })
-  );
-
   // We need to delete lambdas from output instead of omitting them from the
   // start since we rely on them for powering Preview Mode (read above in
   // onPrerenderRoute).
@@ -1459,7 +1440,6 @@
     delete lambdas[routeFileNoExt];
   });
 
->>>>>>> 406f6901
   return {
     output: {
       ...publicDirectoryFiles,
