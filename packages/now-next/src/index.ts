--- conflicted
+++ resolved
@@ -251,31 +251,9 @@
   const nodeVersion = await getNodeVersion(entryPath, undefined, config, meta);
   const spawnOpts = getSpawnOptions(meta, nodeVersion);
 
-<<<<<<< HEAD
-  // let nowJsonPath = Object.keys(files).find(file => {
-  //   return file.endsWith('now.json') || file.endsWith('vercel.json')
-  // })
-
-  // if (nowJsonPath) nowJsonPath = files[nowJsonPath].fsPath
-
-  // if (!nowJsonPath) {
-  //   nowJsonPath = await findUp(['now.json', 'vercel.json'], {
-  //     cwd: path.join(workPath, path.dirname(entrypoint))
-  //   })
-  // }
-=======
-  if (!nextVersion) {
-    throw new NowBuildError({
-      code: 'NEXT_NO_VERSION',
-      message:
-        'No Next.js version could be detected in "package.json". Make sure `"next"` is installed in "dependencies" or "devDependencies"',
-    });
-  }
-
   const nowJsonPath = await findUp(['now.json', 'vercel.json'], {
     cwd: path.join(workPath, path.dirname(entrypoint)),
   });
->>>>>>> 07c65fa5
 
   let hasLegacyRoutes = false;
   const hasFunctionsConfig = !!config.functions;
