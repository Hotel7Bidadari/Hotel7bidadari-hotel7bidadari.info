--- conflicted
+++ resolved
@@ -1017,47 +1017,13 @@
       // Add top level rewrite for basePath if provided
       ...nextBasePathRoute,
 
-<<<<<<< HEAD
-      // Before we handle static files we need to set proper caching headers
-      {
-        // This ensures we only match known emitted-by-Next.js files and not
-        // user-emitted files which may be missing a hash in their filename.
-        src: path.join(
-          '/',
-          entryDirectory,
-          '_next/static/(?:[^/]+/pages|chunks|runtime|css|media)/.+'
-        ),
-        // Next.js assets contain a hash or entropy in their filenames, so they
-        // are guaranteed to be unique and cacheable indefinitely.
-        headers: { 'cache-control': 'public,max-age=31536000,immutable' },
-        continue: true,
-      },
-
-      // User headers
-      ...headers,
-
-      { src: path.join('/', entryDirectory, '_next(?!/data(?:/|$))(?:/.*)?') },
-
-      // User redirects
-      ...redirects,
-
-=======
       // redirects take the highest priority
       ...redirects,
->>>>>>> adb32a09
       // Next.js page lambdas, `static/` folder, reserved assets, and `public/`
       // folder
       { handle: 'filesystem' },
 
       ...rewrites,
-<<<<<<< HEAD
-
-      // Dynamic routes
-      ...dynamicRoutes,
-      ...dynamicDataRoutes,
-
-=======
->>>>>>> adb32a09
       // Custom Next.js 404 page (TODO: do we want to remove this?)
       ...(isLegacy
         ? []
