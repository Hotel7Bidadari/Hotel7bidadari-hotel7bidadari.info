import { ChildProcess, fork } from 'child_process';
import {
  pathExists,
  readFile,
  unlink as unlinkFile,
  writeFile
} from 'fs-extra';
import os from 'os';
import path from 'path';
import semver from 'semver';
import resolveFrom from 'resolve-from';

import {
  BuildOptions,
  Config,
  createLambda,
  download,
  FileBlob,
  FileFsRef,
  Files,
  getNodeVersion,
  getSpawnOptions,
  glob,
  Lambda,
  PrepareCacheOptions,
  Route,
  runNpmInstall,
  runPackageJsonScript,
  debug
} from '@now/build-utils';
import nodeFileTrace from '@zeit/node-file-trace';

import createServerlessConfig from './create-serverless-config';
import nextLegacyVersions from './legacy-versions';
import {
  EnvConfig,
  excludeFiles,
  ExperimentalTraceVersion,
  filesFromDirectory,
  getDynamicRoutes,
  getNextConfig,
  getPathsInside,
  getRoutes,
  includeOnlyEntryDirectory,
  isDynamicRoute,
  normalizePackageJson,
  normalizePage,
  stringMap,
  syncEnvVars,
  validateEntrypoint,
  createLambdaFromPseudoLayers,
  PseudoLayer,
  createPseudoLayer
} from './utils';

interface BuildParamsMeta {
  isDev: boolean | undefined;
  env?: EnvConfig;
  buildEnv?: EnvConfig;
}

interface BuildParamsType extends BuildOptions {
  files: Files;
  entrypoint: string;
  workPath: string;
  meta: BuildParamsMeta;
}

export const version = 2;

/**
 * Read package.json from files
 */
async function readPackageJson(entryPath: string) {
  const packagePath = path.join(entryPath, 'package.json');

  try {
    return JSON.parse(await readFile(packagePath, 'utf8'));
  } catch (err) {
    debug('package.json not found in entry');
    return {};
  }
}

/**
 * Write package.json
 */
async function writePackageJson(
  workPath: string,
  packageJson: Record<string, any>
) {
  await writeFile(
    path.join(workPath, 'package.json'),
    JSON.stringify(packageJson, null, 2)
  );
}

/**
 * Write .npmrc with npm auth token
 */
async function writeNpmRc(workPath: string, token: string) {
  await writeFile(
    path.join(workPath, '.npmrc'),
    `//registry.npmjs.org/:_authToken=${token}`
  );
}

function getNextVersion(packageJson: {
  dependencies?: { [key: string]: string };
  devDependencies?: { [key: string]: string };
}) {
  let nextVersion;
  if (packageJson.dependencies && packageJson.dependencies.next) {
    nextVersion = packageJson.dependencies.next;
  } else if (packageJson.devDependencies && packageJson.devDependencies.next) {
    nextVersion = packageJson.devDependencies.next;
  }
  return nextVersion;
}

function isLegacyNext(nextVersion: string) {
  // If version is using the dist-tag instead of a version range
  if (nextVersion === 'canary' || nextVersion === 'latest') {
    return false;
  }

  // If the version is an exact match with the legacy versions
  if (nextLegacyVersions.indexOf(nextVersion) !== -1) {
    return true;
  }

  const maxSatisfying = semver.maxSatisfying(nextLegacyVersions, nextVersion);
  // When the version can't be matched with legacy versions, so it must be a newer version
  if (maxSatisfying === null) {
    return false;
  }

  return true;
}

const name = '[@now/next]';
const urls: stringMap = {};

function startDevServer(entryPath: string, runtimeEnv: EnvConfig) {
  // The runtime env vars are encoded and passed in as `argv[2]`, so that the
  // dev-server process can replace them onto `process.env` after the Next.js
  // "prepare" step
  const encodedEnv = Buffer.from(JSON.stringify(runtimeEnv)).toString('base64');

  // `env` is omitted since that
  // makes it default to `process.env`
  const forked = fork(path.join(__dirname, 'dev-server.js'), [encodedEnv], {
    cwd: entryPath,
    execArgv: []
  });

  const getUrl = () =>
    new Promise<string>((resolve, reject) => {
      forked.on('message', resolve);
      forked.on('error', reject);
    });

  return { forked, getUrl };
}

export const build = async ({
  files,
  workPath,
  entrypoint,
  config = {} as Config,
  meta = {} as BuildParamsMeta
}: BuildParamsType): Promise<{
  routes: Route[];
  output: Files;
  watch?: string[];
  childProcesses: ChildProcess[];
}> => {
  validateEntrypoint(entrypoint);

  const entryDirectory = path.dirname(entrypoint);
  const entryPath = path.join(workPath, entryDirectory);
  const dotNextStatic = path.join(entryPath, '.next/static');

  debug(`${name} Downloading user files...`);
  await download(files, workPath, meta);

  const pkg = await readPackageJson(entryPath);
  const nextVersion = getNextVersion(pkg);

  const nodeVersion = await getNodeVersion(entryPath, undefined, config);
  const spawnOpts = getSpawnOptions(meta, nodeVersion);

  if (!nextVersion) {
    throw new Error(
      'No Next.js version could be detected in "package.json". Make sure `"next"` is installed in "dependencies" or "devDependencies"'
    );
  }

  if (meta.isDev) {
    let childProcess: ChildProcess | undefined;

    // If this is the initial build, we want to start the server
    if (!urls[entrypoint]) {
      debug(`${name} Installing dependencies...`);
      await runNpmInstall(entryPath, ['--prefer-offline'], spawnOpts);

      if (!process.env.NODE_ENV) {
        process.env.NODE_ENV = 'development';
      }

      // The runtime env vars consist of the base `process.env` vars, but with the
      // build env vars removed, and the runtime env vars mixed in afterwards
      const runtimeEnv: EnvConfig = Object.assign({}, process.env);
      syncEnvVars(runtimeEnv, meta.buildEnv || {}, meta.env || {});

      const { forked, getUrl } = startDevServer(entryPath, runtimeEnv);
      urls[entrypoint] = await getUrl();
      childProcess = forked;
      debug(
        `${name} Development server for ${entrypoint} running at ${urls[entrypoint]}`
      );
    }

    const pathsInside = getPathsInside(entryDirectory, files);

    return {
      output: {},
      routes: getRoutes(
        entryPath,
        entryDirectory,
        pathsInside,
        files,
        urls[entrypoint]
      ),
      watch: pathsInside,
      childProcesses: childProcess ? [childProcess] : []
    };
  }

  if (await pathExists(dotNextStatic)) {
    console.warn(
      'WARNING: You should not upload the `.next` directory. See https://zeit.co/docs/v2/deployments/official-builders/next-js-now-next/ for more details.'
    );
  }

  const isLegacy = isLegacyNext(nextVersion);

  debug(`MODE: ${isLegacy ? 'legacy' : 'serverless'}`);

  if (isLegacy) {
    try {
      await unlinkFile(path.join(entryPath, 'yarn.lock'));
    } catch (err) {
      debug('no yarn.lock removed');
    }

    try {
      await unlinkFile(path.join(entryPath, 'package-lock.json'));
    } catch (err) {
      debug('no package-lock.json removed');
    }

    console.warn(
      "WARNING: your application is being deployed in @now/next's legacy mode. http://err.sh/zeit/now/now-next-legacy-mode"
    );

    debug('normalizing package.json');
    const packageJson = normalizePackageJson(pkg);
    debug('normalized package.json result: ', packageJson);
    await writePackageJson(entryPath, packageJson);
  } else if (!pkg.scripts || !pkg.scripts['now-build']) {
    debug(
      'Your application is being built using `next build`. ' +
        'If you need to define a different build step, please create a `now-build` script in your `package.json` ' +
        '(e.g. `{ "scripts": { "now-build": "npm run prepare && next build" } }`).'
    );
    pkg.scripts = {
      'now-build': 'next build',
      ...(pkg.scripts || {})
    };
    await writePackageJson(entryPath, pkg);
  }

  if (process.env.NPM_AUTH_TOKEN) {
    debug('found NPM_AUTH_TOKEN in environment, creating .npmrc');
    await writeNpmRc(entryPath, process.env.NPM_AUTH_TOKEN);
  }

  debug('installing dependencies...');
  await runNpmInstall(entryPath, ['--prefer-offline'], spawnOpts);

  let realNextVersion: string | undefined;
  try {
    realNextVersion = require(resolveFrom(entryPath, 'next/package.json'))
      .version;

    debug(`detected Next.js version: ${realNextVersion}`);
  } catch (_ignored) {
    debug(`could not identify real Next.js version, that's OK!`);
  }

  if (!isLegacy) {
    await createServerlessConfig(workPath, realNextVersion);
  }

  debug('running user script...');
  const memoryToConsume = Math.floor(os.totalmem() / 1024 ** 2) - 128;
  const env = { ...spawnOpts.env } as any;
  env.NODE_OPTIONS = `--max_old_space_size=${memoryToConsume}`;
  await runPackageJsonScript(entryPath, 'now-build', { ...spawnOpts, env });

  if (isLegacy) {
    debug('running npm install --production...');
    await runNpmInstall(
      entryPath,
      ['--prefer-offline', '--production'],
      spawnOpts
    );
  }

  if (process.env.NPM_AUTH_TOKEN) {
    await unlinkFile(path.join(entryPath, '.npmrc'));
  }

  const exportedPageRoutes: Route[] = [];
  const lambdas: { [key: string]: Lambda } = {};
  const staticPages: { [key: string]: FileFsRef } = {};
  const dynamicPages: string[] = [];

  if (isLegacy) {
    const filesAfterBuild = await glob('**', entryPath);

    debug('preparing lambda files...');
    let buildId: string;
    try {
      buildId = await readFile(
        path.join(entryPath, '.next', 'BUILD_ID'),
        'utf8'
      );
    } catch (err) {
      console.error(
        'BUILD_ID not found in ".next". The "package.json" "build" script did not run "next build"'
      );
      throw new Error('Missing BUILD_ID');
    }
    const dotNextRootFiles = await glob('.next/*', entryPath);
    const dotNextServerRootFiles = await glob('.next/server/*', entryPath);
    const nodeModules = excludeFiles(
      await glob('node_modules/**', entryPath),
      file => file.startsWith('node_modules/.cache')
    );
    const launcherFiles = {
      'now__bridge.js': new FileFsRef({
        fsPath: path.join(__dirname, 'now__bridge.js')
      })
    };
    const nextFiles: { [key: string]: FileFsRef } = {
      ...nodeModules,
      ...dotNextRootFiles,
      ...dotNextServerRootFiles,
      ...launcherFiles
    };
    if (filesAfterBuild['next.config.js']) {
      nextFiles['next.config.js'] = filesAfterBuild['next.config.js'];
    }
    const pages = await glob(
      '**/*.js',
      path.join(entryPath, '.next', 'server', 'static', buildId, 'pages')
    );
    const launcherPath = path.join(__dirname, 'legacy-launcher.js');
    const launcherData = await readFile(launcherPath, 'utf8');

    await Promise.all(
      Object.keys(pages).map(async page => {
        // These default pages don't have to be handled as they'd always 404
        if (['_app.js', '_error.js', '_document.js'].includes(page)) {
          return;
        }

        const pathname = page.replace(/\.js$/, '');
        const launcher = launcherData.replace(
          'PATHNAME_PLACEHOLDER',
          `/${pathname.replace(/(^|\/)index$/, '')}`
        );

        const pageFiles = {
          [`.next/server/static/${buildId}/pages/_document.js`]: filesAfterBuild[
            `.next/server/static/${buildId}/pages/_document.js`
          ],
          [`.next/server/static/${buildId}/pages/_app.js`]: filesAfterBuild[
            `.next/server/static/${buildId}/pages/_app.js`
          ],
          [`.next/server/static/${buildId}/pages/_error.js`]: filesAfterBuild[
            `.next/server/static/${buildId}/pages/_error.js`
          ],
          [`.next/server/static/${buildId}/pages/${page}`]: filesAfterBuild[
            `.next/server/static/${buildId}/pages/${page}`
          ]
        };

        debug(`Creating lambda for page: "${page}"...`);
        lambdas[path.join(entryDirectory, pathname)] = await createLambda({
          files: {
            ...nextFiles,
            ...pageFiles,
            'now__launcher.js': new FileBlob({ data: launcher })
          },
          handler: 'now__launcher.launcher',
          runtime: nodeVersion.runtime
        });
        debug(`Created lambda for page: "${page}"`);
      })
    );
  } else {
    debug('preparing lambda files...');
    const pagesDir = path.join(entryPath, '.next', 'serverless', 'pages');

    const pages = await glob('**/*.js', pagesDir);
    const staticPageFiles = await glob('**/*.html', pagesDir);

    Object.keys(staticPageFiles).forEach((page: string) => {
      const staticRoute = path.join(entryDirectory, page);
      staticPages[staticRoute] = staticPageFiles[page];

      const pathname = page.replace(/\.html$/, '');

      if (isDynamicRoute(pathname)) {
        dynamicPages.push(normalizePage(pathname));
        return;
      }

      exportedPageRoutes.push({
        src: `^${path.join('/', entryDirectory, pathname)}$`,
        dest: path.join('/', staticRoute)
      });
    });

    const pageKeys = Object.keys(pages);

    if (pageKeys.length === 0) {
      const nextConfig = await getNextConfig(workPath, entryPath);

      if (nextConfig != null) {
        console.info('Found next.config.js:');
        console.info(nextConfig);
        console.info();
      }

      throw new Error(
        'No serverless pages were built. https://err.sh/zeit/now/now-next-no-serverless-pages-built'
      );
    }

    // Assume tracing to be safe, bail if we know we don't need it.
    let requiresTracing = true;
    try {
      if (
        realNextVersion &&
        semver.lt(realNextVersion, ExperimentalTraceVersion)
      ) {
        debug(
          'Next.js version is too old for us to trace the required dependencies.\n' +
            'Assuming Next.js has handled it!'
        );
        requiresTracing = false;
      }
    } catch (err) {
      console.log(
        'Failed to check Next.js version for tracing compatibility: ' + err
      );
    }

    let assets:
      | undefined
      | {
          [filePath: string]: FileFsRef;
        };

    const pseudoLayers: PseudoLayer[] = [];
<<<<<<< HEAD
    const apiPseudoLayers: PseudoLayer[] = [];
    const isApiPage = (page: string) =>
      page.replace(/\\/g, '/').match(/serverless\/pages\/api/)
=======
>>>>>>> 236f5f41

    const tracedFiles: {
      [filePath: string]: FileFsRef;
    } = {};
    const apiTracedFiles: {
      [filePath: string]: FileFsRef;
    } = {};

    if (requiresTracing) {
      const tracingLabel = 'Tracing Next.js lambdas for external files ...';
      console.time(tracingLabel);

      const apiPages: string[] = [];
      const nonApiPages: string[] = [];
      const allPagePaths = Object.keys(pages).map(page => pages[page].fsPath)

      for (const page of allPagePaths) {
        if (isApiPage(page)) {
          apiPages.push(page)
        } else {
          nonApiPages.push(page)
        }
      }

      type FileTraceReasons = {
        [fileName: string]: {
          type: string;
          ignored: boolean;
          parents: string[];
        };
      };
      type FileTraceResult = {
        fileList: string[];
        reasons: FileTraceReasons;
      };

      const { fileList: apiFileList, reasons: apiReasons } = ((
        await nodeFileTrace(apiPages, { base: workPath })
      ) as any) as FileTraceResult

      const { fileList, reasons: nonApiReasons } = ((await nodeFileTrace(
        Object.keys(pages).map(page => pages[page].fsPath),
        { base: workPath }
      )) as any) as FileTraceResult

      debug(`node-file-trace result for pages: ${fileList}`);

      const collectTracedFiles = (
        reasons: FileTraceReasons, files: { [filePath: string]: FileFsRef }
      ) => (file: string) => {
        const reason = reasons[file];
        if (reason && reason.type === 'initial') {
          // Initial files are manually added to the lambda later
          return;
        }

<<<<<<< HEAD
        files[file] = new FileFsRef({
          fsPath: path.join(workPath, file),
=======
        tracedFiles[file] = new FileFsRef({
          fsPath: path.join(workPath, file)
>>>>>>> 236f5f41
        });
      }

      fileList.forEach(collectTracedFiles(nonApiReasons, tracedFiles));
      apiFileList.forEach(collectTracedFiles(apiReasons, apiTracedFiles));
      console.timeEnd(tracingLabel);

      const zippingLabel = 'Compressing shared lambda files';
      console.time(zippingLabel);

      pseudoLayers.push(await createPseudoLayer(tracedFiles));
<<<<<<< HEAD
      apiPseudoLayers.push(await createPseudoLayer(apiTracedFiles));
=======
>>>>>>> 236f5f41
      console.timeEnd(zippingLabel);
    } else {
      // An optional assets folder that is placed alongside every page
      // entrypoint.
      // This is a legacy feature that was needed before we began tracing
      // lambdas.
      assets = await glob(
        'assets/**',
        path.join(entryPath, '.next', 'serverless')
      );

      const assetKeys = Object.keys(assets!);
      if (assetKeys.length > 0) {
        debug('detected (legacy) assets to be bundled with lambda:');
        assetKeys.forEach(assetFile => debug(`\t${assetFile}`));
        debug(
          '\nPlease upgrade to Next.js 9.1 to leverage modern asset handling.'
        );
      }
    }

    const launcherPath = path.join(__dirname, 'templated-launcher.js');
    const launcherData = await readFile(launcherPath, 'utf8');
    const allLambdasLabel = `All lambdas created`;
    console.time(allLambdasLabel);

    await Promise.all(
      pageKeys.map(async page => {
        // These default pages don't have to be handled as they'd always 404
        if (['_app.js', '_document.js'].includes(page)) {
          return;
        }

        const pathname = page.replace(/\.js$/, '');

        if (isDynamicRoute(pathname)) {
          dynamicPages.push(normalizePage(pathname));
        }

        const label = `Creating lambda for page: "${page}"...`;
        console.time(label);

        const pageFileName = path.normalize(
          path.relative(workPath, pages[page].fsPath)
        );
        const launcher = launcherData.replace(
          /__LAUNCHER_PAGE_PATH__/g,
          JSON.stringify(requiresTracing ? `./${pageFileName}` : './page')
        );
        const launcherFiles: { [name: string]: FileFsRef | FileBlob } = {
          'now__bridge.js': new FileFsRef({
            fsPath: path.join(__dirname, 'now__bridge.js')
          }),
          'now__launcher.js': new FileBlob({ data: launcher })
        };

        if (requiresTracing) {
          lambdas[
            path.join(entryDirectory, pathname)
          ] = await createLambdaFromPseudoLayers({
            files: {
              ...launcherFiles,
              [requiresTracing ? pageFileName : 'page.js']: pages[page]
            },
            layers: isApiPage(pageFileName) ? apiPseudoLayers : pseudoLayers,
            handler: 'now__launcher.launcher',
            runtime: nodeVersion.runtime
          });
        } else {
          lambdas[path.join(entryDirectory, pathname)] = await createLambda({
            files: {
              ...launcherFiles,
              ...assets,
              ...tracedFiles,
              [requiresTracing ? pageFileName : 'page.js']: pages[page]
            },
            handler: 'now__launcher.launcher',
            runtime: nodeVersion.runtime
          });
        }
        console.timeEnd(label);
      })
    );
    console.timeEnd(allLambdasLabel);
  }

  const nextStaticFiles = await glob(
    '**',
    path.join(entryPath, '.next', 'static')
  );
  const staticFiles = Object.keys(nextStaticFiles).reduce(
    (mappedFiles, file) => ({
      ...mappedFiles,
      [path.join(entryDirectory, `_next/static/${file}`)]: nextStaticFiles[file]
    }),
    {}
  );

  const entryDirectoryFiles = includeOnlyEntryDirectory(files, entryDirectory);
  const staticDirectoryFiles = filesFromDirectory(
    entryDirectoryFiles,
    path.join(entryDirectory, 'static')
  );
  const publicDirectoryFiles = filesFromDirectory(
    entryDirectoryFiles,
    path.join(entryDirectory, 'public')
  );
  const publicFiles = Object.keys(publicDirectoryFiles).reduce(
    (mappedFiles, file) => ({
      ...mappedFiles,
      [file.replace(/public[/\\]+/, '')]: publicDirectoryFiles[file]
    }),
    {}
  );
  let dynamicPrefix = path.join('/', entryDirectory);
  dynamicPrefix = dynamicPrefix === '/' ? '' : dynamicPrefix;

  const dynamicRoutes = getDynamicRoutes(
    entryPath,
    entryDirectory,
    dynamicPages
  ).map(route => {
    // make sure .html is added to dest for now until
    // outputting static files to clean routes is available
    if (staticPages[`${route.dest}.html`.substr(1)]) {
      route.dest = `${route.dest}.html`;
    }
    route.src = route.src.replace('^', `^${dynamicPrefix}`);
    return route;
  });

  return {
    output: {
      ...publicFiles,
      ...lambdas,
      ...staticPages,
      ...staticFiles,
      ...staticDirectoryFiles
    },
    routes: [
      // Static exported pages (.html rewrites)
      ...exportedPageRoutes,
      // Before we handle static files we need to set proper caching headers
      {
        // This ensures we only match known emitted-by-Next.js files and not
        // user-emitted files which may be missing a hash in their filename.
        src: '/_next/static/(?:[^/]+/pages|chunks|runtime)/.+',
        // Next.js assets contain a hash or entropy in their filenames, so they
        // are guaranteed to be unique and cacheable indefinitely.
        headers: { 'cache-control': 'public,max-age=31536000,immutable' },
        continue: true
      },
      // Next.js page lambdas, `static/` folder, reserved assets, and `public/`
      // folder
      { handle: 'filesystem' },
      // Dynamic routes
      ...dynamicRoutes,
      ...(isLegacy
        ? []
        : [
            {
              src: path.join('/', entryDirectory, '.*'),
              dest: path.join('/', entryDirectory, '_error'),
              status: 404
            }
          ])
    ],
    watch: [],
    childProcesses: []
  };
};

export const prepareCache = async ({
  workPath,
  entrypoint
}: PrepareCacheOptions) => {
  debug('preparing cache ...');
  const entryDirectory = path.dirname(entrypoint);
  const entryPath = path.join(workPath, entryDirectory);

  const pkg = await readPackageJson(entryPath);
  const nextVersion = getNextVersion(pkg);
  if (!nextVersion) throw new Error('Could not parse Next.js version');
  const isLegacy = isLegacyNext(nextVersion);

  if (isLegacy) {
    // skip caching legacy mode (swapping deps between all and production can get bug-prone)
    return {};
  }

  debug('producing cache file manifest ...');
  const cacheEntrypoint = path.relative(workPath, entryPath);
  const cache = {
    ...(await glob(path.join(cacheEntrypoint, 'node_modules/**'), workPath)),
    ...(await glob(path.join(cacheEntrypoint, '.next/cache/**'), workPath)),
    ...(await glob(path.join(cacheEntrypoint, 'package-lock.json'), workPath)),
    ...(await glob(path.join(cacheEntrypoint, 'yarn.lock'), workPath))
  };
  debug('cache file manifest produced');
  return cache;
};<|MERGE_RESOLUTION|>--- conflicted
+++ resolved
@@ -477,12 +477,9 @@
         };
 
     const pseudoLayers: PseudoLayer[] = [];
-<<<<<<< HEAD
     const apiPseudoLayers: PseudoLayer[] = [];
     const isApiPage = (page: string) =>
       page.replace(/\\/g, '/').match(/serverless\/pages\/api/)
-=======
->>>>>>> 236f5f41
 
     const tracedFiles: {
       [filePath: string]: FileFsRef;
@@ -539,13 +536,8 @@
           return;
         }
 
-<<<<<<< HEAD
         files[file] = new FileFsRef({
           fsPath: path.join(workPath, file),
-=======
-        tracedFiles[file] = new FileFsRef({
-          fsPath: path.join(workPath, file)
->>>>>>> 236f5f41
         });
       }
 
@@ -557,10 +549,7 @@
       console.time(zippingLabel);
 
       pseudoLayers.push(await createPseudoLayer(tracedFiles));
-<<<<<<< HEAD
       apiPseudoLayers.push(await createPseudoLayer(apiTracedFiles));
-=======
->>>>>>> 236f5f41
       console.timeEnd(zippingLabel);
     } else {
       // An optional assets folder that is placed alongside every page
