import buildUtils from './build-utils';
import url from 'url';
const {
  createLambda,
  debug,
  download,
  getLambdaOptionsFromFunction,
  getNodeVersion,
  getSpawnOptions,
  getScriptName,
  glob,
  runNpmInstall,
  runPackageJsonScript,
  execCommand,
  getNodeBinPath,
} = buildUtils;

import {
  BuildOptions,
  Config,
  FileBlob,
  FileFsRef,
  Files,
  Lambda,
  NowBuildError,
  PackageJson,
  PrepareCacheOptions,
  Prerender,
} from '@vercel/build-utils';
import { Handler, Route } from '@vercel/routing-utils';
import {
  convertHeaders,
  convertRedirects,
  convertRewrites,
} from '@vercel/routing-utils/dist/superstatic';
import { nodeFileTrace, NodeFileTraceReasons } from '@zeit/node-file-trace';
import { ChildProcess, fork } from 'child_process';
import escapeStringRegexp from 'escape-string-regexp';
import { lstat, pathExists, readFile, remove, writeFile } from 'fs-extra';
import os from 'os';
import path from 'path';
import resolveFrom from 'resolve-from';
import semver from 'semver';
import createServerlessConfig from './create-serverless-config';
import nextLegacyVersions from './legacy-versions';
import {
  createLambdaFromPseudoLayers,
  createPseudoLayer,
  EnvConfig,
  excludeFiles,
  ExperimentalTraceVersion,
  getDynamicRoutes,
  getExportIntent,
  getExportStatus,
  getNextConfig,
  getPathsInside,
  getPrerenderManifest,
  getRoutes,
  getRoutesManifest,
  getSourceFilePathFromPage,
  isDynamicRoute,
  normalizePackageJson,
  normalizePage,
  PseudoLayer,
  stringMap,
  syncEnvVars,
  validateEntrypoint,
} from './utils';
import findUp from 'find-up';
import { Sema } from 'async-sema';

interface BuildParamsMeta {
  isDev: boolean | undefined;
  env?: EnvConfig;
  buildEnv?: EnvConfig;
}

interface BuildParamsType extends BuildOptions {
  files: Files;
  entrypoint: string;
  workPath: string;
  meta: BuildParamsMeta;
}

export const version = 2;
const htmlContentType = 'text/html; charset=utf-8';
const nowDevChildProcesses = new Set<ChildProcess>();

['SIGINT', 'SIGTERM'].forEach(signal => {
  process.once(signal as NodeJS.Signals, () => {
    for (const child of nowDevChildProcesses) {
      debug(
        `Got ${signal}, killing dev server child process (pid=${child.pid})`
      );
      process.kill(child.pid, signal);
    }
    process.exit(0);
  });
});

const MAX_AGE_ONE_YEAR = 31536000;

/**
 * Read package.json from files
 */
async function readPackageJson(entryPath: string): Promise<PackageJson> {
  const packagePath = path.join(entryPath, 'package.json');

  try {
    return JSON.parse(await readFile(packagePath, 'utf8'));
  } catch (err) {
    debug('package.json not found in entry');
    return {};
  }
}

/**
 * Write package.json
 */
async function writePackageJson(workPath: string, packageJson: PackageJson) {
  await writeFile(
    path.join(workPath, 'package.json'),
    JSON.stringify(packageJson, null, 2)
  );
}

/**
 * Write .npmrc with npm auth token
 */
async function writeNpmRc(workPath: string, token: string) {
  await writeFile(
    path.join(workPath, '.npmrc'),
    `//registry.npmjs.org/:_authToken=${token}`
  );
}

/**
 * Get the installed Next version.
 */
function getRealNextVersion(entryPath: string): string | false {
  try {
    // First try to resolve the `next` dependency and get the real version from its
    // package.json. This allows the builder to be used with frameworks like Blitz that
    // bundle Next but where Next isn't in the project root's package.json
    const nextVersion: string = require(resolveFrom(
      entryPath,
      'next/package.json'
    )).version;
    debug(`Detected Next.js version: ${nextVersion}`);
    return nextVersion;
  } catch (_ignored) {
    debug(
      `Could not identify real Next.js version, ensure it is defined as a project dependency.`
    );
    return false;
  }
}

/**
 * Get the package.json Next version.
 */
async function getNextVersionRange(entryPath: string): Promise<string | false> {
  let nextVersion: string | false = false;
  const pkg = await readPackageJson(entryPath);
  if (pkg.dependencies && pkg.dependencies.next) {
    nextVersion = pkg.dependencies.next;
  } else if (pkg.devDependencies && pkg.devDependencies.next) {
    nextVersion = pkg.devDependencies.next;
  }
  return nextVersion;
}

function isLegacyNext(nextVersion: string) {
  // If version is using the dist-tag instead of a version range
  if (nextVersion === 'canary' || nextVersion === 'latest') {
    return false;
  }

  // If the version is an exact match with the legacy versions
  if (nextLegacyVersions.indexOf(nextVersion) !== -1) {
    return true;
  }

  const maxSatisfying = semver.maxSatisfying(nextLegacyVersions, nextVersion);
  // When the version can't be matched with legacy versions, so it must be a newer version
  if (maxSatisfying === null) {
    return false;
  }

  return true;
}

const name = '[@vercel/next]';
const urls: stringMap = {};

function startDevServer(entryPath: string, runtimeEnv: EnvConfig) {
  // `env` is omitted since that makes it default to `process.env`
  const forked = fork(path.join(__dirname, 'dev-server.js'), [], {
    cwd: entryPath,
    execArgv: [],
  });

  const getUrl = () =>
    new Promise<string>((resolve, reject) => {
      forked.once('message', resolve);
      forked.once('error', reject);
    });

  forked.send({ dir: entryPath, runtimeEnv });

  return { forked, getUrl };
}

export const build = async ({
  files,
  workPath,
  entrypoint,
  config = {} as Config,
  meta = {} as BuildParamsMeta,
}: BuildParamsType): Promise<{
  routes: Route[];
  output: Files;
  watch?: string[];
  childProcesses: ChildProcess[];
}> => {
  validateEntrypoint(entrypoint);

  // Limit for max size each lambda can be, 50 MB if no custom limit
  const lambdaCompressedByteLimit = config.maxLambdaSize || 50 * 1000 * 1000;

  let entryDirectory = path.dirname(entrypoint);
  const entryPath = path.join(workPath, entryDirectory);
  const outputDirectory = config.outputDirectory || '.next';
  const dotNextStatic = path.join(entryPath, outputDirectory, 'static');

  await download(files, workPath, meta);

  const pkg = await readPackageJson(entryPath);
  const nextVersionRange = await getNextVersionRange(entryPath);
  const nodeVersion = await getNodeVersion(entryPath, undefined, config, meta);
  const spawnOpts = getSpawnOptions(meta, nodeVersion);

  const nowJsonPath = await findUp(['now.json', 'vercel.json'], {
    cwd: path.join(workPath, path.dirname(entrypoint)),
  });

  let hasLegacyRoutes = false;
  const hasFunctionsConfig = !!config.functions;

  if (nowJsonPath) {
    const nowJsonData = JSON.parse(await readFile(nowJsonPath, 'utf8'));

    if (Array.isArray(nowJsonData.routes) && nowJsonData.routes.length > 0) {
      hasLegacyRoutes = true;
      console.warn(
        `WARNING: your application is being opted out of @vercel/next's optimized lambdas mode due to legacy routes in ${path.basename(
          nowJsonPath
        )}. http://err.sh/vercel/vercel/next-legacy-routes-optimized-lambdas`
      );
    }
  }

  if (hasFunctionsConfig) {
    console.warn(
      `WARNING: Your application is being opted out of "@vercel/next" optimized lambdas mode due to \`functions\` config.\nMore info: http://err.sh/vercel/vercel/next-functions-config-optimized-lambdas`
    );
  }

  // default to true but still allow opting out with the config
  const isSharedLambdas =
    !hasLegacyRoutes &&
    !hasFunctionsConfig &&
    typeof config.sharedLambdas === 'undefined'
      ? true
      : !!config.sharedLambdas;

  if (meta.isDev) {
    let childProcess: ChildProcess | undefined;

    // If this is the initial build, we want to start the server
    if (!urls[entrypoint]) {
      if (!process.env.NODE_ENV) {
        process.env.NODE_ENV = 'development';
      }

      // The runtime env vars consist of the base `process.env` vars, but with the
      // build env vars removed, and the runtime env vars mixed in afterwards
      const runtimeEnv: EnvConfig = Object.assign({}, process.env);
      syncEnvVars(runtimeEnv, meta.buildEnv || {}, meta.env || {});

      const { forked, getUrl } = startDevServer(entryPath, runtimeEnv);
      urls[entrypoint] = await getUrl();
      childProcess = forked;
      nowDevChildProcesses.add(forked);
      debug(
        `${name} Development server for ${entrypoint} running at ${urls[entrypoint]}`
      );
    }

    const pathsInside = getPathsInside(entryDirectory, files);

    return {
      output: {},
      routes: await getRoutes(
        entryPath,
        entryDirectory,
        pathsInside,
        files,
        urls[entrypoint]
      ),
      watch: pathsInside,
      childProcesses: childProcess ? [childProcess] : [],
    };
  }

  if (await pathExists(dotNextStatic)) {
    console.warn('WARNING: You should not upload the `.next` directory.');
  }

  const isLegacy = nextVersionRange && isLegacyNext(nextVersionRange);
  debug(`MODE: ${isLegacy ? 'legacy' : 'serverless'}`);

  if (isLegacy) {
    console.warn(
      "WARNING: your application is being deployed in @vercel/next's legacy mode. http://err.sh/vercel/vercel/now-next-legacy-mode"
    );

    await Promise.all([
      remove(path.join(entryPath, 'yarn.lock')),
      remove(path.join(entryPath, 'package-lock.json')),
    ]);

    debug('Normalizing package.json');
    const packageJson = normalizePackageJson(pkg);
    debug('Normalized package.json result: ', packageJson);
    await writePackageJson(entryPath, packageJson);
  }

  const buildScriptName = getScriptName(pkg, [
    'vercel-build',
    'now-build',
    'build',
  ]);
  let { buildCommand } = config;

  if (!buildScriptName && !buildCommand) {
    console.log(
      'Your application is being built using `next build`. ' +
        'If you need to define a different build step, please create a `vercel-build` script in your `package.json` ' +
        '(e.g. `{ "scripts": { "vercel-build": "npm run prepare && next build" } }`).'
    );
    buildCommand = 'next build';
  }

  if (process.env.NPM_AUTH_TOKEN) {
    debug('Found NPM_AUTH_TOKEN in environment, creating .npmrc');
    await writeNpmRc(entryPath, process.env.NPM_AUTH_TOKEN);
  }

  console.log('Installing dependencies...');
  await runNpmInstall(entryPath, ['--prefer-offline'], spawnOpts, meta);

  // Refetch Next version now that dependencies are installed.
  // This will now resolve the actual installed Next version,
  // even if Next isn't in the project package.json
  const nextVersion = getRealNextVersion(entryPath);
  if (!nextVersion) {
    throw new NowBuildError({
      code: 'NEXT_NO_VERSION',
      message:
        'No Next.js version could be detected in your project. Make sure `"next"` is installed in "dependencies" or "devDependencies"',
    });
  }

  if (!isLegacy) {
    await createServerlessConfig(workPath, entryPath, nextVersion);
  }

  const memoryToConsume = Math.floor(os.totalmem() / 1024 ** 2) - 128;
  const env: { [key: string]: string | undefined } = { ...spawnOpts.env };
  env.NODE_OPTIONS = `--max_old_space_size=${memoryToConsume}`;

  if (buildCommand) {
    // Add `node_modules/.bin` to PATH
    const nodeBinPath = await getNodeBinPath({ cwd: entryPath });
    env.PATH = `${nodeBinPath}${path.delimiter}${env.PATH}`;

    debug(
      `Added "${nodeBinPath}" to PATH env because a build command was used.`
    );

    console.log(`Running "${buildCommand}"`);
    await execCommand(buildCommand, {
      ...spawnOpts,
      cwd: entryPath,
      env,
    });
  } else if (buildScriptName) {
    await runPackageJsonScript(entryPath, buildScriptName, {
      ...spawnOpts,
      env,
    });
  }

  const appMountPrefixNoTrailingSlash = path.posix
    .join('/', entryDirectory)
    .replace(/\/+$/, '');

  const routesManifest = await getRoutesManifest(
    entryPath,
    outputDirectory,
    nextVersion
  );
  const prerenderManifest = await getPrerenderManifest(entryPath);
  const headers: Route[] = [];
  const rewrites: Route[] = [];
  const redirects: Route[] = [];
  const dataRoutes: Route[] = [];
  let dynamicRoutes: Route[] = [];
  // whether they have enabled pages/404.js as the custom 404 page
  let hasPages404 = false;

  if (routesManifest) {
    switch (routesManifest.version) {
      case 1:
      case 2:
      case 3: {
        redirects.push(...convertRedirects(routesManifest.redirects));
        rewrites.push(...convertRewrites(routesManifest.rewrites));

        if (routesManifest.headers) {
          headers.push(...convertHeaders(routesManifest.headers));
        }

        if (routesManifest.dataRoutes) {
          // Load the /_next/data routes for both dynamic SSG and SSP pages.
          // These must be combined and sorted to prevent conflicts
          for (const dataRoute of routesManifest.dataRoutes) {
            const ssgDataRoute =
              prerenderManifest.fallbackRoutes[dataRoute.page] ||
              prerenderManifest.legacyBlockingRoutes[dataRoute.page];

            // we don't need to add routes for non-lazy SSG routes since
            // they have outputs which would override the routes anyways
            if (
              prerenderManifest.staticRoutes[dataRoute.page] ||
              prerenderManifest.omittedRoutes.includes(dataRoute.page)
            ) {
              continue;
            }

            dataRoutes.push({
              src: (
                dataRoute.namedDataRouteRegex || dataRoute.dataRouteRegex
              ).replace(/^\^/, `^${appMountPrefixNoTrailingSlash}`),
              dest: path.join(
                '/',
                entryDirectory,
                // make sure to route SSG data route to the data prerender
                // output, we don't do this for SSP routes since they don't
                // have a separate data output
                `${(ssgDataRoute && ssgDataRoute.dataRoute) || dataRoute.page}${
                  dataRoute.routeKeys
                    ? `?${Object.keys(dataRoute.routeKeys)
                        .map(key => `${dataRoute.routeKeys![key]}=$${key}`)
                        .join('&')}`
                    : ''
                }`
              ),
              check: true,
            });
          }
        }

        if (routesManifest.pages404) {
          hasPages404 = true;
        }

        if (routesManifest.basePath && routesManifest.basePath !== '/') {
          const nextBasePath = routesManifest.basePath;

          if (!nextBasePath.startsWith('/')) {
            throw new NowBuildError({
              code: 'NEXT_BASEPATH_STARTING_SLASH',
              message:
                'basePath must start with `/`. Please upgrade your `@vercel/next` builder and try again. Contact support if this continues to happen.',
            });
          }
          if (nextBasePath.endsWith('/')) {
            throw new NowBuildError({
              code: 'NEXT_BASEPATH_TRAILING_SLASH',
              message:
                'basePath must not end with `/`. Please upgrade your `@vercel/next` builder and try again. Contact support if this continues to happen.',
            });
          }

          entryDirectory = path.join(entryDirectory, nextBasePath);
        }
        break;
      }
      default: {
        // update MIN_ROUTES_MANIFEST_VERSION in ./utils.ts
        throw new NowBuildError({
          code: 'NEXT_VERSION_OUTDATED',
          message:
            'This version of `@vercel/next` does not support the version of Next.js you are trying to deploy.\n' +
            'Please upgrade your `@vercel/next` builder and try again. Contact support if this continues to happen.',
        });
      }
    }
  }

  const userExport = await getExportStatus(entryPath);

  if (userExport) {
    const exportIntent = await getExportIntent(entryPath);
    const { trailingSlash = false } = exportIntent || {};

    const resultingExport = await getExportStatus(entryPath);
    if (!resultingExport) {
      throw new NowBuildError({
        code: 'NEXT_EXPORT_FAILED',
        message:
          'Exporting Next.js app failed. Please check your build logs and contact us if this continues.',
      });
    }

    if (resultingExport.success !== true) {
      throw new NowBuildError({
        code: 'NEXT_EXPORT_FAILED',
        message: 'Export of Next.js app failed. Please check your build logs.',
      });
    }

    const outDirectory = resultingExport.outDirectory;

    debug(`next export should use trailing slash: ${trailingSlash}`);

    // This handles pages, `public/`, and `static/`.
    const filesAfterBuild = await glob('**', outDirectory);

    const output: Files = { ...filesAfterBuild };

    // Strip `.html` extensions from build output
    Object.entries(output)
      .filter(([name]) => name.endsWith('.html'))
      .forEach(([name, value]) => {
        const cleanName = name.slice(0, -5);
        delete output[name];
        output[cleanName] = value;
        if (value.type === 'FileBlob' || value.type === 'FileFsRef') {
          value.contentType = value.contentType || 'text/html; charset=utf-8';
        }
      });

    return {
      output,
      routes: [
        // User headers
        ...headers,

        // User redirects
        ...redirects,

        // Make sure to 404 for the /404 path itself
        {
          src: path.join('/', entryDirectory, '404'),
          status: 404,
          continue: true,
        },

        // Next.js pages, `static/` folder, reserved assets, and `public/`
        // folder
        { handle: 'filesystem' },

        // These need to come before handle: miss or else they are grouped
        // with that routing section
        ...rewrites,

        // We need to make sure to 404 for /_next after handle: miss since
        // handle: miss is called before rewrites and to prevent rewriting
        // /_next
        { handle: 'miss' },
        {
          src: path.join(
            '/',
            entryDirectory,
            '_next/static/(?:[^/]+/pages|pages|chunks|runtime|css|media)/.+'
          ),
          status: 404,
          check: true,
          dest: '$0',
        },

        // Dynamic routes
        // TODO: do we want to do this?: ...dynamicRoutes,
        // (if so make sure to add any dynamic routes after handle: 'rewrite' )

        // routes to call after a file has been matched
        { handle: 'hit' },
        // Before we handle static files we need to set proper caching headers
        {
          // This ensures we only match known emitted-by-Next.js files and not
          // user-emitted files which may be missing a hash in their filename.
          src: path.join(
            '/',
            entryDirectory,
            '_next/static/(?:[^/]+/pages|pages|chunks|runtime|css|media)/.+'
          ),
          // Next.js assets contain a hash or entropy in their filenames, so they
          // are guaranteed to be unique and cacheable indefinitely.
          headers: {
            'cache-control': `public,max-age=${MAX_AGE_ONE_YEAR},immutable`,
          },
          continue: true,
        },

        // error handling
        ...(output[path.join('./', entryDirectory, '404')]
          ? [
              { handle: 'error' } as Handler,

              {
                status: 404,
                src: path.join(entryDirectory, '.*'),
                dest: path.join('/', entryDirectory, '404'),
              },
            ]
          : []),
      ],
      watch: [],
      childProcesses: [],
    };
  }

  if (isLegacy) {
    debug('Running npm install --production...');
    await runNpmInstall(
      entryPath,
      ['--prefer-offline', '--production'],
      spawnOpts,
      meta
    );
  }

  if (process.env.NPM_AUTH_TOKEN) {
    await remove(path.join(entryPath, '.npmrc'));
  }

  const pageLambdaRoutes: Route[] = [];
  const dynamicPageLambdaRoutes: Route[] = [];
  const dynamicPageLambdaRoutesMap: { [page: string]: Route } = {};
  const pageLambdaMap: { [page: string]: string } = {};

  const lambdas: { [key: string]: Lambda } = {};
  const prerenders: { [key: string]: Prerender | FileFsRef } = {};
  const staticPages: { [key: string]: FileFsRef } = {};
  const dynamicPages: string[] = [];
  let static404Page: string | undefined;
  let buildId = '';
  let page404Path = '';
  let escapedBuildId = '';

  if (isLegacy || isSharedLambdas) {
    try {
      buildId = await readFile(
        path.join(entryPath, outputDirectory, 'BUILD_ID'),
        'utf8'
      );
      escapedBuildId = escapeStringRegexp(buildId);
    } catch (err) {
      console.error(
        'BUILD_ID not found in ".next". The "package.json" "build" script did not run "next build"'
      );
      throw new NowBuildError({
        code: 'NOW_NEXT_NO_BUILD_ID',
        message: 'Missing BUILD_ID',
      });
    }
  }

  if (isLegacy) {
    const filesAfterBuild = await glob('**', entryPath);

    debug('Preparing serverless function files...');

    const dotNextRootFiles = await glob(`${outputDirectory}/*`, entryPath);
    const dotNextServerRootFiles = await glob(
      `${outputDirectory}/server/*`,
      entryPath
    );
    const nodeModules = excludeFiles(
      await glob('node_modules/**', entryPath),
      file => file.startsWith('node_modules/.cache')
    );
    const launcherFiles = {
      'now__bridge.js': new FileFsRef({
        fsPath: path.join(__dirname, 'now__bridge.js'),
      }),
    };
    const nextFiles: { [key: string]: FileFsRef } = {
      ...nodeModules,
      ...dotNextRootFiles,
      ...dotNextServerRootFiles,
      ...launcherFiles,
    };
    if (filesAfterBuild['next.config.js']) {
      nextFiles['next.config.js'] = filesAfterBuild['next.config.js'];
    }
    const pagesDir = path.join(
      entryPath,
      outputDirectory,
      'server',
      'static',
      buildId,
      'pages'
    );
    const pages = await glob('**/*.js', pagesDir);
    const launcherPath = path.join(__dirname, 'legacy-launcher.js');
    const launcherData = await readFile(launcherPath, 'utf8');

    await Promise.all(
      Object.keys(pages).map(async page => {
        // These default pages don't have to be handled as they'd always 404
        if (['_app.js', '_error.js', '_document.js'].includes(page)) {
          return;
        }

        const pathname = page.replace(/\.js$/, '');
        const launcher = launcherData.replace(
          'PATHNAME_PLACEHOLDER',
          `/${pathname.replace(/(^|\/)index$/, '')}`
        );

        const pageFiles = {
          [`${outputDirectory}/server/static/${buildId}/pages/_document.js`]: filesAfterBuild[
            `${outputDirectory}/server/static/${buildId}/pages/_document.js`
          ],
          [`${outputDirectory}/server/static/${buildId}/pages/_app.js`]: filesAfterBuild[
            `${outputDirectory}/server/static/${buildId}/pages/_app.js`
          ],
          [`${outputDirectory}/server/static/${buildId}/pages/_error.js`]: filesAfterBuild[
            `${outputDirectory}/server/static/${buildId}/pages/_error.js`
          ],
          [`${outputDirectory}/server/static/${buildId}/pages/${page}`]: filesAfterBuild[
            `${outputDirectory}/server/static/${buildId}/pages/${page}`
          ],
        };

        const lambdaOptions = await getLambdaOptionsFromFunction({
          sourceFile: await getSourceFilePathFromPage({ workPath, page }),
          config,
        });

        debug(`Creating serverless function for page: "${page}"...`);
        lambdas[path.join(entryDirectory, pathname)] = await createLambda({
          files: {
            ...nextFiles,
            ...pageFiles,
            'now__launcher.js': new FileBlob({ data: launcher }),
          },
          handler: 'now__launcher.launcher',
          runtime: nodeVersion.runtime,
          ...lambdaOptions,
        });
        debug(`Created serverless function for page: "${page}"`);
      })
    );
  } else {
    debug('Preparing serverless function files...');
    const pagesDir = path.join(
      entryPath,
      outputDirectory,
      'serverless',
      'pages'
    );

    const pages = await glob('**/*.js', pagesDir);
    const staticPageFiles = await glob('**/*.html', pagesDir);

    Object.keys(staticPageFiles).forEach((page: string) => {
      const pathname = page.replace(/\.html$/, '');
      const routeName = normalizePage(pathname);

      // Prerendered routes emit a `.html` file but should not be treated as a
      // static page.
      // Lazily prerendered routes have a fallback `.html` file on newer
      // Next.js versions so we need to also not treat it as a static page here.
      if (
        prerenderManifest.staticRoutes[routeName] ||
        prerenderManifest.fallbackRoutes[routeName]
      ) {
        return;
      }

      const staticRoute = path.join(entryDirectory, pathname);

      staticPages[staticRoute] = staticPageFiles[page];
      staticPages[staticRoute].contentType = htmlContentType;

      if (isDynamicRoute(pathname)) {
        dynamicPages.push(routeName);
        return;
      }
    });

    // this can be either 404.html in latest versions
    // or _errors/404.html versions while this was experimental
    static404Page =
      staticPages[path.join(entryDirectory, '404')] && hasPages404
        ? path.join(entryDirectory, '404')
        : staticPages[path.join(entryDirectory, '_errors/404')]
        ? path.join(entryDirectory, '_errors/404')
        : undefined;

    // > 1 because _error is a lambda but isn't used if a static 404 is available
    const pageKeys = Object.keys(pages);
    let hasLambdas = !static404Page || pageKeys.length > 1;

    if (pageKeys.length === 0) {
      const nextConfig = await getNextConfig(workPath, entryPath);

      if (nextConfig != null) {
        console.info('Found next.config.js:');
        console.info(nextConfig);
        console.info();
      }

      throw new NowBuildError({
        code: 'NEXT_NO_SERVERLESS_PAGES',
        message: 'No serverless pages were built',
        link: 'https://err.sh/vercel/vercel/now-next-no-serverless-pages-built',
      });
    }

    // Assume tracing to be safe, bail if we know we don't need it.
    let requiresTracing = hasLambdas;
    try {
      if (nextVersion && semver.lt(nextVersion, ExperimentalTraceVersion)) {
        debug(
          'Next.js version is too old for us to trace the required dependencies.\n' +
            'Assuming Next.js has handled it!'
        );
        requiresTracing = false;
      }
    } catch (err) {
      console.log(
        'Failed to check Next.js version for tracing compatibility: ' + err
      );
    }

    let assets:
      | undefined
      | {
          [filePath: string]: FileFsRef;
        };

    const isApiPage = (page: string) =>
      page.replace(/\\/g, '/').match(/serverless\/pages\/api/);

    const canUsePreviewMode = Object.keys(pages).some(page =>
      isApiPage(pages[page].fsPath)
    );

    let pseudoLayerBytes = 0;
    let apiPseudoLayerBytes = 0;
    const pseudoLayers: PseudoLayer[] = [];
    const apiPseudoLayers: PseudoLayer[] = [];
    const nonLambdaSsgPages = new Set<string>();

    const onPrerenderRouteInitial = (routeKey: string) => {
      // Get the route file as it'd be mounted in the builder output
      const pr = prerenderManifest.staticRoutes[routeKey];
      const { initialRevalidate, srcRoute } = pr;
      const route = srcRoute || routeKey;

      if (
        initialRevalidate === false &&
        !canUsePreviewMode &&
        !prerenderManifest.fallbackRoutes[route] &&
        !prerenderManifest.legacyBlockingRoutes[route]
      ) {
        nonLambdaSsgPages.add(route);
      }
    };

    Object.keys(prerenderManifest.staticRoutes).forEach(route =>
      onPrerenderRouteInitial(route)
    );

    const tracedFiles: {
      [filePath: string]: FileFsRef;
    } = {};
    const apiTracedFiles: {
      [filePath: string]: FileFsRef;
    } = {};

    if (requiresTracing) {
      const apiPages: string[] = [];
      const nonApiPages: string[] = [];
<<<<<<< HEAD
      const pageKeys = Object.keys(pages);
=======
      const allPagePaths = Object.keys(pages).map(page => pages[page].fsPath);
>>>>>>> 0fdb0dac

      for (const page of pageKeys) {
        const pagePath = pages[page].fsPath;
        const route = `/${page.replace(/\.js$/, '')}`;

        if (route === '/_error' && static404Page) continue;

        if (isApiPage(pagePath)) {
          apiPages.push(pagePath);
        } else if (!nonLambdaSsgPages.has(route)) {
          nonApiPages.push(pagePath);
        }
      }
      hasLambdas =
        !static404Page || apiPages.length > 0 || nonApiPages.length > 0;

      const tracingLabel =
        'Traced Next.js serverless functions for external files in';

      if (hasLambdas) {
        console.time(tracingLabel);
      }

      const {
        fileList: apiFileList,
        reasons: apiReasons,
      } = await nodeFileTrace(apiPages, { base: workPath });

      const {
        fileList,
        reasons: nonApiReasons,
      } = await nodeFileTrace(nonApiPages, { base: workPath });

      debug(`node-file-trace result for pages: ${fileList}`);

      const lstatSema = new Sema(25, {
        capacity: fileList.length + apiFileList.length,
      });
      const lstatResults: { [key: string]: ReturnType<typeof lstat> } = {};

      const collectTracedFiles = (
        reasons: NodeFileTraceReasons,
        files: { [filePath: string]: FileFsRef }
      ) => async (file: string) => {
        const reason = reasons[file];
        if (reason && reason.type === 'initial') {
          // Initial files are manually added to the lambda later
          return;
        }
        const filePath = path.join(workPath, file);

        if (!lstatResults[filePath]) {
          lstatResults[filePath] = lstatSema
            .acquire()
            .then(() => lstat(filePath))
            .finally(() => lstatSema.release());
        }
        const { mode } = await lstatResults[filePath];

        files[file] = new FileFsRef({
          fsPath: path.join(workPath, file),
          mode,
        });
      };

      await Promise.all(
        fileList.map(collectTracedFiles(nonApiReasons, tracedFiles))
      );
      await Promise.all(
        apiFileList.map(collectTracedFiles(apiReasons, apiTracedFiles))
      );

      if (hasLambdas) {
        console.timeEnd(tracingLabel);
      }

      const zippingLabel = 'Compressed shared serverless function files';

      if (hasLambdas) {
        console.time(zippingLabel);
      }

      let pseudoLayer;
      let apiPseudoLayer;
      ({ pseudoLayer, pseudoLayerBytes } = await createPseudoLayer(
        tracedFiles
      ));
      ({
        pseudoLayer: apiPseudoLayer,
        pseudoLayerBytes: apiPseudoLayerBytes,
      } = await createPseudoLayer(apiTracedFiles));

      pseudoLayers.push(pseudoLayer);
      apiPseudoLayers.push(apiPseudoLayer);

      if (hasLambdas) {
        console.timeEnd(zippingLabel);
      }
    } else {
      // An optional assets folder that is placed alongside every page
      // entrypoint.
      // This is a legacy feature that was needed before we began tracing
      // lambdas.
      assets = await glob(
        'assets/**',
        path.join(entryPath, outputDirectory, 'serverless')
      );

      const assetKeys = Object.keys(assets);
      if (assetKeys.length > 0) {
        debug(
          'detected (legacy) assets to be bundled with serverless function:'
        );
        assetKeys.forEach(assetFile => debug(`\t${assetFile}`));
        debug(
          '\nPlease upgrade to Next.js 9.1 to leverage modern asset handling.'
        );
      }
    }

    const launcherPath = path.join(__dirname, 'templated-launcher.js');
    const launcherData = await readFile(launcherPath, 'utf8');
    const allLambdasLabel = `All serverless functions created in`;

    if (hasLambdas) {
      console.time(allLambdasLabel);
    }

    type LambdaGroup = {
      pages: {
        [outputName: string]: {
          pageName: string;
          pageFileName: string;
          pageLayer: PseudoLayer;
        };
      };
      isApiLambda: boolean;
      lambdaIdentifier: string;
      lambdaCombinedBytes: number;
    };
    const apiLambdaGroups: Array<LambdaGroup> = [];
    const pageLambdaGroups: Array<LambdaGroup> = [];

    if (isSharedLambdas) {
      // Do initial check to make sure the traced files don't already
      // exceed the lambda size limit as we won't be able to continue
      // if they do
      if (
        pseudoLayerBytes >= lambdaCompressedByteLimit ||
        apiPseudoLayerBytes >= lambdaCompressedByteLimit
      ) {
        throw new Error(
          `Required lambda files exceed max lambda size of ${lambdaCompressedByteLimit} bytes`
        );
      }

      for (const page of pageKeys) {
        // These default pages don't have to be handled as they'd always 404
        if (['_app.js', '_document.js'].includes(page)) {
          continue;
        }

        // Don't add _error to lambda if we have a static 404 page or
        // pages404 is enabled and 404.js is present
        if (
          page === '_error.js' &&
          ((static404Page && staticPages[static404Page]) ||
            (hasPages404 && pages['404.js']))
        ) {
          continue;
        }

        const pageFileName = path.normalize(
          path.relative(workPath, pages[page].fsPath)
        );
        const pathname = page.replace(/\.js$/, '');
        const routeIsApi = isApiPage(pageFileName);
        const routeIsDynamic = isDynamicRoute(pathname);

        if (routeIsDynamic) {
          dynamicPages.push(normalizePage(pathname));
        }

        if (nonLambdaSsgPages.has(`/${pathname}`)) {
          continue;
        }

        const outputName = path.join('/', entryDirectory, pathname);

        const lambdaGroups = routeIsApi ? apiLambdaGroups : pageLambdaGroups;
        let lambdaGroupIndex = lambdaGroups.length - 1;
        const lastLambdaGroup = lambdaGroups[lambdaGroupIndex];
        let currentLambdaGroup = lastLambdaGroup;

        if (
          !currentLambdaGroup ||
          currentLambdaGroup.lambdaCombinedBytes >= lambdaCompressedByteLimit
        ) {
          lambdaGroupIndex++;
          currentLambdaGroup = {
            pages: {},
            isApiLambda: !!routeIsApi,
            lambdaCombinedBytes: !requiresTracing
              ? 0
              : routeIsApi
              ? apiPseudoLayerBytes
              : pseudoLayerBytes,
            lambdaIdentifier: path.join(
              entryDirectory,
              `__NEXT_${routeIsApi ? 'API' : 'PAGE'}_LAMBDA_${lambdaGroupIndex}`
            ),
          };
        }

        const pageLambdaRoute: Route = {
          src: `^${escapeStringRegexp(outputName).replace(
            /\/index$/,
            '(/|/index|)'
          )}$`,
          dest: `${path.join('/', currentLambdaGroup.lambdaIdentifier)}`,
          headers: {
            'x-nextjs-page': outputName,
          },
          check: true,
        };

        // we only need to add the additional routes if shared lambdas
        // is enabled
        if (routeIsDynamic) {
          dynamicPageLambdaRoutes.push(pageLambdaRoute);
          dynamicPageLambdaRoutesMap[outputName] = pageLambdaRoute;
        } else {
          pageLambdaRoutes.push(pageLambdaRoute);
        }

        if (page === '_error.js' || (hasPages404 && page === '404.js')) {
          page404Path = path.join('/', entryDirectory, pathname);
        }

        // we create the page as it's own layer so we can track how much
        // it increased the lambda size on it's own and know when we
        // need to create a new lambda
        const {
          pseudoLayer: pageLayer,
          pseudoLayerBytes: pageLayerBytes,
        } = await createPseudoLayer({ [pageFileName]: pages[page] });

        currentLambdaGroup.pages[outputName] = {
          pageLayer,
          pageFileName,
          pageName: page,
        };

        currentLambdaGroup.lambdaCombinedBytes += pageLayerBytes;
        lambdaGroups[lambdaGroupIndex] = currentLambdaGroup;
      }
    } else {
      await Promise.all(
        pageKeys.map(async page => {
          // These default pages don't have to be handled as they'd always 404
          if (['_app.js', '_document.js'].includes(page)) {
            return;
          }

          // Don't create _error lambda if we have a static 404 page or
          // pages404 is enabled and 404.js is present
          if (
            page === '_error.js' &&
            ((static404Page && staticPages[static404Page]) ||
              (hasPages404 && pages['404.js']))
          ) {
            return;
          }

          const pathname = page.replace(/\.js$/, '');

          if (isDynamicRoute(pathname)) {
            dynamicPages.push(normalizePage(pathname));
          }

          const pageFileName = path.normalize(
            path.relative(workPath, pages[page].fsPath)
          );
          const launcher = launcherData.replace(
            /__LAUNCHER_PAGE_PATH__/g,
            JSON.stringify(requiresTracing ? `./${pageFileName}` : './page')
          );
          const launcherFiles: { [name: string]: FileFsRef | FileBlob } = {
            'now__bridge.js': new FileFsRef({
              fsPath: path.join(__dirname, 'now__bridge.js'),
            }),
            'now__launcher.js': new FileBlob({ data: launcher }),
          };

          const lambdaOptions = await getLambdaOptionsFromFunction({
            sourceFile: await getSourceFilePathFromPage({ workPath, page }),
            config,
          });

          const outputName = path.join(entryDirectory, pathname);

          if (requiresTracing) {
            lambdas[outputName] = await createLambdaFromPseudoLayers({
              files: {
                ...launcherFiles,
                [requiresTracing ? pageFileName : 'page.js']: pages[page],
              },
              layers: isApiPage(pageFileName) ? apiPseudoLayers : pseudoLayers,
              handler: 'now__launcher.launcher',
              runtime: nodeVersion.runtime,
              ...lambdaOptions,
            });
          } else {
            lambdas[outputName] = await createLambda({
              files: {
                ...launcherFiles,
                ...assets,
                ...tracedFiles,
                [requiresTracing ? pageFileName : 'page.js']: pages[page],
              },
              handler: 'now__launcher.launcher',
              runtime: nodeVersion.runtime,
              ...lambdaOptions,
            });
          }
        })
      );
    }

    let dynamicPrefix = path.join('/', entryDirectory);
    dynamicPrefix = dynamicPrefix === '/' ? '' : dynamicPrefix;

    dynamicRoutes = await getDynamicRoutes(
      entryPath,
      entryDirectory,
      dynamicPages,
      false,
      routesManifest,
      new Set(prerenderManifest.omittedRoutes)
    ).then(arr =>
      arr.map(route => {
        route.src = route.src.replace('^', `^${dynamicPrefix}`);
        return route;
      })
    );

    if (isSharedLambdas) {
      const launcherPath = path.join(__dirname, 'templated-launcher-shared.js');
      const launcherData = await readFile(launcherPath, 'utf8');

      // we need to include the prerenderManifest.omittedRoutes here
      // for the page to be able to be matched in the lambda for preview mode
      const completeDynamicRoutes = await getDynamicRoutes(
        entryPath,
        entryDirectory,
        dynamicPages,
        false,
        routesManifest
      ).then(arr =>
        arr.map(route => {
          route.src = route.src.replace('^', `^${dynamicPrefix}`);
          return route;
        })
      );

      await Promise.all(
        [...apiLambdaGroups, ...pageLambdaGroups].map(
          async function buildLambdaGroup(group: LambdaGroup) {
            const groupPageKeys = Object.keys(group.pages);

            const launcher = launcherData.replace(
              /\/\/ __LAUNCHER_PAGE_HANDLER__/g,
              `
              const url = require('url');
              page = function(req, res) {
                try {
                  const pages = {
                    ${groupPageKeys
                      .map(
                        page =>
                          `'${page}': require('./${path.join(
                            './',
                            group.pages[page].pageFileName
                          )}')`
                      )
                      .join(',\n')}
                    ${
                      '' /*
                      creates a mapping of the page and the page's module e.g.
                      '/about': require('./.next/serverless/pages/about.js')
                    */
                    }
                  }
                  let toRender = req.headers['x-nextjs-page']

                  if (!toRender) {
                    try {
                      const { pathname } = url.parse(req.url)
                      toRender = pathname
                    } catch (_) {
                      // handle failing to parse url
                      res.statusCode = 400
                      return res.end('Bad Request')
                    }
                  }

                  let currentPage = pages[toRender]

                  if (
                    toRender &&
                    !currentPage
                  ) {
                    if (toRender.includes('/_next/data')) {
                      toRender = toRender
                        .replace(new RegExp('/_next/data/${escapedBuildId}/'), '/')
                        .replace(/\\.json$/, '')

                      currentPage = pages[toRender]
                    }

                    if (!currentPage) {
                      // for prerendered dynamic routes (/blog/post-1) we need to
                      // find the match since it won't match the page directly
                      const dynamicRoutes = ${JSON.stringify(
                        completeDynamicRoutes.map(route => ({
                          src: route.src,
                          dest: route.dest,
                        }))
                      )}

                      for (const route of dynamicRoutes) {
                        const matcher = new RegExp(route.src)

                        if (matcher.test(toRender)) {
                          toRender = url.parse(route.dest).pathname
                          currentPage = pages[toRender]
                          break
                        }
                      }
                    }
                  }

                  if (!currentPage) {
                    console.error(
                      "Failed to find matching page for", toRender, "in lambda"
                    )
                    res.statusCode = 500
                    return res.end('internal server error')
                  }
                  const method = currentPage.render || currentPage.default || currentPage
                  return method(req, res)
                } catch (err) {
                  console.error('Unhandled error during request:', err)
                  throw err
                }
              }
              `
            );
            const launcherFiles: { [name: string]: FileFsRef | FileBlob } = {
              'now__bridge.js': new FileFsRef({
                fsPath: path.join(__dirname, 'now__bridge.js'),
              }),
              'now__launcher.js': new FileBlob({ data: launcher }),
            };

            const pageLayers: PseudoLayer[] = [];

            for (const page of groupPageKeys) {
              const { pageLayer } = group.pages[page];
              pageLambdaMap[page] = group.lambdaIdentifier;
              pageLayers.push(pageLayer);
            }

            if (requiresTracing) {
              lambdas[
                group.lambdaIdentifier
              ] = await createLambdaFromPseudoLayers({
                files: {
                  ...launcherFiles,
                },
                layers: [
                  ...(group.isApiLambda ? apiPseudoLayers : pseudoLayers),
                  ...pageLayers,
                ],
                handler: 'now__launcher.launcher',
                runtime: nodeVersion.runtime,
              });
            } else {
              lambdas[
                group.lambdaIdentifier
              ] = await createLambdaFromPseudoLayers({
                files: {
                  ...launcherFiles,
                  ...assets,
                },
                layers: pageLayers,
                handler: 'now__launcher.launcher',
                runtime: nodeVersion.runtime,
              });
            }
          }
        )
      );
    }

    if (hasLambdas) {
      console.timeEnd(allLambdasLabel);
    }

    let prerenderGroup = 1;
    const onPrerenderRoute = (
      routeKey: string,
      { isBlocking, isFallback }: { isBlocking: boolean; isFallback: boolean }
    ) => {
      if (isBlocking && isFallback) {
        throw new NowBuildError({
          code: 'NEXT_ISBLOCKING_ISFALLBACK',
          message: 'invariant: isBlocking and isFallback cannot both be true',
        });
      }

      // Get the route file as it'd be mounted in the builder output
      const routeFileNoExt = routeKey === '/' ? '/index' : routeKey;

      const htmlFsRef = isBlocking
        ? // Blocking pages do not have an HTML fallback
          null
        : new FileFsRef({
            fsPath: path.join(
              pagesDir,
              isFallback
                ? // Fallback pages have a special file.
                  prerenderManifest.fallbackRoutes[routeKey].fallback
                : // Otherwise, the route itself should exist as a static HTML
                  // file.
                  `${routeFileNoExt}.html`
            ),
          });
      const jsonFsRef =
        // JSON data does not exist for fallback or blocking pages
        isFallback || isBlocking
          ? null
          : new FileFsRef({
              fsPath: path.join(pagesDir, `${routeFileNoExt}.json`),
            });

      let initialRevalidate: false | number;
      let srcRoute: string | null;
      let dataRoute: string;

      if (isFallback || isBlocking) {
        const pr = isFallback
          ? prerenderManifest.fallbackRoutes[routeKey]
          : prerenderManifest.legacyBlockingRoutes[routeKey];
        initialRevalidate = 1; // TODO: should Next.js provide this default?
        // @ts-ignore
        if (initialRevalidate === false) {
          // Lazy routes cannot be "snapshotted" in time.
          throw new NowBuildError({
            code: 'NEXT_ISLAZY_INITIALREVALIDATE',
            message: 'invariant isLazy: initialRevalidate !== false',
          });
        }
        srcRoute = null;
        dataRoute = pr.dataRoute;
      } else {
        const pr = prerenderManifest.staticRoutes[routeKey];
        ({ initialRevalidate, srcRoute, dataRoute } = pr);
      }

      const outputPathPage = path.posix.join(entryDirectory, routeFileNoExt);
      let lambda: undefined | Lambda;
      const outputPathData = path.posix.join(entryDirectory, dataRoute);

      if (isSharedLambdas) {
        const outputSrcPathPage = path.join(
          '/',
          srcRoute == null
            ? outputPathPage
            : path.join(entryDirectory, srcRoute === '/' ? '/index' : srcRoute)
        );

        const lambdaId = pageLambdaMap[outputSrcPathPage];
        lambda = lambdas[lambdaId];
      } else {
        const outputSrcPathPage =
          srcRoute == null
            ? outputPathPage
            : path.posix.join(
                entryDirectory,
                srcRoute === '/' ? '/index' : srcRoute
              );

        lambda = lambdas[outputSrcPathPage];
      }

      if (initialRevalidate === false) {
        if (htmlFsRef == null || jsonFsRef == null) {
          throw new NowBuildError({
            code: 'NEXT_HTMLFSREF_JSONFSREF',
            message: 'invariant: htmlFsRef != null && jsonFsRef != null',
          });
        }

        if (!canUsePreviewMode) {
          htmlFsRef.contentType = htmlContentType;
          prerenders[outputPathPage] = htmlFsRef;
          prerenders[outputPathData] = jsonFsRef;
        }
      }

      if (prerenders[outputPathPage] == null) {
        if (lambda == null) {
          throw new NowBuildError({
            code: 'NEXT_MISSING_LAMBDA',
            message: `Unable to find lambda for route: ${routeFileNoExt}`,
          });
        }

        prerenders[outputPathPage] = new Prerender({
          expiration: initialRevalidate,
          lambda,
          fallback: htmlFsRef,
          group: prerenderGroup,
          bypassToken: prerenderManifest.bypassToken,
        });
        prerenders[outputPathData] = new Prerender({
          expiration: initialRevalidate,
          lambda,
          fallback: jsonFsRef,
          group: prerenderGroup,
          bypassToken: prerenderManifest.bypassToken,
        });

        ++prerenderGroup;
      }
    };

    Object.keys(prerenderManifest.staticRoutes).forEach(route =>
      onPrerenderRoute(route, { isBlocking: false, isFallback: false })
    );
    Object.keys(prerenderManifest.fallbackRoutes).forEach(route =>
      onPrerenderRoute(route, { isBlocking: false, isFallback: true })
    );
    Object.keys(prerenderManifest.legacyBlockingRoutes).forEach(route =>
      onPrerenderRoute(route, { isBlocking: true, isFallback: false })
    );

    // We still need to use lazyRoutes if the dataRoutes field
    // isn't available for backwards compatibility
    if (!(routesManifest && routesManifest.dataRoutes)) {
      // Dynamic pages for lazy routes should be handled by the lambda flow.
      [
        ...Object.entries(prerenderManifest.fallbackRoutes),
        ...Object.entries(prerenderManifest.legacyBlockingRoutes),
      ].forEach(([, { dataRouteRegex, dataRoute }]) => {
        dataRoutes.push({
          // Next.js provided data route regex
          src: dataRouteRegex.replace(
            /^\^/,
            `^${appMountPrefixNoTrailingSlash}`
          ),
          // Location of lambda in builder output
          dest: path.posix.join(entryDirectory, dataRoute),
          check: true,
        });
      });
    }
  }

  const nextStaticFiles = await glob(
    '**',
    path.join(entryPath, outputDirectory, 'static')
  );
  const staticFolderFiles = await glob('**', path.join(entryPath, 'static'));
  const publicFolderFiles = await glob('**', path.join(entryPath, 'public'));

  const staticFiles = Object.keys(nextStaticFiles).reduce(
    (mappedFiles, file) => ({
      ...mappedFiles,
      [path.join(entryDirectory, `_next/static/${file}`)]: nextStaticFiles[
        file
      ],
    }),
    {}
  );
  const staticDirectoryFiles = Object.keys(staticFolderFiles).reduce(
    (mappedFiles, file) => ({
      ...mappedFiles,
      [path.join(entryDirectory, 'static', file)]: staticFolderFiles[file],
    }),
    {}
  );
  const publicDirectoryFiles = Object.keys(publicFolderFiles).reduce(
    (mappedFiles, file) => ({
      ...mappedFiles,
      [path.join(
        entryDirectory,
        file.replace(/^public[/\\]+/, '')
      )]: publicFolderFiles[file],
    }),
    {}
  );

  if (!isSharedLambdas) {
    // We need to delete lambdas from output instead of omitting them from the
    // start since we rely on them for powering Preview Mode (read above in
    // onPrerenderRoute).
    prerenderManifest.omittedRoutes.forEach(routeKey => {
      // Get the route file as it'd be mounted in the builder output
      const routeFileNoExt = path.posix.join(
        entryDirectory,
        routeKey === '/' ? '/index' : routeKey
      );
      if (typeof lambdas[routeFileNoExt] === undefined) {
        throw new NowBuildError({
          code: 'NEXT__UNKNOWN_ROUTE_KEY',
          message: `invariant: unknown lambda ${routeKey} (lookup: ${routeFileNoExt}) | please report this immediately`,
        });
      }
      delete lambdas[routeFileNoExt];
    });
  }
  const mergedDataRoutesLambdaRoutes = [];
  const mergedDynamicRoutesLambdaRoutes = [];

  if (isSharedLambdas) {
    // we need to define the page lambda route immediately after
    // the dynamic route in handle: 'rewrite' so that a matching
    // dynamic route doesn't catch it before the page lambda route
    // e.g. /teams/[team]/[inviteCode] -> page lambda
    // but we also have /[teamSlug]/[project]/[id] which could match it first

    for (let i = 0; i < dynamicRoutes.length; i++) {
      const route = dynamicRoutes[i];

      mergedDynamicRoutesLambdaRoutes.push(route);

      const { pathname } = url.parse(route.dest!);

      if (pathname && pageLambdaMap[pathname]) {
        mergedDynamicRoutesLambdaRoutes.push(
          dynamicPageLambdaRoutesMap[pathname]
        );
      }
    }

    for (let i = 0; i < dataRoutes.length; i++) {
      const route = dataRoutes[i];

      mergedDataRoutesLambdaRoutes.push(route);

      const { pathname } = url.parse(route.dest!);

      if (
        pathname &&
        pageLambdaMap[pathname] &&
        dynamicPageLambdaRoutesMap[pathname]
      ) {
        mergedDataRoutesLambdaRoutes.push(dynamicPageLambdaRoutesMap[pathname]);
      }
    }
  }

  return {
    output: {
      ...publicDirectoryFiles,
      ...lambdas,
      // Prerenders may override Lambdas -- this is an intentional behavior.
      ...prerenders,
      ...staticPages,
      ...staticFiles,
      ...staticDirectoryFiles,
    },
    /*
      Desired routes order
      - Runtime headers
      - User headers and redirects
      - Runtime redirects
      - Runtime routes
      - Check filesystem, if nothing found continue
      - User rewrites
      - Builder rewrites
    */
    routes: [
      // headers
      ...headers,

      // redirects
      ...redirects,

      // Make sure to 404 for the /404 path itself
      {
        src: path.join('/', entryDirectory, '404'),
        status: 404,
        continue: true,
      },

      // Next.js page lambdas, `static/` folder, reserved assets, and `public/`
      // folder
      { handle: 'filesystem' },

      // map pages to their lambda
      ...pageLambdaRoutes,

      // map /blog/[post] to correct lambda for iSSG
      ...dynamicPageLambdaRoutes,

      // These need to come before handle: miss or else they are grouped
      // with that routing section
      ...rewrites,

      // We need to make sure to 404 for /_next after handle: miss since
      // handle: miss is called before rewrites and to prevent rewriting /_next
      { handle: 'miss' },
      {
        src: path.join(
          '/',
          entryDirectory,
          '_next/static/(?:[^/]+/pages|pages|chunks|runtime|css|media)/.+'
        ),
        status: 404,
        check: true,
        dest: '$0',
      },

      // routes that are called after each rewrite or after routes
      // if there no rewrites
      { handle: 'rewrite' },

      // /_next/data routes for getServerProps/getStaticProps pages
      ...(isSharedLambdas ? mergedDataRoutesLambdaRoutes : dataRoutes),

      // re-check page routes to map them to the lambda
      ...pageLambdaRoutes,

      // Dynamic routes (must come after dataRoutes as dataRoutes are more
      // specific)
      ...(isSharedLambdas ? mergedDynamicRoutesLambdaRoutes : dynamicRoutes),

      // routes to call after a file has been matched
      { handle: 'hit' },
      // Before we handle static files we need to set proper caching headers
      {
        // This ensures we only match known emitted-by-Next.js files and not
        // user-emitted files which may be missing a hash in their filename.
        src: path.join(
          '/',
          entryDirectory,
          '_next/static/(?:[^/]+/pages|pages|chunks|runtime|css|media)/.+'
        ),
        // Next.js assets contain a hash or entropy in their filenames, so they
        // are guaranteed to be unique and cacheable indefinitely.
        headers: {
          'cache-control': `public,max-age=${MAX_AGE_ONE_YEAR},immutable`,
        },
        continue: true,
      },

      // error handling
      ...(isLegacy
        ? []
        : [
            // Custom Next.js 404 page
            { handle: 'error' } as Handler,

            isSharedLambdas
              ? {
                  src: path.join('/', entryDirectory, '.*'),
                  // if static 404 is not present but we have pages/404.js
                  // it is a lambda due to _app getInitialProps
                  dest: path.join(
                    '/',
                    (static404Page
                      ? static404Page
                      : pageLambdaMap[page404Path]) as string
                  ),

                  status: 404,
                  headers: {
                    'x-nextjs-page': page404Path,
                  },
                }
              : {
                  src: path.join('/', entryDirectory, '.*'),
                  // if static 404 is not present but we have pages/404.js
                  // it is a lambda due to _app getInitialProps
                  dest: static404Page
                    ? path.join('/', static404Page)
                    : path.join(
                        '/',
                        entryDirectory,
                        hasPages404 &&
                          lambdas[path.join('./', entryDirectory, '404')]
                          ? '404'
                          : '_error'
                      ),
                  status: 404,
                },
          ]),
    ],
    watch: [],
    childProcesses: [],
  };
};

export const prepareCache = async ({
  workPath,
  entrypoint,
  config = {},
}: PrepareCacheOptions): Promise<Files> => {
  debug('Preparing cache...');
  const entryDirectory = path.dirname(entrypoint);
  const entryPath = path.join(workPath, entryDirectory);
  const outputDirectory = config.outputDirectory || '.next';

  const nextVersionRange = await getNextVersionRange(entryPath);
  const isLegacy = nextVersionRange && isLegacyNext(nextVersionRange);

  if (isLegacy) {
    // skip caching legacy mode (swapping deps between all and production can get bug-prone)
    return {};
  }

  debug('Producing cache file manifest...');
  const cacheEntrypoint = path.relative(workPath, entryPath);
  const cache = {
    ...(await glob(path.join(cacheEntrypoint, 'node_modules/**'), workPath)),
    ...(await glob(
      path.join(cacheEntrypoint, outputDirectory, 'cache/**'),
      workPath
    )),
  };
  debug('Cache file manifest produced');
  return cache;
};<|MERGE_RESOLUTION|>--- conflicted
+++ resolved
@@ -898,11 +898,7 @@
     if (requiresTracing) {
       const apiPages: string[] = [];
       const nonApiPages: string[] = [];
-<<<<<<< HEAD
       const pageKeys = Object.keys(pages);
-=======
-      const allPagePaths = Object.keys(pages).map(page => pages[page].fsPath);
->>>>>>> 0fdb0dac
 
       for (const page of pageKeys) {
         const pagePath = pages[page].fsPath;
