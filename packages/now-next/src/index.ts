--- conflicted
+++ resolved
@@ -361,7 +361,6 @@
           headers.push(...convertHeaders(routesManifest.headers));
         }
 
-<<<<<<< HEAD
         if (routesManifest.serverPropsRoutes) {
           const sspRoutes = routesManifest.serverPropsRoutes;
 
@@ -375,10 +374,10 @@
               dest: path.join('/', entryDirectory, page),
             });
           });
-=======
+        }
+
         if (routesManifest.pages404) {
           hasPages404 = true;
->>>>>>> 7dde9c82
         }
 
         if (routesManifest.basePath && routesManifest.basePath !== '/') {
