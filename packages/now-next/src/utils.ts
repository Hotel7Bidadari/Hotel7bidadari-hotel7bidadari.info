--- conflicted
+++ resolved
@@ -343,13 +343,8 @@
         'Please check the following, and reach out to support if you cannot resolve the problem:\n' +
         '  1. If present, be sure your `build` script in "package.json" calls `next build`.' +
         '  2. Navigate to your project\'s settings in the Vercel dashboard, and verify that the "Build Command" is not overridden, or that it calls `next build`.' +
-<<<<<<< HEAD
-        '  3. Navigate to your project\'s settings in the Vercel dashboard, and verify that the "Output Directory" is not overridden. `next export` does **not** require you change this setting, even if you customize the `next export` output directory.',
+        '  3. Navigate to your project\'s settings in the Vercel dashboard, and verify that the "Output Directory" is not overridden. Note that `next export` does **not** require you change this setting, even if you customize the `next export` output directory.',
       link: 'https://err.sh/vercel/vercel/now-next-routes-manifest',
-=======
-        '  3. Navigate to your project\'s settings in the Vercel dashboard, and verify that the "Output Directory" is not overridden. Note that `next export` does **not** require you change this setting, even if you customize the `next export` output directory.',
-      link: 'https://err.sh/zeit/now/now-next-routes-manifest',
->>>>>>> cfb84b53
       code: 'NEXT_NO_ROUTES_MANIFEST',
     });
   }
