import zlib from 'zlib';
import path from 'path';
import fs from 'fs-extra';
import semver from 'semver';
import { ZipFile } from 'yazl';
import crc32 from 'buffer-crc32';
import { Sema } from 'async-sema';
import resolveFrom from 'resolve-from';
import buildUtils from './build-utils';
const { streamToBuffer, Lambda, NowBuildError, isSymbolicLink } = buildUtils;
import { Files, FileFsRef } from '@vercel/build-utils';
import { Route, Source, NowHeader, NowRewrite } from '@vercel/routing-utils';

type stringMap = { [key: string]: string };

export interface EnvConfig {
  [name: string]: string | undefined;
}

// Identify /[param]/ in route string
// eslint-disable-next-line no-useless-escape
const TEST_DYNAMIC_ROUTE = /\/\[[^\/]+?\](?=\/|$)/;

function isDynamicRoute(route: string): boolean {
  route = route.startsWith('/') ? route : `/${route}`;
  return TEST_DYNAMIC_ROUTE.test(route);
}

/**
 * Validate if the entrypoint is allowed to be used
 */
function validateEntrypoint(entrypoint: string) {
  if (
    !/package\.json$/.exec(entrypoint) &&
    !/next\.config\.js$/.exec(entrypoint)
  ) {
    throw new NowBuildError({
      message:
        'Specified "src" for "@vercel/next" has to be "package.json" or "next.config.js"',
      code: 'NEXT_INCORRECT_SRC',
    });
  }
}

/**
 * Exclude certain files from the files object
 */
function excludeFiles(
  files: Files,
  matcher: (filePath: string) => boolean
): Files {
  return Object.keys(files).reduce((newFiles, filePath) => {
    if (matcher(filePath)) {
      return newFiles;
    }
    return {
      ...newFiles,
      [filePath]: files[filePath],
    };
  }, {});
}

/**
 * Exclude package manager lockfiles from files
 */
function excludeLockFiles(files: Files): Files {
  const newFiles = files;
  if (newFiles['package-lock.json']) {
    delete newFiles['package-lock.json'];
  }
  if (newFiles['yarn.lock']) {
    delete newFiles['yarn.lock'];
  }
  return files;
}

/**
 * Enforce specific package.json configuration for smallest possible lambda
 */
function normalizePackageJson(
  defaultPackageJson: {
    dependencies?: stringMap;
    devDependencies?: stringMap;
    scripts?: stringMap;
  } = {}
) {
  const dependencies: stringMap = {};
  const devDependencies: stringMap = {
    ...defaultPackageJson.dependencies,
    ...defaultPackageJson.devDependencies,
  };

  if (devDependencies.react) {
    dependencies.react = devDependencies.react;
    delete devDependencies.react;
  }

  if (devDependencies['react-dom']) {
    dependencies['react-dom'] = devDependencies['react-dom'];
    delete devDependencies['react-dom'];
  }

  delete devDependencies['next-server'];

  return {
    ...defaultPackageJson,
    dependencies: {
      // react and react-dom can be overwritten
      react: 'latest',
      'react-dom': 'latest',
      ...dependencies, // override react if user provided it
      // next-server is forced to canary
      'next-server': 'v7.0.2-canary.49',
    },
    devDependencies: {
      ...devDependencies,
      // next is forced to canary
      next: 'v7.0.2-canary.49',
    },
    scripts: {
      ...defaultPackageJson.scripts,
      'now-build':
        'NODE_OPTIONS=--max_old_space_size=3000 next build --lambdas',
    },
  };
}

async function getNextConfig(workPath: string, entryPath: string) {
  const entryConfig = path.join(entryPath, './next.config.js');
  if (await fs.pathExists(entryConfig)) {
    return fs.readFile(entryConfig, 'utf8');
  }

  const workConfig = path.join(workPath, './next.config.js');
  if (await fs.pathExists(workConfig)) {
    return fs.readFile(workConfig, 'utf8');
  }

  return null;
}

function pathIsInside(firstPath: string, secondPath: string) {
  return !path.relative(firstPath, secondPath).startsWith('..');
}

function getPathsInside(entryDirectory: string, files: Files) {
  const watch: string[] = [];

  for (const file of Object.keys(files)) {
    // If the file is outside of the entrypoint directory, we do
    // not want to monitor it for changes.
    if (!pathIsInside(entryDirectory, file)) {
      continue;
    }

    watch.push(file);
  }

  return watch;
}

function normalizePage(page: string): string {
  // Resolve on anything that doesn't start with `/`
  if (!page.startsWith('/')) {
    page = `/${page}`;
  }
  // remove '/index' from the end
  page = page.replace(/\/index$/, '/');
  return page;
}

async function getRoutes(
  entryPath: string,
  entryDirectory: string,
  pathsInside: string[],
  files: Files,
  url: string
): Promise<Route[]> {
  let pagesDir = '';
  const filesInside: Files = {};
  const prefix = entryDirectory === `.` ? `/` : `/${entryDirectory}/`;
  const fileKeys = Object.keys(files);

  for (const file of fileKeys) {
    if (!pathsInside.includes(file)) {
      continue;
    }

    if (!pagesDir) {
      if (file.startsWith(path.join(entryDirectory, 'pages'))) {
        pagesDir = 'pages';
      }
    }

    filesInside[file] = files[file];
  }

  // If default pages dir isn't found check for `src/pages`
  if (
    !pagesDir &&
    fileKeys.some(file =>
      file.startsWith(path.join(entryDirectory, 'src/pages'))
    )
  ) {
    pagesDir = 'src/pages';
  }

  const routes: Route[] = [
    {
      src: `${prefix}_next/(.*)`,
      dest: `${url}/_next/$1`,
    },
    {
      src: `${prefix}static/(.*)`,
      dest: `${url}/static/$1`,
    },
  ];
  const filePaths = Object.keys(filesInside);
  const dynamicPages = [];

  for (const file of filePaths) {
    const relativePath = path.relative(entryDirectory, file);
    const isPage = pathIsInside(pagesDir, relativePath);

    if (!isPage) {
      continue;
    }

    const relativeToPages = path.relative(pagesDir, relativePath);
    const extension = path.extname(relativeToPages);
    const pageName = relativeToPages.replace(extension, '').replace(/\\/g, '/');

    if (pageName.startsWith('_')) {
      continue;
    }

    if (isDynamicRoute(pageName)) {
      dynamicPages.push(normalizePage(pageName));
      continue;
    }

    routes.push({
      src: `${prefix}${pageName}`,
      dest: `${url}/${pageName}`,
    });

    if (pageName.endsWith('index')) {
      const resolvedIndex = pageName.replace('/index', '').replace('index', '');

      routes.push({
        src: `${prefix}${resolvedIndex}`,
        dest: `${url}/${resolvedIndex}`,
      });
    }
  }

  routes.push(
    ...(await getDynamicRoutes(entryPath, entryDirectory, dynamicPages).then(
      arr =>
        arr.map((route: Source) => {
          // convert to make entire RegExp match as one group
          route.src = route.src
            .replace('^', `^${prefix}(`)
            .replace('(\\/', '(')
            .replace('$', ')$');
          route.dest = `${url}/$1`;
          return route;
        })
    ))
  );

  // Add public folder routes
  for (const file of filePaths) {
    const relativePath = path.relative(entryDirectory, file);
    const isPublic = pathIsInside('public', relativePath);

    if (!isPublic) continue;

    const fileName = path.relative('public', relativePath);
    const route: Source = {
      src: `${prefix}${fileName}`,
      dest: `${url}/${fileName}`,
    };

    // Only add the route if a page is not already using it
    if (!routes.some(r => (r as Source).src === route.src)) {
      routes.push(route);
    }
  }

  return routes;
}

// TODO: update to use type from `@vercel/routing-utils` after
// adding permanent: true/false handling
export type Redirect = NowRewrite & {
  statusCode?: number;
  permanent?: boolean;
};

type RoutesManifestRegex = {
  regex: string;
  regexKeys: string[];
};

export type RoutesManifest = {
  pages404: boolean;
  basePath: string | undefined;
  redirects: (Redirect & RoutesManifestRegex)[];
  rewrites: (NowRewrite & RoutesManifestRegex)[];
  headers?: (NowHeader & RoutesManifestRegex)[];
  dynamicRoutes: {
    page: string;
    regex: string;
<<<<<<< HEAD
    namedRegex?: string;
    routeKeys?: { [named: string]: string };
  }[];
  version: number;
  dataRoutes?: Array<{
    page: string;
    dataRouteRegex: string;
    namedDataRouteRegex?: string;
    routeKeys?: { [named: string]: string };
  }>;
=======
  }[];
  version: number;
  dataRoutes?: Array<{ page: string; dataRouteRegex: string }>;
>>>>>>> 63cc9009
};

export async function getRoutesManifest(
  entryPath: string,
  outputDirectory: string,
  nextVersion?: string
): Promise<RoutesManifest | undefined> {
  const shouldHaveManifest =
    nextVersion && semver.gte(nextVersion, '9.1.4-canary.0');
  if (!shouldHaveManifest) return;

  const pathRoutesManifest = path.join(
    entryPath,
    outputDirectory,
    'routes-manifest.json'
  );
  const hasRoutesManifest = await fs
    .access(pathRoutesManifest)
    .then(() => true)
    .catch(() => false);

  if (shouldHaveManifest && !hasRoutesManifest) {
    throw new NowBuildError({
      message:
        `A "routes-manifest.json" couldn't be found. This is normally caused by a misconfiguration in your project.\n` +
        'Please check the following, and reach out to support if you cannot resolve the problem:\n' +
        '  1. If present, be sure your `build` script in "package.json" calls `next build`.' +
        '  2. Navigate to your project\'s settings in the Vercel dashboard, and verify that the "Build Command" is not overridden, or that it calls `next build`.' +
        '  3. Navigate to your project\'s settings in the Vercel dashboard, and verify that the "Output Directory" is not overridden. Note that `next export` does **not** require you change this setting, even if you customize the `next export` output directory.',
      link: 'https://err.sh/vercel/vercel/now-next-routes-manifest',
      code: 'NEXT_NO_ROUTES_MANIFEST',
    });
  }

  // eslint-disable-next-line @typescript-eslint/no-var-requires
  const routesManifest: RoutesManifest = require(pathRoutesManifest);

  // massage old array based routeKeys into new object based
  for (const route of [
    ...(routesManifest.dataRoutes || []),
    ...(routesManifest.dynamicRoutes || []),
  ]) {
    if (Array.isArray(route.routeKeys)) {
      route.routeKeys = route.routeKeys.reduce((prev, cur) => {
        prev[cur] = cur;
        return prev;
      }, {});
    }
  }

  return routesManifest;
}

export async function getDynamicRoutes(
  entryPath: string,
  entryDirectory: string,
  dynamicPages: string[],
  isDev?: boolean,
  routesManifest?: RoutesManifest,
  omittedRoutes?: Set<string>
): Promise<Source[]> {
  if (!dynamicPages.length) {
    return [];
  }

  if (routesManifest) {
    switch (routesManifest.version) {
      case 1:
      case 2: {
        return routesManifest.dynamicRoutes
          .filter(({ page }) =>
            omittedRoutes ? !omittedRoutes.has(page) : true
          )
          .map(({ page, regex }: { page: string; regex: string }) => {
            return {
<<<<<<< HEAD
              src: namedRegex || regex,
              dest: `${!isDev ? path.join('/', entryDirectory, page) : page}${
                routeKeys
                  ? `?${Object.keys(routeKeys)
                      .map(key => `${routeKeys[key]}=$${key}`)
                      .join('&')}`
                  : ''
              }`,
=======
              src: regex,
              dest: !isDev ? path.join('/', entryDirectory, page) : page,
>>>>>>> 63cc9009
              check: true,
            };
          });
      }
      default: {
        // update MIN_ROUTES_MANIFEST_VERSION
        throw new NowBuildError({
          message:
            'This version of `@vercel/next` does not support the version of Next.js you are trying to deploy.\n' +
            'Please upgrade your `@vercel/next` builder and try again. Contact support if this continues to happen.',
          code: 'NEXT_VERSION_UPGRADE',
        });
      }
    }
  }

  // FALLBACK:
  // When `routes-manifest.json` does not exist (old Next.js versions), we'll try to
  // require the methods we need from Next.js' internals.
  let getRouteRegex:
    | ((pageName: string) => { re: RegExp })
    | undefined = undefined;

  let getSortedRoutes: ((normalizedPages: string[]) => string[]) | undefined;

  try {
    ({ getRouteRegex, getSortedRoutes } = require(resolveFrom(
      entryPath,
      'next-server/dist/lib/router/utils'
    )));
    if (typeof getRouteRegex !== 'function') {
      getRouteRegex = undefined;
    }
  } catch (_) {} // eslint-disable-line no-empty

  if (!getRouteRegex || !getSortedRoutes) {
    try {
      ({ getRouteRegex, getSortedRoutes } = require(resolveFrom(
        entryPath,
        'next/dist/next-server/lib/router/utils'
      )));
      if (typeof getRouteRegex !== 'function') {
        getRouteRegex = undefined;
      }
    } catch (_) {} // eslint-disable-line no-empty
  }

  if (!getRouteRegex || !getSortedRoutes) {
    throw new NowBuildError({
      message:
        'Found usage of dynamic routes but not on a new enough version of Next.js.',
      code: 'NEXT_DYNAMIC_ROUTES_OUTDATED',
    });
  }

  const pageMatchers = getSortedRoutes(dynamicPages).map(pageName => ({
    pageName,
    matcher: getRouteRegex && getRouteRegex(pageName).re,
  }));

  const routes: Source[] = [];
  pageMatchers.forEach(pageMatcher => {
    // in `vercel dev` we don't need to prefix the destination
    const dest = !isDev
      ? path.join('/', entryDirectory, pageMatcher.pageName)
      : pageMatcher.pageName;

    if (pageMatcher && pageMatcher.matcher) {
      routes.push({
        src: pageMatcher.matcher.source,
        dest,
        check: true,
      });
    }
  });
  return routes;
}

function syncEnvVars(base: EnvConfig, removeEnv: EnvConfig, addEnv: EnvConfig) {
  // Remove any env vars from `removeEnv`
  // that are not present in the `addEnv`
  const addKeys = new Set(Object.keys(addEnv));
  for (const name of Object.keys(removeEnv)) {
    if (!addKeys.has(name)) {
      delete base[name];
    }
  }

  // Add in the keys from `addEnv`
  Object.assign(base, addEnv);
}

export const ExperimentalTraceVersion = `9.0.4-canary.1`;

export type PseudoLayer = {
  [fileName: string]: PseudoFile | PseudoSymbolicLink;
};

export type PseudoFile = {
  isSymlink: false;
  crc32: number;
  compBuffer: Buffer;
  uncompressedSize: number;
  mode: number;
};

export type PseudoSymbolicLink = {
  isSymlink: true;
  file: FileFsRef;
  symlinkTarget: string;
};

const compressBuffer = (buf: Buffer): Promise<Buffer> => {
  return new Promise((resolve, reject) => {
    zlib.deflateRaw(
      buf,
      { level: zlib.constants.Z_BEST_COMPRESSION },
      (err, compBuf) => {
        if (err) return reject(err);
        resolve(compBuf);
      }
    );
  });
};

export type PseudoLayerResult = {
  pseudoLayer: PseudoLayer;
  pseudoLayerBytes: number;
};

export async function createPseudoLayer(files: {
  [fileName: string]: FileFsRef;
}): Promise<PseudoLayerResult> {
  const pseudoLayer: PseudoLayer = {};
  let pseudoLayerBytes = 0;

  for (const fileName of Object.keys(files)) {
    const file = files[fileName];

    if (isSymbolicLink(file.mode)) {
      const symlinkTarget = await fs.readlink(file.fsPath);
      pseudoLayer[fileName] = {
        file,
        isSymlink: true,
        symlinkTarget,
      };
    } else {
      const origBuffer = await streamToBuffer(file.toStream());
      const compBuffer = await compressBuffer(origBuffer);
      pseudoLayerBytes += compBuffer.byteLength;
      pseudoLayer[fileName] = {
        compBuffer,
        isSymlink: false,
        crc32: crc32.unsigned(origBuffer),
        uncompressedSize: origBuffer.byteLength,
        mode: file.mode,
      };
    }
  }

  return { pseudoLayer, pseudoLayerBytes };
}

interface CreateLambdaFromPseudoLayersOptions {
  files: Files;
  layers: PseudoLayer[];
  handler: string;
  runtime: string;
  memory?: number;
  maxDuration?: number;
  environment?: { [name: string]: string };
}

// measured with 1, 2, 5, 10, and `os.cpus().length || 5`
// and sema(1) produced the best results
const createLambdaSema = new Sema(1);

export async function createLambdaFromPseudoLayers({
  files,
  layers,
  handler,
  runtime,
  memory,
  maxDuration,
  environment = {},
}: CreateLambdaFromPseudoLayersOptions) {
  await createLambdaSema.acquire();
  const zipFile = new ZipFile();
  const addedFiles = new Set();

  const names = Object.keys(files).sort();
  const symlinkTargets = new Map<string, string>();

  for (const name of names) {
    const file = files[name];
    if (file.mode && isSymbolicLink(file.mode) && file.type === 'FileFsRef') {
      const symlinkTarget = await fs.readlink((file as FileFsRef).fsPath);
      symlinkTargets.set(name, symlinkTarget);
    }
  }

  // apply pseudo layers (already compressed objects)
  for (const layer of layers) {
    for (const seedKey of Object.keys(layer)) {
      const item = layer[seedKey];

      if (item.isSymlink) {
        const { symlinkTarget, file } = item;

        zipFile.addBuffer(Buffer.from(symlinkTarget, 'utf8'), seedKey, {
          mode: file.mode,
        });
        continue;
      }

      const { compBuffer, crc32, uncompressedSize, mode } = item;

      // @ts-ignore: `addDeflatedBuffer` is a valid function, but missing on the type
      zipFile.addDeflatedBuffer(compBuffer, seedKey, {
        crc32,
        uncompressedSize,
        mode: mode,
      });

      addedFiles.add(seedKey);
    }
  }

  for (const fileName of Object.keys(files)) {
    // was already added in a pseudo layer
    if (addedFiles.has(fileName)) continue;
    const file = files[fileName];
    const symlinkTarget = symlinkTargets.get(fileName);

    if (typeof symlinkTarget === 'string') {
      zipFile.addBuffer(Buffer.from(symlinkTarget, 'utf8'), fileName, {
        mode: file.mode,
      });
    } else {
      const fileBuffer = await streamToBuffer(file.toStream());
      zipFile.addBuffer(fileBuffer, fileName);
    }
  }
  zipFile.end();

  const zipBuffer = await streamToBuffer(zipFile.outputStream);
  createLambdaSema.release();

  return new Lambda({
    handler,
    runtime,
    zipBuffer,
    memory,
    maxDuration,
    environment,
  });
}

export type NextPrerenderedRoutes = {
  bypassToken: string | null;

  staticRoutes: {
    [route: string]: {
      initialRevalidate: number | false;
      dataRoute: string;
      srcRoute: string | null;
    };
  };

  legacyBlockingRoutes: {
    [route: string]: {
      routeRegex: string;
      dataRoute: string;
      dataRouteRegex: string;
    };
  };

  fallbackRoutes: {
    [route: string]: {
      fallback: string;
      routeRegex: string;
      dataRoute: string;
      dataRouteRegex: string;
    };
  };

  omittedRoutes: string[];
};

export async function getExportIntent(
  entryPath: string
): Promise<false | { trailingSlash: boolean }> {
  const pathExportMarker = path.join(entryPath, '.next', 'export-marker.json');
  const hasExportMarker: boolean = await fs
    .access(pathExportMarker, fs.constants.F_OK)
    .then(() => true)
    .catch(() => false);

  if (!hasExportMarker) {
    return false;
  }

  const manifest: {
    version: 1;
    exportTrailingSlash: boolean;
    hasExportPathMap: boolean;
  } = JSON.parse(await fs.readFile(pathExportMarker, 'utf8'));

  switch (manifest.version) {
    case 1: {
      if (manifest.hasExportPathMap !== true) {
        return false;
      }

      return { trailingSlash: manifest.exportTrailingSlash };
    }

    default: {
      return false;
    }
  }
}

export async function getExportStatus(
  entryPath: string
): Promise<false | { success: boolean; outDirectory: string }> {
  const pathExportDetail = path.join(entryPath, '.next', 'export-detail.json');
  const hasExportDetail: boolean = await fs
    .access(pathExportDetail, fs.constants.F_OK)
    .then(() => true)
    .catch(() => false);

  if (!hasExportDetail) {
    return false;
  }

  const manifest: {
    version: 1;
    success: boolean;
    outDirectory: string;
  } = JSON.parse(await fs.readFile(pathExportDetail, 'utf8'));

  switch (manifest.version) {
    case 1: {
      return {
        success: !!manifest.success,
        outDirectory: manifest.outDirectory,
      };
    }

    default: {
      return false;
    }
  }
}

export async function getPrerenderManifest(
  entryPath: string
): Promise<NextPrerenderedRoutes> {
  const pathPrerenderManifest = path.join(
    entryPath,
    '.next',
    'prerender-manifest.json'
  );

  const hasManifest: boolean = await fs
    .access(pathPrerenderManifest, fs.constants.F_OK)
    .then(() => true)
    .catch(() => false);

  if (!hasManifest) {
    return {
      staticRoutes: {},
      legacyBlockingRoutes: {},
      fallbackRoutes: {},
      bypassToken: null,
      omittedRoutes: [],
    };
  }

  const manifest:
    | {
        version: 1;
        routes: {
          [key: string]: {
            initialRevalidateSeconds: number | false;
            dataRoute: string;
            srcRoute: string | null;
          };
        };
        dynamicRoutes: {
          [key: string]: {
            fallback?: string;
            routeRegex: string;
            dataRoute: string;
            dataRouteRegex: string;
          };
        };
        preview?: {
          previewModeId: string;
        };
      }
    | {
        version: 2;
        routes: {
          [route: string]: {
            initialRevalidateSeconds: number | false;
            srcRoute: string | null;
            dataRoute: string;
          };
        };
        dynamicRoutes: {
          [route: string]: {
            routeRegex: string;
            fallback: string | false;
            dataRoute: string;
            dataRouteRegex: string;
          };
        };
        preview: {
          previewModeId: string;
        };
      } = JSON.parse(await fs.readFile(pathPrerenderManifest, 'utf8'));

  switch (manifest.version) {
    case 1: {
      const routes = Object.keys(manifest.routes);
      const lazyRoutes = Object.keys(manifest.dynamicRoutes);

      const ret: NextPrerenderedRoutes = {
        staticRoutes: {},
        legacyBlockingRoutes: {},
        fallbackRoutes: {},
        bypassToken:
          (manifest.preview && manifest.preview.previewModeId) || null,
        omittedRoutes: [],
      };

      routes.forEach(route => {
        const {
          initialRevalidateSeconds,
          dataRoute,
          srcRoute,
        } = manifest.routes[route];
        ret.staticRoutes[route] = {
          initialRevalidate:
            initialRevalidateSeconds === false
              ? false
              : Math.max(1, initialRevalidateSeconds),
          dataRoute,
          srcRoute,
        };
      });

      lazyRoutes.forEach(lazyRoute => {
        const {
          routeRegex,
          fallback,
          dataRoute,
          dataRouteRegex,
        } = manifest.dynamicRoutes[lazyRoute];

        if (fallback) {
          ret.fallbackRoutes[lazyRoute] = {
            routeRegex,
            fallback,
            dataRoute,
            dataRouteRegex,
          };
        } else {
          ret.legacyBlockingRoutes[lazyRoute] = {
            routeRegex,
            dataRoute,
            dataRouteRegex,
          };
        }
      });

      return ret;
    }
    case 2: {
      const routes = Object.keys(manifest.routes);
      const lazyRoutes = Object.keys(manifest.dynamicRoutes);

      const ret: NextPrerenderedRoutes = {
        staticRoutes: {},
        legacyBlockingRoutes: {},
        fallbackRoutes: {},
        bypassToken: manifest.preview.previewModeId,
        omittedRoutes: [],
      };

      routes.forEach(route => {
        const {
          initialRevalidateSeconds,
          dataRoute,
          srcRoute,
        } = manifest.routes[route];
        ret.staticRoutes[route] = {
          initialRevalidate:
            initialRevalidateSeconds === false
              ? false
              : Math.max(1, initialRevalidateSeconds),
          dataRoute,
          srcRoute,
        };
      });

      lazyRoutes.forEach(lazyRoute => {
        const {
          routeRegex,
          fallback,
          dataRoute,
          dataRouteRegex,
        } = manifest.dynamicRoutes[lazyRoute];

        if (!fallback) {
          // Fallback behavior is disabled, all routes would've been provided
          // in the top-level `routes` key (`staticRoutes`).
          ret.omittedRoutes.push(lazyRoute);
          return;
        }

        ret.fallbackRoutes[lazyRoute] = {
          routeRegex,
          fallback,
          dataRoute,
          dataRouteRegex,
        };
      });

      return ret;
    }
    default: {
      return {
        staticRoutes: {},
        legacyBlockingRoutes: {},
        fallbackRoutes: {},
        bypassToken: null,
        omittedRoutes: [],
      };
    }
  }
}

// We only need this once per build
let _usesSrcCache: boolean | undefined;

async function usesSrcDirectory(workPath: string): Promise<boolean> {
  if (!_usesSrcCache) {
    const source = path.join(workPath, 'src', 'pages');

    try {
      if ((await fs.stat(source)).isDirectory()) {
        _usesSrcCache = true;
      }
    } catch (_err) {
      _usesSrcCache = false;
    }
  }

  return Boolean(_usesSrcCache);
}

async function getSourceFilePathFromPage({
  workPath,
  page,
}: {
  workPath: string;
  page: string;
}) {
  if (await usesSrcDirectory(workPath)) {
    return path.join('src', 'pages', page);
  }

  return path.join('pages', page);
}

export {
  excludeFiles,
  validateEntrypoint,
  excludeLockFiles,
  normalizePackageJson,
  getNextConfig,
  getPathsInside,
  getRoutes,
  stringMap,
  syncEnvVars,
  normalizePage,
  isDynamicRoute,
  getSourceFilePathFromPage,
};<|MERGE_RESOLUTION|>--- conflicted
+++ resolved
@@ -312,7 +312,6 @@
   dynamicRoutes: {
     page: string;
     regex: string;
-<<<<<<< HEAD
     namedRegex?: string;
     routeKeys?: { [named: string]: string };
   }[];
@@ -323,11 +322,6 @@
     namedDataRouteRegex?: string;
     routeKeys?: { [named: string]: string };
   }>;
-=======
-  }[];
-  version: number;
-  dataRoutes?: Array<{ page: string; dataRouteRegex: string }>;
->>>>>>> 63cc9009
 };
 
 export async function getRoutesManifest(
@@ -401,9 +395,8 @@
           .filter(({ page }) =>
             omittedRoutes ? !omittedRoutes.has(page) : true
           )
-          .map(({ page, regex }: { page: string; regex: string }) => {
+          .map(({ page, namedRegex, regex, routeKeys }) => {
             return {
-<<<<<<< HEAD
               src: namedRegex || regex,
               dest: `${!isDev ? path.join('/', entryDirectory, page) : page}${
                 routeKeys
@@ -412,10 +405,6 @@
                       .join('&')}`
                   : ''
               }`,
-=======
-              src: regex,
-              dest: !isDev ? path.join('/', entryDirectory, page) : page,
->>>>>>> 63cc9009
               check: true,
             };
           });
