import { forkDevServer, readMessage } from '../../src/fork-dev-server';
import { resolve, extname } from 'path';
import { fetch } from 'undici';
import { createServer, request } from 'http';
import { listen } from 'async-listen';
import zlib from 'zlib';

jest.setTimeout(20 * 1000);

const [NODE_MAJOR] = process.versions.node.split('.').map(v => Number(v));

function testForkDevServer(entrypoint: string) {
  const ext = extname(entrypoint);
  const isTypeScript = ext === '.ts';
  const isEsm = ext === '.mjs';
  return forkDevServer({
    maybeTranspile: true,
    config: {
      debug: true,
    },
    isEsm,
    isTypeScript,
    meta: {},
    require_: require,
    tsConfig: undefined,
    workPath: resolve(__dirname, '../dev-fixtures'),
    entrypoint,
    devServerPath: resolve(__dirname, '../../dist/dev-server.mjs'),
  });
}

(NODE_MAJOR < 18 ? test.skip : test)(
  'runs an serverless function that exports GET',
  async () => {
    const child = testForkDevServer('./serverless-response.js');
    try {
      const result = await readMessage(child);
      if (result.state !== 'message') {
        throw new Error('Exited. error: ' + JSON.stringify(result.value));
      }

      const { address, port } = result.value;

      {
        const response = await fetch(
          `http://${address}:${port}/api/serverless-response?name=Vercel`
        );
        expect({
          status: response.status,
          body: await response.text(),
        }).toEqual({ status: 200, body: 'Greetings, Vercel' });
      }

      {
        const response = await fetch(
          `http://${address}:${port}/api/serverless-response?name=Vercel`,
          { method: 'HEAD' }
        );
        expect({ status: response.status }).toEqual({ status: 405 });
      }
    } finally {
      child.kill(9);
    }
  }
);

(NODE_MAJOR < 18 ? test.skip : test)(
  'buffer fetch response correctly',
  async () => {
    const child = testForkDevServer('./serverless-fetch.js');

    const server = createServer((req, res) => {
      res.setHeader('Content-Encoding', 'br');
      const searchParams = new URLSearchParams(req.url!.substring(1));
      const encoding = searchParams.get('encoding') ?? 'identity';
      res.writeHead(200, {
        'content-type': 'text/plain',
        'content-encoding': encoding,
      });
      let payload = Buffer.from('Greetings, Vercel');

      if (encoding === 'br') {
        payload = zlib.brotliCompressSync(payload, {
          params: {
            [zlib.constants.BROTLI_PARAM_QUALITY]: 0,
          },
        });
      } else if (encoding === 'gzip') {
        payload = zlib.gzipSync(payload, {
          level: zlib.constants.Z_BEST_SPEED,
        });
      } else if (encoding === 'deflate') {
        payload = zlib.deflateSync(payload, {
          level: zlib.constants.Z_BEST_SPEED,
        });
      }

      res.end(payload);
    });

    const serverUrl = (await listen(server)).toString();

    try {
      const result = await readMessage(child);
      if (result.state !== 'message') {
        throw new Error('Exited. error: ' + JSON.stringify(result.value));
      }

      const { address, port } = result.value;

      {
        const response = await fetch(
          `http://${address}:${port}/api/serverless-fetch?url=${serverUrl}&encoding=br`
        );
        expect(response.headers.get('content-encoding')).toBe('br');
        expect(response.headers.get('content-length')).toBe('21');
        expect({
          status: response.status,
          body: await response.text(),
        }).toEqual({ status: 200, body: 'Greetings, Vercel' });
      }
      {
        const response = await fetch(
          `http://${address}:${port}/api/serverless-fetch?url=${serverUrl}&encoding=gzip`
        );
        expect(response.headers.get('content-encoding')).toBe('gzip');
        expect(response.headers.get('content-length')).toBe('37');
        expect({
          status: response.status,
          body: await response.text(),
        }).toEqual({ status: 200, body: 'Greetings, Vercel' });
      }
      {
        const response = await fetch(
          `http://${address}:${port}/api/serverless-fetch?url=${serverUrl}&encoding=deflate`
        );
        expect(response.headers.get('content-encoding')).toBe('deflate');
        expect(response.headers.get('content-length')).toBe('25');
        expect({
          status: response.status,
          body: await response.text(),
        }).toEqual({ status: 200, body: 'Greetings, Vercel' });
      }
    } finally {
      server.close();
      child.kill(9);
    }
  }
);

test("user code doesn't interfere with runtime", async () => {
  const child = testForkDevServer('./edge-self.js');
  try {
    const result = await readMessage(child);
    if (result.state !== 'message') {
      throw new Error('Exited. error: ' + JSON.stringify(result.value));
    }

    const { address, port } = result.value;
    const response = await fetch(`http://${address}:${port}/api/edge-self`);

    expect({
      status: response.status,
    }).toEqual({
      status: 200,
    });
  } finally {
    child.kill(9);
  }
});

test('runs an edge function that uses `WebSocket`', async () => {
  const child = testForkDevServer('./edge-websocket.js');
  try {
    const result = await readMessage(child);
    if (result.state !== 'message') {
      throw new Error('Exited. error: ' + JSON.stringify(result.value));
    }

    const { address, port } = result.value;
    const response = await fetch(
      `http://${address}:${port}/api/edge-websocket`
    );

    expect({
      status: response.status,
      body: await response.text(),
    }).toEqual({
      status: 200,
      body: '3210',
    });
  } finally {
    child.kill(9);
  }
});

test('runs an edge function that uses `buffer`', async () => {
  const child = testForkDevServer('./edge-buffer.js');
  try {
    const result = await readMessage(child);
    if (result.state !== 'message') {
      throw new Error('Exited. error: ' + JSON.stringify(result.value));
    }

    const { address, port } = result.value;
    const response = await fetch(`http://${address}:${port}/api/edge-buffer`);
    expect({
      status: response.status,
      json: await response.json(),
    }).toEqual({
      status: 200,
      json: {
        encoded: Buffer.from('Hello, world!').toString('base64'),
        'Buffer === B.Buffer': true,
      },
    });
  } finally {
    child.kill(9);
  }
});

test('runs a mjs endpoint', async () => {
  const child = testForkDevServer('./esm-module.mjs');

  try {
    const result = await readMessage(child);
    if (result.state !== 'message') {
      throw new Error('Exited. error: ' + JSON.stringify(result.value));
    }

    const { address, port } = result.value;
    const response = await fetch(`http://${address}:${port}/api/hello`);
    expect({
      status: response.status,
      headers: Object.fromEntries(response.headers),
      text: await response.text(),
    }).toEqual({
      status: 200,
      headers: expect.objectContaining({
        'x-hello': 'world',
      }),
      text: 'Hello, world!',
    });
  } finally {
    child.kill(9);
  }
});

test('runs a esm typescript endpoint', async () => {
  if (process.platform === 'win32') {
    console.log('Skipping test on Windows');
    return;
  }

  const child = testForkDevServer('./esm-module.ts');

  try {
    const result = await readMessage(child);
    if (result.state !== 'message') {
      throw new Error('Exited. error: ' + JSON.stringify(result.value));
    }

    const { address, port } = result.value;
    const response = await fetch(`http://${address}:${port}/api/hello`);
    expect({
      status: response.status,
      headers: Object.fromEntries(response.headers),
      text: await response.text(),
    }).toEqual({
      status: 200,
      headers: expect.objectContaining({
        'x-hello': 'world',
      }),
      text: 'Hello, world!',
    });
  } finally {
    child.kill(9);
  }
});

test('allow setting multiple cookies with same name', async () => {
  if (process.platform === 'win32') {
    console.log('Skipping test on Windows');
    return;
  }

  const child = testForkDevServer('./multiple-cookies.ts');

  try {
    const result = await readMessage(child);
    if (result.state !== 'message') {
      throw new Error(`Exited. error: ${JSON.stringify(result.value)}`);
    }

    const { address, port } = result.value;
    const response = await fetch(`http://${address}:${port}/api/hello`);
    expect({
      status: response.status,
      text: await response.text(),
    }).toEqual({
      status: 200,
      text: 'Hello, world!',
    });

    expect(response.headers.getSetCookie()).toEqual(['a=x', 'b=y', 'c=z']);
  } finally {
    child.kill(9);
  }
});

<<<<<<< HEAD
test('dev server should remove transfer encoding header', async () => {
  expect.assertions(2);
  const child = testForkDevServer('./edge-echo.js');
=======
test('dev server waits for waitUntil promises to resolve', async () => {
  async function startPingServer() {
    let resolve: (value: any) => void;
    const promise = new Promise<void>(resolve_ => {
      resolve = resolve_;
    });

    const pingServer = createServer((req, res) => {
      res.end('pong');
      resolve('got a fetch from waitUntil');
    });

    const pingUrl = (await listen(pingServer)).toString();
    return {
      pingUrl,
      pingServer,
      promise,
    };
  }

  async function withTimeout(
    promise: Promise<unknown>,
    name: string,
    ms: number
  ) {
    return await Promise.race([
      promise,
      new Promise(resolve =>
        setTimeout(
          () => resolve(`${name} promise was not resolved in ${ms} ms`),
          ms
        )
      ),
    ]);
  }

  const { promise: pingPromise, pingServer, pingUrl } = await startPingServer();
  const child = testForkDevServer('./edge-waituntil.js');
  const exitPromise = new Promise(resolve => {
    child.on('exit', code => {
      resolve(`child has exited with ${code}`);
    });
  });

>>>>>>> 3759da57
  try {
    const result = await readMessage(child);
    if (result.state !== 'message') {
      throw new Error('Exited. error: ' + JSON.stringify(result.value));
    }

    const { address, port } = result.value;
<<<<<<< HEAD
    let resResolve, resReject;
    const resPromise = new Promise((resolve, reject) => {
      resResolve = resolve;
      resReject = reject;
    });
    // Undici will throw if we set Transfer-Encoding, we must use http.request
    const req = request(`http://${address}:${port}/api/edge-echo`, {
      method: 'POST',
      headers: {
        'Content-Type': 'application/json',
      },
    });
    req.once('response', res => {
      expect(res.statusCode).toEqual(200);
      res.setEncoding('utf-8');
      res.on('data', chunk => {
        expect(chunk).toEqual('Hello!');
      });
      res.on('error', resReject!);
      res.on('end', resResolve!);
    });
    req.on('error', resReject!);
    req.flushHeaders();
    req.write('Hello!');
    req.end();
    await resPromise;
  } finally {
    child.kill(9);
=======
    const response = await fetch(
      `http://${address}:${port}/api/edge-waituntil`,
      {
        headers: {
          'x-ping-url': pingUrl,
        },
      }
    );

    expect({
      status: response.status,
      body: await response.text(),
    }).toEqual({
      status: 200,
      body: 'running waitUntil promises asynchronously...',
    });

    // Dev server should keep running until waitUntil promise resolves...
    child.send('shutdown');

    // Wait for waitUntil promise to resolve...
    expect(await withTimeout(pingPromise, 'ping server', 3000)).toBe(
      'got a fetch from waitUntil'
    );
    // Make sure child process has exited.
    expect(await withTimeout(exitPromise, 'child exit', 5000)).toBe(
      'child has exited with 0'
    );
  } finally {
    child.kill(9);
    pingServer.close();
>>>>>>> 3759da57
  }
});<|MERGE_RESOLUTION|>--- conflicted
+++ resolved
@@ -308,11 +308,6 @@
   }
 });
 
-<<<<<<< HEAD
-test('dev server should remove transfer encoding header', async () => {
-  expect.assertions(2);
-  const child = testForkDevServer('./edge-echo.js');
-=======
 test('dev server waits for waitUntil promises to resolve', async () => {
   async function startPingServer() {
     let resolve: (value: any) => void;
@@ -357,15 +352,57 @@
     });
   });
 
->>>>>>> 3759da57
-  try {
-    const result = await readMessage(child);
-    if (result.state !== 'message') {
-      throw new Error('Exited. error: ' + JSON.stringify(result.value));
-    }
-
-    const { address, port } = result.value;
-<<<<<<< HEAD
+  try {
+    const result = await readMessage(child);
+    if (result.state !== 'message') {
+      throw new Error('Exited. error: ' + JSON.stringify(result.value));
+    }
+
+    const { address, port } = result.value;
+    const response = await fetch(
+      `http://${address}:${port}/api/edge-waituntil`,
+      {
+        headers: {
+          'x-ping-url': pingUrl,
+        },
+      }
+    );
+
+    expect({
+      status: response.status,
+      body: await response.text(),
+    }).toEqual({
+      status: 200,
+      body: 'running waitUntil promises asynchronously...',
+    });
+
+    // Dev server should keep running until waitUntil promise resolves...
+    child.send('shutdown');
+
+    // Wait for waitUntil promise to resolve...
+    expect(await withTimeout(pingPromise, 'ping server', 3000)).toBe(
+      'got a fetch from waitUntil'
+    );
+    // Make sure child process has exited.
+    expect(await withTimeout(exitPromise, 'child exit', 5000)).toBe(
+      'child has exited with 0'
+    );
+  } finally {
+    child.kill(9);
+    pingServer.close();
+  }
+});
+
+test('dev server should remove transfer encoding header', async () => {
+  expect.assertions(2);
+  const child = testForkDevServer('./edge-echo.js');
+  try {
+    const result = await readMessage(child);
+    if (result.state !== 'message') {
+      throw new Error('Exited. error: ' + JSON.stringify(result.value));
+    }
+
+    const { address, port } = result.value;
     let resResolve, resReject;
     const resPromise = new Promise((resolve, reject) => {
       resResolve = resolve;
@@ -394,38 +431,5 @@
     await resPromise;
   } finally {
     child.kill(9);
-=======
-    const response = await fetch(
-      `http://${address}:${port}/api/edge-waituntil`,
-      {
-        headers: {
-          'x-ping-url': pingUrl,
-        },
-      }
-    );
-
-    expect({
-      status: response.status,
-      body: await response.text(),
-    }).toEqual({
-      status: 200,
-      body: 'running waitUntil promises asynchronously...',
-    });
-
-    // Dev server should keep running until waitUntil promise resolves...
-    child.send('shutdown');
-
-    // Wait for waitUntil promise to resolve...
-    expect(await withTimeout(pingPromise, 'ping server', 3000)).toBe(
-      'got a fetch from waitUntil'
-    );
-    // Make sure child process has exited.
-    expect(await withTimeout(exitPromise, 'child exit', 5000)).toBe(
-      'child has exited with 0'
-    );
-  } finally {
-    child.kill(9);
-    pingServer.close();
->>>>>>> 3759da57
   }
 });