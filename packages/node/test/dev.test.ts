import { forkDevServer, readMessage } from '../src/fork-dev-server';
import { resolve, extname } from 'path';
import fetch from 'node-fetch';

<<<<<<< HEAD
function testForkDevServer(entrypoint: string) {
  const ext = extname(entrypoint);
  const isTypeScript = ext === '.ts';
  const isEsm = ext === '.mjs';
  return forkDevServer({
=======
jest.setTimeout(10 * 1000);

test('runs a mjs endpoint', async () => {
  const child = forkDevServer({
>>>>>>> 151c7f99
    maybeTranspile: true,
    config: {},
    isEsm,
    isTypeScript,
    meta: {},
    require_: require,
    tsConfig: undefined,
    workPath: resolve(__dirname, './dev-fixtures'),
    entrypoint,
    devServerPath: resolve(__dirname, '../dist/dev-server.js'),
  });
}

test('runs a mjs endpoint', async () => {
  const child = testForkDevServer('./esm-module.mjs');

  try {
    const result = await readMessage(child);
    if (result.state !== 'message') {
      throw new Error('Exited. error: ' + JSON.stringify(result.value));
    }

    const response = await fetch(
      `http://localhost:${result.value.port}/api/hello`
    );
    expect({
      status: response.status,
      headers: response.headers.raw(),
      text: await response.text(),
    }).toEqual({
      status: 200,
      headers: expect.objectContaining({
        'x-hello': ['world'],
      }),
      text: 'Hello, world!',
    });
  } finally {
    child.kill(9);
  }
});

test('runs a esm typescript endpoint', async () => {
  const child = testForkDevServer('./esm-module.ts');

  try {
    const result = await readMessage(child);
    if (result.state !== 'message') {
      throw new Error('Exited. error: ' + JSON.stringify(result.value));
    }

    const response = await fetch(
      `http://localhost:${result.value.port}/api/hello`
    );
    expect({
      status: response.status,
      headers: response.headers.raw(),
      text: await response.text(),
    }).toEqual({
      status: 200,
      headers: expect.objectContaining({
        'x-hello': ['world'],
      }),
      text: 'Hello, world!',
    });
  } finally {
    child.kill(9);
  }
});<|MERGE_RESOLUTION|>--- conflicted
+++ resolved
@@ -2,18 +2,13 @@
 import { resolve, extname } from 'path';
 import fetch from 'node-fetch';
 
-<<<<<<< HEAD
+jest.setTimeout(10 * 1000);
+
 function testForkDevServer(entrypoint: string) {
   const ext = extname(entrypoint);
   const isTypeScript = ext === '.ts';
   const isEsm = ext === '.mjs';
   return forkDevServer({
-=======
-jest.setTimeout(10 * 1000);
-
-test('runs a mjs endpoint', async () => {
-  const child = forkDevServer({
->>>>>>> 151c7f99
     maybeTranspile: true,
     config: {},
     isEsm,
