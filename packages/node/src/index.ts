import { isErrnoException } from '@vercel/error-utils';
import url from 'url';
import { spawn } from 'child_process';
import {
  readFileSync,
  lstatSync,
  readlinkSync,
  statSync,
  promises as fsp,
} from 'fs';
import {
  basename,
  dirname,
  extname,
  join,
  relative,
  resolve,
  sep,
  parse as parsePath,
} from 'path';
import { Project } from 'ts-morph';
import once from '@tootallnate/once';
import { nodeFileTrace } from '@vercel/nft';
import nftResolveDependency from '@vercel/nft/out/resolve-dependency';
import {
  glob,
  download,
  FileBlob,
  FileFsRef,
  EdgeFunction,
  NodejsLambda,
  runNpmInstall,
  runPackageJsonScript,
  getNodeVersion,
  getSpawnOptions,
  shouldServe,
  debug,
  isSymbolicLink,
  walkParentDirs,
} from '@vercel/build-utils';
import type {
  File,
  Files,
  Meta,
  Config,
  StartDevServerOptions,
  BuildV3,
  PrepareCache,
  StartDevServer,
  NodeVersion,
  BuildResultV3,
} from '@vercel/build-utils';
import { getConfig } from '@vercel/static-config';

import { fixConfig, Register, register } from './typescript';
import {
  checkConfiguredRuntime,
  checkLauncherCompatibility,
  detectServerlessLauncherType,
  entrypointToOutputPath,
  getRegExpFromMatchers,
  isEdgeRuntime,
} from './utils';
import {
  forkDevServer,
  readMessage as readDevServerMessage,
} from './fork-dev-server';

export { shouldServe };

type TypescriptModule = typeof import('typescript');

interface DownloadOptions {
  files: Files;
  entrypoint: string;
  workPath: string;
  config: Config;
  meta: Meta;
}

<<<<<<< HEAD
interface PortInfo {
  port: number;
}

function isPortInfo(v: any): v is PortInfo {
  return v && typeof v.port === 'number';
}
=======
const ALLOWED_RUNTIMES = ['nodejs', ...Object.values(EdgeRuntimes)];
>>>>>>> 032df14c

const require_ = eval('require');

const tscPath = resolve(dirname(require_.resolve('typescript')), '../bin/tsc');

// eslint-disable-next-line no-useless-escape
const libPathRegEx = /^node_modules|[\/\\]node_modules[\/\\]/;

async function downloadInstallAndBundle({
  files,
  entrypoint,
  workPath,
  config,
  meta,
}: DownloadOptions) {
  const downloadedFiles = await download(files, workPath, meta);
  const entrypointFsDirname = join(workPath, dirname(entrypoint));
  const nodeVersion = await getNodeVersion(
    entrypointFsDirname,
    undefined,
    config,
    meta
  );
  const spawnOpts = getSpawnOptions(meta, nodeVersion);
  await runNpmInstall(entrypointFsDirname, [], spawnOpts, meta, nodeVersion);
  const entrypointPath = downloadedFiles[entrypoint].fsPath;
  return { entrypointPath, entrypointFsDirname, nodeVersion, spawnOpts };
}

function renameTStoJS(path: string) {
  if (path.endsWith('.ts')) {
    return path.slice(0, -3) + '.js';
  }
  if (path.endsWith('.tsx')) {
    return path.slice(0, -4) + '.js';
  }
  return path;
}

async function compile(
  workPath: string,
  baseDir: string,
  entrypointPath: string,
  config: Config,
  nodeVersion: NodeVersion,
  isEdgeFunction: boolean
): Promise<{
  preparedFiles: Files;
  shouldAddSourcemapSupport: boolean;
}> {
  const inputFiles = new Set<string>([entrypointPath]);
  const preparedFiles: Files = {};
  const sourceCache = new Map<string, string | Buffer | null>();
  const fsCache = new Map<string, File>();
  const tsCompiled = new Set<string>();
  const pkgCache = new Map<string, { type?: string }>();

  let shouldAddSourcemapSupport = false;

  if (config.includeFiles) {
    const includeFiles =
      typeof config.includeFiles === 'string'
        ? [config.includeFiles]
        : config.includeFiles;

    for (const pattern of includeFiles) {
      const files = await glob(pattern, workPath);
      await Promise.all(
        Object.values(files).map(async entry => {
          const { fsPath } = entry;
          const relPath = relative(baseDir, fsPath);
          fsCache.set(relPath, entry);
          preparedFiles[relPath] = entry;
        })
      );
    }
  }

  let tsCompile: Register;
  function compileTypeScript(path: string, source: string): string {
    const relPath = relative(baseDir, path);
    if (!tsCompile) {
      tsCompile = register({
        basePath: workPath, // The base is the same as root now.json dir
        project: path, // Resolve tsconfig.json from entrypoint dir
        files: true, // Include all files such as global `.d.ts`
        nodeVersionMajor: nodeVersion.major,
      });
    }
    const { code, map } = tsCompile(source, path);
    tsCompiled.add(relPath);
    preparedFiles[renameTStoJS(relPath) + '.map'] = new FileBlob({
      data: JSON.stringify(map),
    });
    source = code;
    shouldAddSourcemapSupport = true;
    return source;
  }

  const conditions = isEdgeFunction
    ? ['edge-light', 'browser', 'module', 'import', 'require']
    : undefined;

  const { fileList, esmFileList, warnings } = await nodeFileTrace(
    [...inputFiles],
    {
      base: baseDir,
      processCwd: workPath,
      ts: true,
      mixedModules: true,
      conditions,
      resolve(id, parent, job, cjsResolve) {
        const normalizedWasmImports = id.replace(/\.wasm\?module$/i, '.wasm');
        return nftResolveDependency(
          normalizedWasmImports,
          parent,
          job,
          cjsResolve
        );
      },
      ignore: config.excludeFiles,
      async readFile(fsPath) {
        const relPath = relative(baseDir, fsPath);

        // If this file has already been read then return from the cache
        const cached = sourceCache.get(relPath);
        if (typeof cached !== 'undefined') return cached;

        try {
          let entry: File | undefined;
          let source: string | Buffer = readFileSync(fsPath);

          const { mode } = lstatSync(fsPath);
          if (isSymbolicLink(mode)) {
            entry = new FileFsRef({ fsPath, mode });
          }

          if (isEdgeFunction && basename(fsPath) === 'package.json') {
            // For Edge Functions, patch "main" field to prefer "browser" or "module"
            const pkgJson = JSON.parse(source.toString());
            for (const prop of ['browser', 'module']) {
              const val = pkgJson[prop];
              if (typeof val === 'string') {
                debug(`Using "${prop}" field in ${fsPath}`);
                pkgJson.main = val;

                // Create the `entry` with the original so that the output is unmodified
                if (!entry) {
                  entry = new FileBlob({ data: source, mode });
                }

                // Return the modified `package.json` to nft
                source = JSON.stringify(pkgJson);
                break;
              }
            }
          }

          if (
            (fsPath.endsWith('.ts') && !fsPath.endsWith('.d.ts')) ||
            fsPath.endsWith('.tsx')
          ) {
            source = compileTypeScript(fsPath, source.toString());
          }

          if (!entry) {
            entry = new FileBlob({ data: source, mode });
          }
          fsCache.set(relPath, entry);
          sourceCache.set(relPath, source);
          return source;
        } catch (error: unknown) {
          if (
            isErrnoException(error) &&
            (error.code === 'ENOENT' || error.code === 'EISDIR')
          ) {
            // `null` represents a not found
            sourceCache.set(relPath, null);
            return null;
          }
          throw error;
        }
      },
    }
  );

  for (const warning of warnings) {
    debug(`Warning from trace: ${warning.message}`);
  }
  for (const path of fileList) {
    let entry = fsCache.get(path);
    if (!entry) {
      const fsPath = resolve(baseDir, path);
      const { mode } = lstatSync(fsPath);
      if (isSymbolicLink(mode)) {
        entry = new FileFsRef({ fsPath, mode });
      } else {
        const source = readFileSync(fsPath);
        entry = new FileBlob({ data: source, mode });
      }
    }
    if (isSymbolicLink(entry.mode) && entry.type === 'FileFsRef') {
      // ensure the symlink target is added to the file list
      const symlinkTarget = relative(
        baseDir,
        resolve(dirname(entry.fsPath), readlinkSync(entry.fsPath))
      );
      if (
        !symlinkTarget.startsWith('..' + sep) &&
        !fileList.has(symlinkTarget)
      ) {
        const stats = statSync(resolve(baseDir, symlinkTarget));
        if (stats.isFile()) {
          fileList.add(symlinkTarget);
        }
      }
    }

    if (tsCompiled.has(path)) {
      preparedFiles[renameTStoJS(path)] = entry;
    } else {
      preparedFiles[path] = entry;
    }
  }

  // Compile ES Modules into CommonJS
  const esmPaths = [...esmFileList].filter(
    file =>
      !file.endsWith('.ts') &&
      !file.endsWith('.tsx') &&
      !file.endsWith('.mjs') &&
      !file.match(libPathRegEx)
  );
  if (esmPaths.length) {
    const babelCompile = require('./babel').compile;
    for (const path of esmPaths) {
      const pathDir = join(workPath, dirname(path));
      if (!pkgCache.has(pathDir)) {
        const pathToPkg = await walkParentDirs({
          base: workPath,
          start: pathDir,
          filename: 'package.json',
        });
        const pkg = pathToPkg ? require_(pathToPkg) : {};
        pkgCache.set(pathDir, pkg);
      }
      const pkg = pkgCache.get(pathDir) || {};
      if (pkg.type === 'module' && path.endsWith('.js')) {
        // Found parent package.json indicating this file is already ESM
        // so we should not transpile to CJS.
        // https://nodejs.org/api/packages.html#packages_type
        continue;
      }
      const filename = basename(path);
      const { data: source } = await FileBlob.fromStream({
        stream: preparedFiles[path].toStream(),
      });

      const { code, map } = babelCompile(filename, source);
      shouldAddSourcemapSupport = true;
      preparedFiles[path] = new FileBlob({
        data: `${code}\n//# sourceMappingURL=${filename}.map`,
      });
      delete map.sourcesContent;
      preparedFiles[path + '.map'] = new FileBlob({
        data: JSON.stringify(map),
      });
    }
  }

  return {
    preparedFiles,
    shouldAddSourcemapSupport,
  };
}

function getAWSLambdaHandler(entrypoint: string, config: Config) {
  if (config.awsLambdaHandler) {
    return config.awsLambdaHandler as string;
  }

  if (process.env.NODEJS_AWS_HANDLER_NAME) {
    const { dir, name } = parsePath(entrypoint);
    return `${dir}${dir ? sep : ''}${name}.${
      process.env.NODEJS_AWS_HANDLER_NAME
    }`;
  }

  return '';
}

// Ensures that everything from `types.ts` is exported in the final `index.d.ts` file.
export * from './types';

export const version = 3;

export const build: BuildV3 = async ({
  files,
  entrypoint,
  workPath,
  repoRootPath,
  config = {},
  meta = {},
}) => {
  const baseDir = repoRootPath || workPath;
  const awsLambdaHandler = getAWSLambdaHandler(entrypoint, config);

  const { entrypointPath, entrypointFsDirname, nodeVersion, spawnOpts } =
    await downloadInstallAndBundle({
      files,
      entrypoint,
      workPath,
      config,
      meta,
    });

  await runPackageJsonScript(
    entrypointFsDirname,
    // Don't consider "build" script since its intended for frontend code
    ['vercel-build', 'now-build'],
    spawnOpts
  );

  const isMiddleware = config.middleware === true;

  // Will output an `EdgeFunction` for when `config.middleware = true`
  // (i.e. for root-level "middleware" file) or if source code contains:
  // `export const config = { runtime: 'edge' }`
  let isEdgeFunction = isMiddleware;

  const project = new Project();
  const staticConfig = getConfig(project, entrypointPath);
  if (staticConfig?.runtime) {
    checkConfiguredRuntime(staticConfig.runtime, entrypoint);
    isEdgeFunction = isEdgeRuntime(staticConfig.runtime);
  }

  debug('Tracing input files...');
  const traceTime = Date.now();
  const { preparedFiles, shouldAddSourcemapSupport } = await compile(
    workPath,
    baseDir,
    entrypointPath,
    config,
    nodeVersion,
    isEdgeFunction
  );
  debug(`Trace complete [${Date.now() - traceTime}ms]`);

  let routes: BuildResultV3['routes'];
  let output: BuildResultV3['output'] | undefined;

  const handler = renameTStoJS(relative(baseDir, entrypointPath));
  const outputPath = entrypointToOutputPath(entrypoint, config.zeroConfig);

  // Add a `route` for Middleware
  if (isMiddleware) {
    if (!isEdgeFunction) {
      // Root-level middleware file can not have `export const config = { runtime: 'nodejs' }`
      throw new Error(
        `Middleware file can not be a Node.js Serverless Function`
      );
    }

    // Middleware is a catch-all for all paths unless a `matcher` property is defined
    const src = getRegExpFromMatchers(staticConfig?.matcher);

    const middlewareRawSrc: string[] = [];
    if (staticConfig?.matcher) {
      if (Array.isArray(staticConfig.matcher)) {
        middlewareRawSrc.push(...staticConfig.matcher);
      } else {
        middlewareRawSrc.push(staticConfig.matcher as string);
      }
    }

    routes = [
      {
        src,
        middlewareRawSrc,
        middlewarePath: outputPath,
        continue: true,
        override: true,
      },
    ];
  }

  if (isEdgeFunction) {
    output = new EdgeFunction({
      entrypoint: handler,
      files: preparedFiles,
      regions: staticConfig?.regions,

      // TODO: remove - these two properties should not be required
      name: outputPath,
      deploymentTarget: 'v8-worker',
    });
  } else {
    // "nodejs" runtime is the default
    const shouldAddHelpers = !(
      config.helpers === false || process.env.NODEJS_HELPERS === '0'
    );

    const supportsResponseStreaming =
      (staticConfig?.supportsResponseStreaming ??
        staticConfig?.experimentalResponseStreaming) === true
        ? true
        : undefined;

    const launcherType = detectServerlessLauncherType(staticConfig);
    checkLauncherCompatibility(entrypoint, launcherType, nodeVersion.major);

    output = new NodejsLambda({
      files: preparedFiles,
      handler,
      launcherType,
      runtime: nodeVersion.runtime,
      shouldAddHelpers,
      shouldAddSourcemapSupport,
      awsLambdaHandler,
      supportsResponseStreaming,
    });
  }

  return { routes, output };
};

export const prepareCache: PrepareCache = ({ repoRootPath, workPath }) => {
  return glob('**/node_modules/**', repoRootPath || workPath);
};

export const startDevServer: StartDevServer = async opts => {
  const { entrypoint, workPath, config, meta = {} } = opts;
  const entrypointPath = join(workPath, entrypoint);

  if (config.middleware === true && typeof meta.requestUrl === 'string') {
    // TODO: static config is also parsed in `dev-server.ts`.
    // we should pass in this version as an env var instead.
    const project = new Project();
    const staticConfig = getConfig(project, entrypointPath);

    // Middleware is a catch-all for all paths unless a `matcher` property is defined
    const matchers = new RegExp(getRegExpFromMatchers(staticConfig?.matcher));

    const parsed = url.parse(meta.requestUrl, true);
    if (
      typeof parsed.pathname !== 'string' ||
      !matchers.test(parsed.pathname)
    ) {
      // If the "matchers" doesn't say to handle this
      // path then skip middleware invocation
      return null;
    }
  }

  const entryDir = dirname(entrypointPath);
  const ext = extname(entrypoint);

  const pathToTsConfig = await walkParentDirs({
    base: workPath,
    start: entryDir,
    filename: 'tsconfig.json',
  });
  const pathToPkg = await walkParentDirs({
    base: workPath,
    start: entryDir,
    filename: 'package.json',
  });
  const pkg = pathToPkg ? require_(pathToPkg) : {};
  const isTypeScript = ['.ts', '.tsx', '.mts', '.cts'].includes(ext);
  const maybeTranspile = isTypeScript || !['.cjs', '.mjs'].includes(ext);
  const isEsm =
    ext === '.mjs' ||
    ext === '.mts' ||
    (pkg.type === 'module' && ['.js', '.ts', '.tsx'].includes(ext));

  let tsConfig: any = {};

  if (maybeTranspile) {
    const resolveTypescript = (p: string): string => {
      try {
        return require_.resolve('typescript', {
          paths: [p],
        });
      } catch (_) {
        return '';
      }
    };

    const requireTypescript = (p: string): TypescriptModule => require_(p);

    let ts: TypescriptModule | null = null;

    // Use the project's version of Typescript if available and supports `target`
    let compiler = resolveTypescript(process.cwd());
    if (compiler) {
      ts = requireTypescript(compiler);
    }

    // Otherwise fall back to using the copy that `@vercel/node` uses
    if (!ts) {
      compiler = resolveTypescript(join(__dirname, '..'));
      ts = requireTypescript(compiler);
    }

    if (pathToTsConfig) {
      try {
        tsConfig = ts.readConfigFile(pathToTsConfig, ts.sys.readFile).config;
      } catch (error: unknown) {
        if (isErrnoException(error) && error.code !== 'ENOENT') {
          console.error(`Error while parsing "${pathToTsConfig}"`);
          throw error;
        }
      }
    }

    const nodeVersionMajor = Number(process.versions.node.split('.')[0]);
    fixConfig(tsConfig, nodeVersionMajor);

    // In prod, `.ts` inputs use TypeScript and
    // `.js` inputs use Babel to convert ESM to CJS.
    // In dev, both `.ts` and `.js` inputs use ts-node
    // without Babel so we must enable `allowJs`.
    tsConfig.compilerOptions.allowJs = true;

    // In prod, we emit outputs to the filesystem.
    // In dev, we don't emit because we use ts-node.
    tsConfig.compilerOptions.noEmit = true;
  }

  const child = forkDevServer({
    workPath,
    config,
    entrypoint,
    require_,
    isEsm,
    isTypeScript,
    maybeTranspile,
    meta,
    tsConfig,
  });

  const { pid } = child;
  const message = await readDevServerMessage(child);

  if (message.state === 'message') {
    // "message" event
    if (isTypeScript) {
      // Invoke `tsc --noEmit` asynchronously in the background, so
      // that the HTTP request is not blocked by the type checking.
      doTypeCheck(opts, pathToTsConfig).catch((err: Error) => {
        console.error('Type check for %j failed:', entrypoint, err);
      });
    }

    return { port: message.value.port, pid };
  } else {
    // Got "exit" event from child process
    const [exitCode, signal] = message.value;
    const reason = signal ? `"${signal}" signal` : `exit code ${exitCode}`;
    throw new Error(`Function \`${entrypoint}\` failed with ${reason}`);
  }
};

async function doTypeCheck(
  { entrypoint, workPath, meta = {} }: StartDevServerOptions,
  projectTsConfig: string | null
): Promise<void> {
  const { devCacheDir = join(workPath, '.vercel', 'cache') } = meta;
  const entrypointCacheDir = join(devCacheDir, 'node', entrypoint);

  // In order to type-check a single file, a standalone tsconfig
  // file needs to be created that inherits from the base one :(
  // See: https://stackoverflow.com/a/44748041/376773
  //
  // A different filename needs to be used for different `extends` tsconfig.json
  const tsconfigName = projectTsConfig
    ? `tsconfig-with-${relative(workPath, projectTsConfig).replace(
        /[\\/.]/g,
        '-'
      )}.json`
    : 'tsconfig.json';
  const tsconfigPath = join(entrypointCacheDir, tsconfigName);
  const tsconfig = {
    extends: projectTsConfig
      ? relative(entrypointCacheDir, projectTsConfig)
      : undefined,
    include: [relative(entrypointCacheDir, join(workPath, entrypoint))],
  };

  try {
    const json = JSON.stringify(tsconfig, null, '\t');
    await fsp.mkdir(entrypointCacheDir, { recursive: true });
    await fsp.writeFile(tsconfigPath, json, { flag: 'wx' });
  } catch (error: unknown) {
    if (isErrnoException(error) && error.code !== 'EEXIST') throw error;
  }

  const child = spawn(
    process.execPath,
    [
      tscPath,
      '--project',
      tsconfigPath,
      '--noEmit',
      '--allowJs',
      '--esModuleInterop',
    ],
    {
      cwd: workPath,
      stdio: 'inherit',
    }
  );
  await once.spread<[number, string | null]>(child, 'close');
}<|MERGE_RESOLUTION|>--- conflicted
+++ resolved
@@ -78,18 +78,6 @@
   meta: Meta;
 }
 
-<<<<<<< HEAD
-interface PortInfo {
-  port: number;
-}
-
-function isPortInfo(v: any): v is PortInfo {
-  return v && typeof v.port === 'number';
-}
-=======
-const ALLOWED_RUNTIMES = ['nodejs', ...Object.values(EdgeRuntimes)];
->>>>>>> 032df14c
-
 const require_ = eval('require');
 
 const tscPath = resolve(dirname(require_.resolve('typescript')), '../bin/tsc');
