--- conflicted
+++ resolved
@@ -2,11 +2,6 @@
 /* global addEventListener */
 
 function buildUrl(requestDetails) {
-<<<<<<< HEAD
-  let proto = requestDetails.headers['x-forwarded-proto']?.split(/\b/).shift(); // handling multi-protocol like https,http://...
-  let host = requestDetails.headers['x-forwarded-host'];
-  let path = requestDetails.url;
-=======
   const host = requestDetails.headers['x-forwarded-host'] || '127.0.0.1';
   const path = requestDetails.url || '/';
 
@@ -19,7 +14,6 @@
     proto = 'http';
   }
 
->>>>>>> 4c9ca271
   return `${proto}://${host}${path}`;
 }
 
