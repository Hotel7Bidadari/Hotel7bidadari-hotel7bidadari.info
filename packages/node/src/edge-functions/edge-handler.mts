import { createEdgeWasmPlugin, WasmAssets } from './edge-wasm-plugin.mjs';
import {
  createNodeCompatPlugin,
  NodeCompatBindings,
} from './edge-node-compat-plugin.mjs';
import { EdgeRuntime, runServer } from 'edge-runtime';
import { type Dispatcher, Headers, request as undiciRequest } from 'undici';
import { isError } from '@vercel/error-utils';
import { readFileSync } from 'fs';
import { serializeBody, entrypointToOutputPath, logError } from '../utils.js';
import esbuild from 'esbuild';
import { buildToHeaders } from '@edge-runtime/node-utils';
import type { VercelProxyResponse } from '../types.js';
import type { IncomingMessage } from 'http';
import { fileURLToPath } from 'url';
import { EdgeRuntimeServer } from 'edge-runtime/dist/server/run-server.js';

const NODE_VERSION_MAJOR = process.version.match(/^v(\d+)\.\d+/)?.[1];
const NODE_VERSION_IDENTIFIER = `node${NODE_VERSION_MAJOR}`;
if (!NODE_VERSION_MAJOR) {
  throw new Error(
    `Unable to determine current node version: process.version=${process.version}`
  );
}

// @ts-expect-error - depends on https://github.com/nodejs/undici/pull/2373
const toHeaders = buildToHeaders({ Headers });

const __dirname = fileURLToPath(new URL('.', import.meta.url));
const edgeHandlerTemplate = readFileSync(
  `${__dirname}/edge-handler-template.js`
);

async function compileUserCode(
  entrypointFullPath: string,
  entrypointRelativePath: string,
  isMiddleware: boolean
): Promise<
  | undefined
  | {
      userCode: string;
      wasmAssets: WasmAssets;
      nodeCompatBindings: NodeCompatBindings;
    }
> {
  const { wasmAssets, plugin: edgeWasmPlugin } = createEdgeWasmPlugin();
  const nodeCompatPlugin = createNodeCompatPlugin();

  try {
    const result = await esbuild.build({
      // bundling behavior: use globals (like "browser") instead
      // of "require" statements for core libraries (like "node")
      platform: 'browser',
      conditions: ['edge-light', 'development'],
      // target syntax: only use syntax available on the current
      // version of node
      target: NODE_VERSION_IDENTIFIER,
      sourcemap: 'inline',
      legalComments: 'none',
      bundle: true,
      plugins: [
        edgeWasmPlugin,
        nodeCompatPlugin.plugin,
        {
          name: 'import.meta.url',
          setup({ onLoad }) {
            onLoad({ filter: /\.[cm]?js$/, namespace: 'file' }, args => {
              let code = readFileSync(args.path, 'utf8');
              code = code.replace(
                /\bimport\.meta\.url\b/g,
                JSON.stringify(import.meta.url)
              );
              return { contents: code };
            });
          },
        },
      ],
      entryPoints: [entrypointFullPath],
      write: false, // operate in memory
      format: 'cjs',
    });

    const compiledFile = result.outputFiles?.[0];
    if (!compiledFile) {
      throw new Error(
        `Compilation of ${entrypointRelativePath} produced no output files.`
      );
    }

    const userCode = `
      // strict mode
      "use strict";var regeneratorRuntime;

      // user code
      (() => {
        ${compiledFile.text};
      })();

      const userModule = module.exports;

      // request metadata
      const isMiddleware = ${isMiddleware};
      const entrypointLabel = '${entrypointRelativePath}';

      // edge handler
      ${edgeHandlerTemplate};
      const dependencies = { Request, Response };
      const options = { isMiddleware, entrypointLabel };
      registerFetchListener(userModule, options, dependencies);
    `;

    return {
      userCode,
      wasmAssets,
      nodeCompatBindings: nodeCompatPlugin.bindings,
    };
  } catch (error: unknown) {
    // We can't easily show a meaningful stack trace from esbuild -> edge-runtime.
    // So, stick with just the message for now.
    console.error(`Failed to compile user code for edge runtime.`);
    if (isError(error)) logError(error);
    return undefined;
  }
}

async function createEdgeRuntimeServer(params?: {
  userCode: string;
  wasmAssets: WasmAssets;
  nodeCompatBindings: NodeCompatBindings;
}): Promise<
  { server: EdgeRuntimeServer; onExit: () => Promise<void> } | undefined
> {
  try {
    if (!params) {
      return undefined;
    }

    const wasmBindings = await params.wasmAssets.getContext();
    const nodeCompatBindings = params.nodeCompatBindings.getContext();

    const runtime = new EdgeRuntime({
      initialCode: params.userCode,
      extend: context => {
        Object.assign(context, {
          // This is required for esbuild wrapping logic to resolve
          module: {},

          // This is required for environment variable access.
          // In production, env var access is provided by static analysis
          // so that only the used values are available.
          process: {
            env: process.env,
          },

          // These are the global bindings for Node.js compatibility
          ...nodeCompatBindings,

          // These are the global bindings for WebAssembly module
          ...wasmBindings,
        });

        return context;
      },
    });

    const server = await runServer({ runtime });

    const onExit = async () => {
      // When exiting this process, wait for the Edge Runtime server to finish
      // all its work, especially waitUntil promises before exiting this process.
      //
      // Here we use a short timeout (10 seconds) to let the user know that
      // it has a long-running waitUntil promise.
      const WAIT_UNTIL_TIMEOUT = 10 * 1000;
      const waitUntil = server.close();
      return new Promise<void>((resolve, reject) => {
        const timeout = setTimeout(() => {
          console.warn(
            `Edge Runtime server is still running after ${WAIT_UNTIL_TIMEOUT} ms` +
              ` (hint: do you have a long-running waitUntil() promise?)`
          );
          resolve();
        }, WAIT_UNTIL_TIMEOUT);

        waitUntil
          .then(() => resolve())
          .catch(reject)
          .finally(() => {
            clearTimeout(timeout);
          });
      });
    };

    return { server, onExit };
  } catch (error: any) {
    // We can't easily show a meaningful stack trace from esbuild -> edge-runtime.
    // So, stick with just the message for now.
    console.error('Failed to instantiate edge runtime.');
    logError(error);
    return undefined;
  }
}

export async function createEdgeEventHandler(
  entrypointFullPath: string,
  entrypointRelativePath: string,
  isMiddleware: boolean,
  isZeroConfig?: boolean
): Promise<{
  handler: (request: IncomingMessage) => Promise<VercelProxyResponse>;
  onExit: (() => Promise<void>) | undefined;
}> {
  const userCode = await compileUserCode(
    entrypointFullPath,
    entrypointRelativePath,
    isMiddleware
  );
  const result = await createEdgeRuntimeServer(userCode);
  const server = result?.server;
  const onExit = result?.onExit;

  const handler = async function (
    request: IncomingMessage
  ): Promise<VercelProxyResponse> {
    if (!server) {
      // this error state is already logged, but we have to wait until here to exit the process
      // this matches the serverless function bridge launcher's behavior when
      // an error is thrown in the function
      process.exit(1);
    }

    const body: Buffer | string | undefined = await serializeBody(request);
<<<<<<< HEAD
    if (body !== undefined) {
      headers.set('content-length', String(body.length));
      // Transfer-Encoding is a hop-to-hop header and should not be proxied. It is also not valid when Content-Length is set.
      headers.delete('transfer-encoding');
    }
=======
    if (body !== undefined)
      request.headers['content-length'] = String(body.length);
>>>>>>> 3759da57

    const url = new URL(request.url ?? '/', server.url);
    const response = await undiciRequest(url, {
      body,
      headers: request.headers,
      method: (request.method || 'GET') as Dispatcher.HttpMethod,
    });

    const resHeaders = toHeaders(response.headers) as Headers;
    const isUserError = resHeaders.get('x-vercel-failed') === 'edge-wrapper';

    if (isUserError && response.statusCode >= 500) {
      const body = await response.body.text();
      // We can't currently get a real stack trace from the Edge Function error,
      // but we can fake a basic one that is still usefult to the user.
      const fakeStackTrace = `    at (${entrypointRelativePath})`;
      const requestPath = entrypointToRequestPath(
        entrypointRelativePath,
        isZeroConfig
      );

      console.log(
        `Error from API Route ${requestPath}: ${body}\n${fakeStackTrace}`
      );

      // this matches the serverless function bridge launcher's behavior when
      // an error is thrown in the function
      process.exit(1);
    }

    return {
      status: response.statusCode,
      headers: resHeaders,
      body: response.body,
      encoding: 'utf8',
    };
  };

  return {
    handler,
    onExit,
  };
}

function entrypointToRequestPath(
  entrypointRelativePath: string,
  isZeroConfig?: boolean
) {
  // ensure the path starts with a slash to match conventions used elsewhere,
  // notably when rendering serverless function paths in error messages
  return '/' + entrypointToOutputPath(entrypointRelativePath, isZeroConfig);
}<|MERGE_RESOLUTION|>--- conflicted
+++ resolved
@@ -230,16 +230,11 @@
     }
 
     const body: Buffer | string | undefined = await serializeBody(request);
-<<<<<<< HEAD
     if (body !== undefined) {
-      headers.set('content-length', String(body.length));
+      request.headers['content-length'] = String(body.length);
       // Transfer-Encoding is a hop-to-hop header and should not be proxied. It is also not valid when Content-Length is set.
-      headers.delete('transfer-encoding');
-    }
-=======
-    if (body !== undefined)
-      request.headers['content-length'] = String(body.length);
->>>>>>> 3759da57
+      request.headers['transfer-encoding'] = undefined;
+    }
 
     const url = new URL(request.url ?? '/', server.url);
     const response = await undiciRequest(url, {
