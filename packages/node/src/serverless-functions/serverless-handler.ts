<<<<<<< HEAD
import { IncomingMessage } from 'http';
import { Readable } from 'stream';
import type { Bridge } from '@vercel/node-bridge/bridge';
import { getVercelLauncher } from '@vercel/node-bridge/launcher.js';
import {
  LauncherConfiguration,
  VercelProxyResponse,
} from '@vercel/node-bridge/types';

function rawBody(readable: Readable): Promise<Buffer> {
  return new Promise((resolve, reject) => {
    let bytes = 0;
    const chunks: Buffer[] = [];
    readable.on('error', reject);
    readable.on('data', chunk => {
      chunks.push(chunk);
      bytes += chunk.length;
    });
    readable.on('end', () => {
      resolve(Buffer.concat(chunks, bytes));
    });
=======
import { addHelpers } from './helpers';
import { createServer } from 'http';
// @ts-expect-error
import { dynamicImport } from './dynamic-import.js';
import { serializeBody } from '../utils';
import { streamToBuffer } from '@vercel/build-utils';
import exitHook from 'exit-hook';
import fetch from 'node-fetch';
import listen from 'async-listen';
import type { HeadersInit } from 'node-fetch';
import type { ServerResponse, IncomingMessage } from 'http';
import type { VercelProxyResponse } from '../types';
import type { VercelRequest, VercelResponse } from './helpers';

type ServerlessServerOptions = {
  shouldAddHelpers: boolean;
  useRequire: boolean;
  mode: 'streaming' | 'buffer';
};

type ServerlessFunctionSignature = (
  req: IncomingMessage | VercelRequest,
  res: ServerResponse | VercelResponse
) => void;

async function createServerlessServer(
  userCode: ServerlessFunctionSignature,
  options: ServerlessServerOptions
) {
  const server = createServer(async (req, res) => {
    if (options.shouldAddHelpers) await addHelpers(req, res);
    return userCode(req, res);
>>>>>>> 032df14c
  });
  exitHook(() => server.close());
  return { url: await listen(server) };
}

<<<<<<< HEAD
export async function createServerlessEventHandler(
  entrypoint: string,
  options: {
    launcherType: LauncherConfiguration['launcherType'];
    shouldAddHelpers: boolean;
    useRequire: boolean;
    runtime?: string;
=======
async function compileUserCode(
  entrypointPath: string,
  options: ServerlessServerOptions
) {
  let fn = options.useRequire
    ? require(entrypointPath)
    : await dynamicImport(entrypointPath);

  /**
   * In some cases we might have nested default props due to TS => JS
   */
  for (let i = 0; i < 5; i++) {
    if (fn.default) fn = fn.default;
>>>>>>> 032df14c
  }

  return fn;
}

export async function createServerlessEventHandler(
  entrypointPath: string,
  options: ServerlessServerOptions
): Promise<(request: IncomingMessage) => Promise<VercelProxyResponse>> {
<<<<<<< HEAD
  const launcher = getVercelLauncher({
    entrypointPath: entrypoint,
    helpersPath: './helpers.js',
    webHandlerPath: './web-handler.js',
    shouldAddHelpers: options.shouldAddHelpers,
    useRequire: options.useRequire,
    launcherType: options.launcherType,
    runtime: options.runtime,

    // not used
    bridgePath: '',
    sourcemapSupportPath: '',
  });
  const bridge: Bridge = launcher();
=======
  const userCode = await compileUserCode(entrypointPath, options);
  const server = await createServerlessServer(userCode, options);
>>>>>>> 032df14c

  return async function (request: IncomingMessage) {
    const url = new URL(request.url ?? '/', server.url);
    const response = await fetch(url, {
      body: await serializeBody(request),
      headers: {
        ...request.headers,
        host: request.headers['x-forwarded-host'],
      } as unknown as HeadersInit,
      method: request.method,
      redirect: 'manual',
    });

    let body;
    if (options.mode === 'streaming') {
      body = response.body;
    } else {
      body = await streamToBuffer(response.body);
      response.headers.delete('transfer-encoding');
      //@ts-expect-error
      response.headers.set('content-length', body.length);
    }

    return {
      status: response.status,
      headers: response.headers,
      body,
      encoding: 'utf8',
    };
  };
}<|MERGE_RESOLUTION|>--- conflicted
+++ resolved
@@ -1,26 +1,3 @@
-<<<<<<< HEAD
-import { IncomingMessage } from 'http';
-import { Readable } from 'stream';
-import type { Bridge } from '@vercel/node-bridge/bridge';
-import { getVercelLauncher } from '@vercel/node-bridge/launcher.js';
-import {
-  LauncherConfiguration,
-  VercelProxyResponse,
-} from '@vercel/node-bridge/types';
-
-function rawBody(readable: Readable): Promise<Buffer> {
-  return new Promise((resolve, reject) => {
-    let bytes = 0;
-    const chunks: Buffer[] = [];
-    readable.on('error', reject);
-    readable.on('data', chunk => {
-      chunks.push(chunk);
-      bytes += chunk.length;
-    });
-    readable.on('end', () => {
-      resolve(Buffer.concat(chunks, bytes));
-    });
-=======
 import { addHelpers } from './helpers';
 import { createServer } from 'http';
 // @ts-expect-error
@@ -32,13 +9,15 @@
 import listen from 'async-listen';
 import type { HeadersInit } from 'node-fetch';
 import type { ServerResponse, IncomingMessage } from 'http';
-import type { VercelProxyResponse } from '../types';
+import type { VercelProxyResponse, LauncherConfiguration } from '../types';
 import type { VercelRequest, VercelResponse } from './helpers';
 
 type ServerlessServerOptions = {
   shouldAddHelpers: boolean;
   useRequire: boolean;
   mode: 'streaming' | 'buffer';
+  launcherType: LauncherConfiguration['launcherType'];
+  runtime?: string;
 };
 
 type ServerlessFunctionSignature = (
@@ -53,21 +32,11 @@
   const server = createServer(async (req, res) => {
     if (options.shouldAddHelpers) await addHelpers(req, res);
     return userCode(req, res);
->>>>>>> 032df14c
   });
   exitHook(() => server.close());
   return { url: await listen(server) };
 }
 
-<<<<<<< HEAD
-export async function createServerlessEventHandler(
-  entrypoint: string,
-  options: {
-    launcherType: LauncherConfiguration['launcherType'];
-    shouldAddHelpers: boolean;
-    useRequire: boolean;
-    runtime?: string;
-=======
 async function compileUserCode(
   entrypointPath: string,
   options: ServerlessServerOptions
@@ -81,7 +50,6 @@
    */
   for (let i = 0; i < 5; i++) {
     if (fn.default) fn = fn.default;
->>>>>>> 032df14c
   }
 
   return fn;
@@ -91,25 +59,10 @@
   entrypointPath: string,
   options: ServerlessServerOptions
 ): Promise<(request: IncomingMessage) => Promise<VercelProxyResponse>> {
-<<<<<<< HEAD
-  const launcher = getVercelLauncher({
-    entrypointPath: entrypoint,
-    helpersPath: './helpers.js',
-    webHandlerPath: './web-handler.js',
-    shouldAddHelpers: options.shouldAddHelpers,
-    useRequire: options.useRequire,
-    launcherType: options.launcherType,
-    runtime: options.runtime,
+  // TODO-SM: make changes in node-bridge-private to support `webHandlerPath: './web-handler.js'` ?
 
-    // not used
-    bridgePath: '',
-    sourcemapSupportPath: '',
-  });
-  const bridge: Bridge = launcher();
-=======
   const userCode = await compileUserCode(entrypointPath, options);
   const server = await createServerlessServer(userCode, options);
->>>>>>> 032df14c
 
   return async function (request: IncomingMessage) {
     const url = new URL(request.url ?? '/', server.url);
