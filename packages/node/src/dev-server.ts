const entrypoint = process.env.VERCEL_DEV_ENTRYPOINT;
delete process.env.VERCEL_DEV_ENTRYPOINT;

const tsconfig = process.env.VERCEL_DEV_TSCONFIG;
delete process.env.VERCEL_DEV_TSCONFIG;

if (!entrypoint) {
  throw new Error('`VERCEL_DEV_ENTRYPOINT` must be defined');
}

import { join } from 'path';
import { register } from 'ts-node';
import { fixConfig } from './typescript';

type TypescriptModule = typeof import('typescript');

let useRequire = false;

if (!process.env.VERCEL_DEV_IS_ESM) {
  const resolveTypescript = (p: string): string => {
    try {
      return require.resolve('typescript', {
        paths: [p],
      });
    } catch (_) {
      return '';
    }
  };

  const requireTypescript = (p: string): TypescriptModule => {
    // eslint-disable-next-line @typescript-eslint/no-var-requires
    return require(p) as TypescriptModule;
  };

  let ts: TypescriptModule | null = null;

  // Use the project's version of Typescript if available and supports `target`
  let compiler = resolveTypescript(process.cwd());
  if (compiler) {
    ts = requireTypescript(compiler);
  }

  // Otherwise fall back to using the copy that `@vercel/node` uses
  if (!ts) {
    compiler = resolveTypescript(join(__dirname, '..'));
    ts = requireTypescript(compiler);
  }

  let config: any = {};
  if (tsconfig) {
    try {
      config = ts.readConfigFile(tsconfig, ts.sys.readFile).config;
    } catch (err) {
      if (err.code !== 'ENOENT') {
        console.error(`Error while parsing "${tsconfig}"`);
        throw err;
      }
    }
  }

  fixConfigDev(config);

  register({
    compiler,
    compilerOptions: config.compilerOptions,
    transpileOnly: true,
  });

  useRequire = true;
}

import { createServer, Server, IncomingMessage, ServerResponse } from 'http';
import { Readable } from 'stream';
import type { Bridge } from '@vercel/node-bridge/bridge';
import { getVercelLauncher } from '@vercel/node-bridge/launcher.js';
import { VercelProxyResponse } from '@vercel/node-bridge/types';
<<<<<<< HEAD
import { streamToBuffer, debug } from '@vercel/build-utils';
=======
import { Config, streamToBuffer } from '@vercel/build-utils';
>>>>>>> dc2ddf86
import exitHook from 'exit-hook';
import { EdgeRuntime, Primitives, runServer } from 'edge-runtime';
import { getConfig } from '@vercel/static-config';
import { Project } from 'ts-morph';
import ncc from '@vercel/ncc';
import fetch from 'node-fetch';

function logError(error: Error) {
  console.error(error.message);
  if (error.stack) {
    // only show the stack trace if debug is enabled
    // because it points to internals, not user code
    const errorPrefixLength = 'Error: '.length;
    const errorMessageLength = errorPrefixLength + error.message.length;
    debug(error.stack.substring(errorMessageLength + 1));
  }
}

function listen(server: Server, port: number, host: string): Promise<void> {
  return new Promise(resolve => {
    server.listen(port, host, () => {
      resolve();
    });
  });
}

async function createServerlessEventHandler(
  entrypoint: string,
  options: { shouldAddHelpers: boolean }
): Promise<(request: IncomingMessage) => Promise<VercelProxyResponse>> {
  const launcher = getVercelLauncher({
    entrypointPath: entrypoint,
    helpersPath: './helpers.js',
    shouldAddHelpers: options.shouldAddHelpers,
    useRequire,

    // not used
    bridgePath: '',
    sourcemapSupportPath: '',
  });
  const bridge: Bridge = launcher();

  return async function (request: IncomingMessage) {
    const body = await rawBody(request);
    const event = {
      Action: 'Invoke',
      body: JSON.stringify({
        method: request.method,
        path: request.url,
        headers: request.headers,
        encoding: 'base64',
        body: body.toString('base64'),
      }),
    };

    return bridge.launcher(event, {
      callbackWaitsForEmptyEventLoop: false,
    });
  };
}

async function serializeRequest(message: IncomingMessage) {
  const bodyBuffer = await streamToBuffer(message);
  const body = bodyBuffer.toString('base64');
  return JSON.stringify({
    url: message.url,
    method: message.method,
    headers: message.headers,
    body,
  });
}

async function compileUserCode(entrypoint: string) {
  try {
    const buildResult = await ncc(entrypoint, {
      target: 'es2022',
    });
    const userCode = buildResult.code;

    return `
      ${userCode};

      addEventListener('fetch', async (event) => {
        try {
          let serializedRequest = await event.request.text();
          let requestDetails = JSON.parse(serializedRequest);

          let body;

          if (requestDetails.method !== 'GET' && requestDetails.method !== 'HEAD') {
            body = Uint8Array.from(atob(requestDetails.body), c => c.charCodeAt(0));
          }

          let requestUrl = requestDetails.headers['x-forwarded-proto'] + '://' + requestDetails.headers['x-forwarded-host'] + requestDetails.url;

          let request = new Request(requestUrl, {
            headers: requestDetails.headers,
            method: requestDetails.method,
            body: body
          });

          event.request = request;

          let edgeHandler = module.exports.default;
          if (!edgeHandler) {
            throw new Error('No default export was found. Add a default export to handle requests.');
          }

          let response = await edgeHandler(event.request, event);

          return event.respondWith(response);
        } catch (error) {
          // we can't easily show a meaningful stack trace
          // so, stick to just the error message for now
          event.respondWith(new Response(error.message, {
            status: 500,
            headers: {
              'x-vercel-failed': 'edge-wrapper'
            }
          }));
        }
      })`;
  } catch (error) {
    // We can't easily show a meaningful stack trace from ncc -> edge-runtime.
    // So, stick with just the message for now.
    console.log(`Failed to instantiate edge runtime: ${error.message}`);
    return undefined;
  }
}

async function createEdgeRuntime(userCode: string | undefined) {
  try {
    if (!userCode) {
      return undefined;
    }

    const edgeRuntime = new EdgeRuntime({
      initialCode: userCode,
      extend: (context: Primitives) => {
        Object.assign(context, {
          __dirname: '',
          module: {
            exports: {},
          },
        });
        return context;
      },
    });

    const server = await runServer({ runtime: edgeRuntime });
    exitHook(server.close);

    return server;
  } catch (error) {
    // We can't easily show a meaningful stack trace from ncc -> edge-runtime.
    // So, stick with just the message for now.
    console.log(`Failed to instantiate edge runtime: ${error.message}`);
    return undefined;
  }
}

async function createEdgeEventHandler(
  entrypoint: string
): Promise<(request: IncomingMessage) => Promise<VercelProxyResponse>> {
  const userCode = await compileUserCode(entrypoint);
  const server = await createEdgeRuntime(userCode);

  return async function (request: IncomingMessage) {
    if (!server) {
      // this error state is already logged, but we have to wait until here to exit the process
      // this matches the serverless function bridge launcher's behavior when
      // an error is thrown in the function
      process.exit(1);
    }

    const response = await fetch(server.url, {
      redirect: 'manual',
      method: 'post',
      body: await serializeRequest(request),
    });

    const body = await response.text();

    const isUserError =
      response.headers.get('x-vercel-failed') === 'edge-wrapper';
    if (isUserError && response.status >= 500) {
      // this error was "unhandled" from the user code's perspective
      console.log(`Unhandled rejection: ${body}`);

      // this matches the serverless function bridge launcher's behavior when
      // an error is thrown in the function
      process.exit(1);
    }

    return {
      statusCode: response.status,
      headers: response.headers.raw(),
      body,
      encoding: 'utf8',
    };
  };
}

const validRuntimes = ['experimental-edge'];
function parseRuntime(
  entrypoint: string,
  entryPointPath: string
): string | undefined {
  const project = new Project();
  const staticConfig = getConfig(project, entryPointPath);
  const runtime = staticConfig?.runtime;
  if (runtime && !validRuntimes.includes(runtime)) {
    throw new Error(
      `Invalid function runtime "${runtime}" for "${entrypoint}". Valid runtimes are: ${JSON.stringify(
        validRuntimes
      )}`
    );
  }

  return runtime;
}

async function createEventHandler(
  entrypoint: string,
  config: Config,
  options: { shouldAddHelpers: boolean }
): Promise<(request: IncomingMessage) => Promise<VercelProxyResponse>> {
<<<<<<< HEAD
  const entryPointPath = join(process.cwd(), entrypoint!);
  const runtime = parseRuntime(entrypoint, entryPointPath);
  if (runtime === 'experimental-edge') {
    return createEdgeEventHandler(entryPointPath);
=======
  const runtime = parseRuntime(entrypoint);

  // `middleware.js`/`middleware.ts` file is always run as
  // an Edge Function, otherwise needs to be opted-in via
  // `export const config = { runtime: 'experimental-edge' }`
  if (config.middleware === true || runtime === 'experimental-edge') {
    return createEdgeEventHandler(entrypoint);
>>>>>>> dc2ddf86
  }

  return createServerlessEventHandler(entryPointPath, options);
}

let handleEvent: (request: IncomingMessage) => Promise<VercelProxyResponse>;
let handlerEventError: Error;

async function main() {
  const config = JSON.parse(process.env.VERCEL_DEV_CONFIG || '{}');
  delete process.env.VERCEL_DEV_CONFIG;

  const buildEnv = JSON.parse(process.env.VERCEL_DEV_BUILD_ENV || '{}');
  delete process.env.VERCEL_DEV_BUILD_ENV;

  const shouldAddHelpers = !(
    config.helpers === false || buildEnv.NODEJS_HELPERS === '0'
  );

  const proxyServer = createServer(onDevRequest);
  await listen(proxyServer, 0, '127.0.0.1');

<<<<<<< HEAD
  try {
    handleEvent = await createEventHandler(entrypoint!, { shouldAddHelpers });
  } catch (error) {
    logError(error);
    handlerEventError = error;
  }
=======
  const entryPointPath = join(process.cwd(), entrypoint!);
  handleEvent = await createEventHandler(entryPointPath, config, {
    shouldAddHelpers,
  });
>>>>>>> dc2ddf86

  const address = proxyServer.address();
  if (typeof process.send === 'function') {
    process.send(address);
  } else {
    console.log('Dev server listening:', address);
  }
}

export function rawBody(readable: Readable): Promise<Buffer> {
  return new Promise((resolve, reject) => {
    let bytes = 0;
    const chunks: Buffer[] = [];
    readable.on('error', reject);
    readable.on('data', chunk => {
      chunks.push(chunk);
      bytes += chunk.length;
    });
    readable.on('end', () => {
      resolve(Buffer.concat(chunks, bytes));
    });
  });
}

export async function onDevRequest(
  req: IncomingMessage,
  res: ServerResponse
): Promise<void> {
  if (handlerEventError) {
    // this error state is already logged, but we have to wait until here to exit the process
    // this matches the serverless function bridge launcher's behavior when
    // an error is thrown in the function
    process.exit(1);
  }

  if (!handleEvent) {
    res.statusCode = 500;
    res.end('Bridge is not ready, please try again');
    return;
  }

  try {
    const result = await handleEvent(req);
    res.statusCode = result.statusCode;
    for (const [key, value] of Object.entries(result.headers)) {
      if (typeof value !== 'undefined') {
        res.setHeader(key, value);
      }
    }
    res.end(Buffer.from(result.body, result.encoding));
  } catch (error) {
    res.statusCode = 500;
    res.end(error.stack);
  }
}

export function fixConfigDev(config: { compilerOptions: any }): void {
  const nodeVersionMajor = Number(process.versions.node.split('.')[0]);
  fixConfig(config, nodeVersionMajor);

  // In prod, `.ts` inputs use TypeScript and
  // `.js` inputs use Babel to convert ESM to CJS.
  // In dev, both `.ts` and `.js` inputs use ts-node
  // without Babel so we must enable `allowJs`.
  config.compilerOptions.allowJs = true;

  // In prod, we emit outputs to the filesystem.
  // In dev, we don't emit because we use ts-node.
  config.compilerOptions.noEmit = true;
}

main().catch(err => {
  logError(err);
  process.exit(1);
});<|MERGE_RESOLUTION|>--- conflicted
+++ resolved
@@ -74,11 +74,7 @@
 import type { Bridge } from '@vercel/node-bridge/bridge';
 import { getVercelLauncher } from '@vercel/node-bridge/launcher.js';
 import { VercelProxyResponse } from '@vercel/node-bridge/types';
-<<<<<<< HEAD
-import { streamToBuffer, debug } from '@vercel/build-utils';
-=======
-import { Config, streamToBuffer } from '@vercel/build-utils';
->>>>>>> dc2ddf86
+import { Config, streamToBuffer, debug } from '@vercel/build-utils';
 import exitHook from 'exit-hook';
 import { EdgeRuntime, Primitives, runServer } from 'edge-runtime';
 import { getConfig } from '@vercel/static-config';
@@ -306,20 +302,14 @@
   config: Config,
   options: { shouldAddHelpers: boolean }
 ): Promise<(request: IncomingMessage) => Promise<VercelProxyResponse>> {
-<<<<<<< HEAD
   const entryPointPath = join(process.cwd(), entrypoint!);
   const runtime = parseRuntime(entrypoint, entryPointPath);
-  if (runtime === 'experimental-edge') {
-    return createEdgeEventHandler(entryPointPath);
-=======
-  const runtime = parseRuntime(entrypoint);
-
+  
   // `middleware.js`/`middleware.ts` file is always run as
   // an Edge Function, otherwise needs to be opted-in via
   // `export const config = { runtime: 'experimental-edge' }`
   if (config.middleware === true || runtime === 'experimental-edge') {
-    return createEdgeEventHandler(entrypoint);
->>>>>>> dc2ddf86
+    return createEdgeEventHandler(entryPointPath);
   }
 
   return createServerlessEventHandler(entryPointPath, options);
@@ -342,19 +332,13 @@
   const proxyServer = createServer(onDevRequest);
   await listen(proxyServer, 0, '127.0.0.1');
 
-<<<<<<< HEAD
   try {
-    handleEvent = await createEventHandler(entrypoint!, { shouldAddHelpers });
+    const entryPointPath = join(process.cwd(), entrypoint!);
+    handleEvent = await createEventHandler(entryPointPath, config, { shouldAddHelpers });
   } catch (error) {
     logError(error);
     handlerEventError = error;
   }
-=======
-  const entryPointPath = join(process.cwd(), entrypoint!);
-  handleEvent = await createEventHandler(entryPointPath, config, {
-    shouldAddHelpers,
-  });
->>>>>>> dc2ddf86
 
   const address = proxyServer.address();
   if (typeof process.send === 'function') {
