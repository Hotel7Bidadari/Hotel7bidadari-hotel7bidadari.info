const entrypoint = process.env.VERCEL_DEV_ENTRYPOINT;
delete process.env.VERCEL_DEV_ENTRYPOINT;

const tsconfig = process.env.VERCEL_DEV_TSCONFIG;
delete process.env.VERCEL_DEV_TSCONFIG;

if (!entrypoint) {
  throw new Error('`VERCEL_DEV_ENTRYPOINT` must be defined');
}

import { join } from 'path';
import { register } from 'ts-node';
import { fixConfig } from './typescript';

type TypescriptModule = typeof import('typescript');

let useRequire = false;

if (!process.env.VERCEL_DEV_IS_ESM) {
  const resolveTypescript = (p: string): string => {
    try {
      return require.resolve('typescript', {
        paths: [p],
      });
    } catch (_) {
      return '';
    }
  };

  const requireTypescript = (p: string): TypescriptModule => {
    // eslint-disable-next-line @typescript-eslint/no-var-requires
    return require(p) as TypescriptModule;
  };

  let ts: TypescriptModule | null = null;

  // Use the project's version of Typescript if available and supports `target`
  let compiler = resolveTypescript(process.cwd());
  if (compiler) {
    ts = requireTypescript(compiler);
  }

  // Otherwise fall back to using the copy that `@vercel/node` uses
  if (!ts) {
    compiler = resolveTypescript(join(__dirname, '..'));
    ts = requireTypescript(compiler);
  }

  let config: any = {};
  if (tsconfig) {
    try {
      config = ts.readConfigFile(tsconfig, ts.sys.readFile).config;
    } catch (err) {
      if (err.code !== 'ENOENT') {
        console.error(`Error while parsing "${tsconfig}"`);
        throw err;
      }
    }
  }

  fixConfigDev(config);

  register({
    compiler,
    compilerOptions: config.compilerOptions,
    transpileOnly: true,
  });

  useRequire = true;
}

import { createServer, Server, IncomingMessage, ServerResponse } from 'http';
import { Readable } from 'stream';
import type { Bridge } from '@vercel/node-bridge/bridge';
import { getVercelLauncher } from '@vercel/node-bridge/launcher.js';
import { VercelProxyResponse } from '@vercel/node-bridge/types';
import { Config, streamToBuffer, debug } from '@vercel/build-utils';
import exitHook from 'exit-hook';
import { EdgeRuntime, Primitives, runServer } from 'edge-runtime';
import { getConfig } from '@vercel/static-config';
import { Project } from 'ts-morph';
import esbuild from 'esbuild';
import fetch from 'node-fetch';
import { createEdgeWasmPlugin, WasmAssets } from './edge-wasm-plugin';

function logError(error: Error) {
  console.error(error.message);
  if (error.stack) {
    // only show the stack trace if debug is enabled
    // because it points to internals, not user code
    const errorPrefixLength = 'Error: '.length;
    const errorMessageLength = errorPrefixLength + error.message.length;
    debug(error.stack.substring(errorMessageLength + 1));
  }
}

function listen(server: Server, port: number, host: string): Promise<void> {
  return new Promise(resolve => {
    server.listen(port, host, () => {
      resolve();
    });
  });
}

async function createServerlessEventHandler(
  entrypoint: string,
  options: { shouldAddHelpers: boolean }
): Promise<(request: IncomingMessage) => Promise<VercelProxyResponse>> {
  const launcher = getVercelLauncher({
    entrypointPath: entrypoint,
    helpersPath: './helpers.js',
    shouldAddHelpers: options.shouldAddHelpers,
    useRequire,

    // not used
    bridgePath: '',
    sourcemapSupportPath: '',
  });
  const bridge: Bridge = launcher();

  return async function (request: IncomingMessage) {
    const body = await rawBody(request);
    const event = {
      Action: 'Invoke',
      body: JSON.stringify({
        method: request.method,
        path: request.url,
        headers: request.headers,
        encoding: 'base64',
        body: body.toString('base64'),
      }),
    };

    return bridge.launcher(event, {
      callbackWaitsForEmptyEventLoop: false,
    });
  };
}

async function serializeRequest(message: IncomingMessage) {
  const bodyBuffer = await streamToBuffer(message);
  const body = bodyBuffer.toString('base64');
  return JSON.stringify({
    url: message.url,
    method: message.method,
    headers: message.headers,
    body,
  });
}

async function compileUserCode(
  entrypointPath: string,
  entrypointLabel: string
): Promise<undefined | { userCode: string; wasmAssets: WasmAssets }> {
  const { wasmAssets, plugin: edgeWasmPlugin } = createEdgeWasmPlugin();
  try {
    const result = await esbuild.build({
      platform: 'node',
      target: 'node14',
      sourcemap: 'inline',
      bundle: true,
      plugins: [edgeWasmPlugin],
      entryPoints: [entrypointPath],
      write: false, // operate in memory
      format: 'cjs',
    });

    const compiledFile = result.outputFiles?.[0];
    if (!compiledFile) {
      throw new Error(
        `Compilation of ${entrypointLabel} produced no output files.`
      );
    }

    const userCode = `
      ${compiledFile.text};

      addEventListener('fetch', async (event) => {
        try {
          let serializedRequest = await event.request.text();
          let requestDetails = JSON.parse(serializedRequest);

          let body;

          if (requestDetails.method !== 'GET' && requestDetails.method !== 'HEAD') {
            body = Uint8Array.from(atob(requestDetails.body), c => c.charCodeAt(0));
          }

          let requestUrl = requestDetails.headers['x-forwarded-proto'] + '://' + requestDetails.headers['x-forwarded-host'] + requestDetails.url;

          let request = new Request(requestUrl, {
            headers: requestDetails.headers,
            method: requestDetails.method,
            body: body
          });

          event.request = request;

          let edgeHandler = module.exports.default;
          if (!edgeHandler) {
            throw new Error('No default export was found. Add a default export to handle requests. Learn more: https://vercel.link/creating-edge-middleware');
          }

          let response = await edgeHandler(event.request, event);

          if (!response) {
            throw new Error('Edge Function "${entrypointLabel}" did not return a response.');
          }

          return event.respondWith(response);
        } catch (error) {
          // we can't easily show a meaningful stack trace
          // so, stick to just the error message for now
          event.respondWith(new Response(error.message, {
            status: 500,
            headers: {
              'x-vercel-failed': 'edge-wrapper'
            }
          }));
        }
      })`;
    return { userCode, wasmAssets };
  } catch (error) {
    // We can't easily show a meaningful stack trace from ncc -> edge-runtime.
    // So, stick with just the message for now.
    console.error(`Failed to instantiate edge runtime.`);
    logError(error);
    return undefined;
  }
}

async function createEdgeRuntime(params?: {
  userCode: string;
  wasmAssets: WasmAssets;
}) {
  try {
    if (!params) {
      return undefined;
    }

    const wasmBindings = await params.wasmAssets.getContext();
    const edgeRuntime = new EdgeRuntime({
      initialCode: params.userCode,
      extend: (context: Primitives) => {
        Object.assign(
          context,
          {
            __dirname: '',
            module: {
              exports: {},
            },
          },
<<<<<<< HEAD
          wasmBindings
        );

=======
          process: {
            env: process.env,
          },
        });
>>>>>>> 0ecbb24c
        return context;
      },
    });

    const server = await runServer({ runtime: edgeRuntime });
    exitHook(server.close);

    return server;
  } catch (error) {
    // We can't easily show a meaningful stack trace from ncc -> edge-runtime.
    // So, stick with just the message for now.
    console.error('Failed to instantiate edge runtime.');
    logError(error);
    return undefined;
  }
}

async function createEdgeEventHandler(
  entrypointPath: string,
  entrypointLabel: string
): Promise<(request: IncomingMessage) => Promise<VercelProxyResponse>> {
  const userCode = await compileUserCode(entrypointPath, entrypointLabel);
  const server = await createEdgeRuntime(userCode);

  return async function (request: IncomingMessage) {
    if (!server) {
      // this error state is already logged, but we have to wait until here to exit the process
      // this matches the serverless function bridge launcher's behavior when
      // an error is thrown in the function
      process.exit(1);
    }

    const response = await fetch(server.url, {
      redirect: 'manual',
      method: 'post',
      body: await serializeRequest(request),
    });

    const body = await response.text();

    const isUserError =
      response.headers.get('x-vercel-failed') === 'edge-wrapper';
    if (isUserError && response.status >= 500) {
      // this error was "unhandled" from the user code's perspective
      console.log(`Unhandled rejection: ${body}`);

      // this matches the serverless function bridge launcher's behavior when
      // an error is thrown in the function
      process.exit(1);
    }

    return {
      statusCode: response.status,
      headers: response.headers.raw(),
      body,
      encoding: 'utf8',
    };
  };
}

const validRuntimes = ['experimental-edge'];
function parseRuntime(
  entrypoint: string,
  entryPointPath: string
): string | undefined {
  const project = new Project();
  const staticConfig = getConfig(project, entryPointPath);
  const runtime = staticConfig?.runtime;
  if (runtime && !validRuntimes.includes(runtime)) {
    throw new Error(
      `Invalid function runtime "${runtime}" for "${entrypoint}". Valid runtimes are: ${JSON.stringify(
        validRuntimes
      )}. Learn more: https://vercel.link/creating-edge-functions`
    );
  }

  return runtime;
}

async function createEventHandler(
  entrypoint: string,
  config: Config,
  options: { shouldAddHelpers: boolean }
): Promise<(request: IncomingMessage) => Promise<VercelProxyResponse>> {
  const entrypointPath = join(process.cwd(), entrypoint!);
  const runtime = parseRuntime(entrypoint, entrypointPath);

  // `middleware.js`/`middleware.ts` file is always run as
  // an Edge Function, otherwise needs to be opted-in via
  // `export const config = { runtime: 'experimental-edge' }`
  if (config.middleware === true || runtime === 'experimental-edge') {
    return createEdgeEventHandler(entrypointPath, entrypoint);
  }

  return createServerlessEventHandler(entrypointPath, options);
}

let handleEvent: (request: IncomingMessage) => Promise<VercelProxyResponse>;
let handlerEventError: Error;

async function main() {
  const config = JSON.parse(process.env.VERCEL_DEV_CONFIG || '{}');
  delete process.env.VERCEL_DEV_CONFIG;

  const buildEnv = JSON.parse(process.env.VERCEL_DEV_BUILD_ENV || '{}');
  delete process.env.VERCEL_DEV_BUILD_ENV;

  const shouldAddHelpers = !(
    config.helpers === false || buildEnv.NODEJS_HELPERS === '0'
  );

  const proxyServer = createServer(onDevRequest);
  await listen(proxyServer, 0, '127.0.0.1');

  try {
    handleEvent = await createEventHandler(entrypoint!, config, {
      shouldAddHelpers,
    });
  } catch (error) {
    logError(error);
    handlerEventError = error;
  }

  const address = proxyServer.address();
  if (typeof process.send === 'function') {
    process.send(address);
  } else {
    console.log('Dev server listening:', address);
  }
}

export function rawBody(readable: Readable): Promise<Buffer> {
  return new Promise((resolve, reject) => {
    let bytes = 0;
    const chunks: Buffer[] = [];
    readable.on('error', reject);
    readable.on('data', chunk => {
      chunks.push(chunk);
      bytes += chunk.length;
    });
    readable.on('end', () => {
      resolve(Buffer.concat(chunks, bytes));
    });
  });
}

export async function onDevRequest(
  req: IncomingMessage,
  res: ServerResponse
): Promise<void> {
  if (handlerEventError) {
    // this error state is already logged, but we have to wait until here to exit the process
    // this matches the serverless function bridge launcher's behavior when
    // an error is thrown in the function
    process.exit(1);
  }

  if (!handleEvent) {
    res.statusCode = 500;
    res.end('Bridge is not ready, please try again');
    return;
  }

  try {
    const result = await handleEvent(req);
    res.statusCode = result.statusCode;
    for (const [key, value] of Object.entries(result.headers)) {
      if (typeof value !== 'undefined') {
        res.setHeader(key, value);
      }
    }
    res.end(Buffer.from(result.body, result.encoding));
  } catch (error) {
    res.statusCode = 500;
    res.end(error.stack);
  }
}

export function fixConfigDev(config: { compilerOptions: any }): void {
  const nodeVersionMajor = Number(process.versions.node.split('.')[0]);
  fixConfig(config, nodeVersionMajor);

  // In prod, `.ts` inputs use TypeScript and
  // `.js` inputs use Babel to convert ESM to CJS.
  // In dev, both `.ts` and `.js` inputs use ts-node
  // without Babel so we must enable `allowJs`.
  config.compilerOptions.allowJs = true;

  // In prod, we emit outputs to the filesystem.
  // In dev, we don't emit because we use ts-node.
  config.compilerOptions.noEmit = true;
}

main().catch(err => {
  logError(err);
  process.exit(1);
});<|MERGE_RESOLUTION|>--- conflicted
+++ resolved
@@ -249,17 +249,13 @@
             module: {
               exports: {},
             },
+            process: {
+              env: process.env,
+            },
           },
-<<<<<<< HEAD
           wasmBindings
         );
 
-=======
-          process: {
-            env: process.env,
-          },
-        });
->>>>>>> 0ecbb24c
         return context;
       },
     });
