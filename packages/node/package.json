--- conflicted
+++ resolved
@@ -48,11 +48,7 @@
     "@vercel/build-utils": "4.0.0",
     "@vercel/ncc": "0.24.0",
     "@vercel/nft": "0.19.1",
-<<<<<<< HEAD
-    "@vercel/static-config": "1.0.1",
-=======
     "@vercel/static-config": "2.0.0",
->>>>>>> 3ac238cf
     "content-type": "1.0.4",
     "cookie": "0.4.0",
     "etag": "1.8.1",
