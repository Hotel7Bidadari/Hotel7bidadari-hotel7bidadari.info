--- conflicted
+++ resolved
@@ -28,12 +28,8 @@
     "@vercel/error-utils": "1.0.10",
     "@vercel/static-config": "2.0.17",
     "async-listen": "3.0.0",
-<<<<<<< HEAD
+    "content-type": "1.0.5",
     "edge-runtime": "2.4.4",
-=======
-    "content-type": "1.0.5",
-    "edge-runtime": "2.4.3",
->>>>>>> abd1197c
     "esbuild": "0.14.47",
     "exit-hook": "2.2.1",
     "node-fetch": "2.6.9",
