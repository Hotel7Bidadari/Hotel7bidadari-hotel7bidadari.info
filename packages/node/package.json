--- conflicted
+++ resolved
@@ -31,16 +31,9 @@
   "dependencies": {
     "@edge-runtime/vm": "2.0.0",
     "@types/node": "14.18.33",
-<<<<<<< HEAD
-    "@vercel/build-utils": "5.7.0",
-    "@vercel/node-bridge": "3.1.2",
-    "@vercel/static-config": "2.0.6",
-    "cron-validate": "1.4.5",
-=======
     "@vercel/build-utils": "5.9.0",
     "@vercel/node-bridge": "3.1.10",
     "@vercel/static-config": "2.0.11",
->>>>>>> e8385566
     "edge-runtime": "2.0.0",
     "esbuild": "0.14.47",
     "exit-hook": "2.2.1",
