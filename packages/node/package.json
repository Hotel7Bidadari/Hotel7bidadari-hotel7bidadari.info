--- conflicted
+++ resolved
@@ -31,15 +31,9 @@
   "dependencies": {
     "@edge-runtime/vm": "2.0.0",
     "@types/node": "14.18.33",
-<<<<<<< HEAD
-    "@vercel/build-utils": "workspace:5.7.4",
+    "@vercel/build-utils": "workspace:5.7.5",
     "@vercel/node-bridge": "workspace:3.1.3",
     "@vercel/static-config": "workspace:2.0.6",
-=======
-    "@vercel/build-utils": "5.7.5",
-    "@vercel/node-bridge": "3.1.3",
-    "@vercel/static-config": "2.0.6",
->>>>>>> 4c3bc053
     "edge-runtime": "2.0.0",
     "esbuild": "0.14.47",
     "exit-hook": "2.2.1",
