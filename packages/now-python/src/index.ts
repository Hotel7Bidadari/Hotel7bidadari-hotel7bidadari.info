--- conflicted
+++ resolved
@@ -36,17 +36,11 @@
   files,
   meta,
   config,
-<<<<<<< HEAD
+
 }: BuildOptions) {
-  debug('Downloading user files...');
-  let downloadedFiles = await download(files, workPath, meta);
-  if (meta && meta.isDev) {
-=======
-}: BuildOptions) => {
-  let downloadedFiles = await download(originalFiles, workPath, meta);
-
-  if (meta.isDev) {
->>>>>>> 87794cfc
+    debug('Downloading user files...');
+    let downloadedFiles = await download(files, workPath, meta);
+    if (meta && meta.isDev) {
     let base = null;
 
     if (config && config.zeroConfig) {
