{
  "name": "@vercel/go",
  "version": "2.3.11",
  "license": "MIT",
  "main": "./dist/index",
  "homepage": "https://vercel.com/docs/runtimes#official-runtimes/go",
  "repository": {
    "type": "git",
    "url": "https://github.com/vercel/vercel.git",
    "directory": "packages/go"
  },
  "scripts": {
    "build": "node build",
    "test": "jest --env node --verbose --runInBand --bail",
    "test-e2e": "pnpm test"
  },
  "files": [
    "dist"
  ],
  "jest": {
    "preset": "ts-jest",
    "testEnvironment": "node",
    "globals": {
      "ts-jest": {
        "diagnostics": true,
        "isolatedModules": true
      }
    }
  },
  "devDependencies": {
    "@tootallnate/once": "1.1.2",
    "@types/async-retry": "1.4.2",
    "@types/execa": "^0.9.0",
    "@types/fs-extra": "^5.0.5",
    "@types/jest": "28.1.6",
    "@types/node": "14.18.33",
    "@types/node-fetch": "^2.3.0",
    "@types/tar": "^4.0.0",
<<<<<<< HEAD
    "@types/yauzl-promise": "2.1.0",
    "@vercel/build-utils": "6.3.2",
=======
    "@vercel/build-utils": "6.3.4",
>>>>>>> 21a440b8
    "@vercel/ncc": "0.24.0",
    "async-retry": "1.3.1",
    "execa": "^1.0.0",
    "fs-extra": "^7.0.0",
    "node-fetch": "^2.2.1",
    "string-argv": "0.3.1",
    "tar": "4.4.6",
    "typescript": "4.3.4",
    "xdg-app-paths": "5.1.0",
    "yauzl-promise": "2.1.3"
  }
}<|MERGE_RESOLUTION|>--- conflicted
+++ resolved
@@ -36,12 +36,8 @@
     "@types/node": "14.18.33",
     "@types/node-fetch": "^2.3.0",
     "@types/tar": "^4.0.0",
-<<<<<<< HEAD
     "@types/yauzl-promise": "2.1.0",
-    "@vercel/build-utils": "6.3.2",
-=======
     "@vercel/build-utils": "6.3.4",
->>>>>>> 21a440b8
     "@vercel/ncc": "0.24.0",
     "async-retry": "1.3.1",
     "execa": "^1.0.0",
