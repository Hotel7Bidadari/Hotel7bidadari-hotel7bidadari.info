import execa from 'execa';
import retry from 'async-retry';
import { homedir, tmpdir } from 'os';
import { spawn } from 'child_process';
import { Readable } from 'stream';
import once from '@tootallnate/once';
import { join, dirname, basename, normalize, sep } from 'path';
import {
  readFile,
  writeFile,
  pathExists,
  mkdirp,
  move,
  remove,
  rmdir,
  readdir,
} from 'fs-extra';
import {
  BuildOptions,
  Files,
  PrepareCacheOptions,
  StartDevServerOptions,
  StartDevServerResult,
  glob,
  download,
  createLambda,
  getWriteableDirectory,
  shouldServe,
  debug,
} from '@vercel/build-utils';

const TMP = tmpdir();

import {
  createGo,
  getAnalyzedEntrypoint,
  cacheDir,
  OUT_EXTENSION,
} from './go-helpers';
const handlerFileName = `handler${OUT_EXTENSION}`;

export { shouldServe };

interface Analyzed {
  found?: boolean;
  packageName: string;
  functionName: string;
  watch: string[];
}

interface PortInfo {
  port: number;
}

// Initialize private git repo for Go Modules
async function initPrivateGit(credentials: string) {
  const gitCredentialsPath = join(homedir(), '.git-credentials');

  await execa('git', [
    'config',
    '--global',
    'credential.helper',
    `store --file ${gitCredentialsPath}`,
  ]);

  await writeFile(gitCredentialsPath, credentials);
}

/**
 * Since `go build` does not support files that begin with a square bracket,
 * we must rename to something temporary to support Path Segments.
 * The output file is not renamed because v3 builders can't rename outputs
 * which works great for this feature. We also need to add a suffix during `vercel dev`
 * since the entrypoint is already stripped of its suffix before build() is called.
 */
<<<<<<< HEAD
function getRenamedEntrypoint(entrypoint: string, files: Files, meta: Meta) {
=======
function getRenamedEntrypoint(entrypoint: string): string | undefined {
>>>>>>> cc7577a6
  const filename = basename(entrypoint);
  if (filename.startsWith('[')) {
    const newEntrypoint = entrypoint.replace('/[', '/now-bracket[');

    debug(`Renamed entrypoint from ${entrypoint} to ${newEntrypoint}`);
    return newEntrypoint;
  }

  return undefined;
}

type UndoFileAction = {
  from: string;
  to: string | undefined;
};

type UndoFunctionRename = {
  fsPath: string;
  from: string;
  to: string;
};

export const version = 3;

export async function build({
  files,
  entrypoint,
  config,
  workPath,
  meta = {},
}: BuildOptions) {
  const goPath = await getWriteableDirectory();
  const srcPath = join(goPath, 'src', 'lambda');
  const downloadPath = meta.skipDownload ? workPath : srcPath;
  await download(files, downloadPath, meta);

  // keep track of file system actions we need to undo
  // the keys "from" and "to" refer to what needs to be done
  // in order to undo the action, not what the original action was
  const undoFileActions: UndoFileAction[] = [];
  const undoDirectoryCreation: string[] = [];
  const undoFunctionRenames: UndoFunctionRename[] = [];

<<<<<<< HEAD
We highly recommend you leverage Go Modules in your project.
Learn more: https://github.com/golang/go/wiki/Modules
`);
  }
  entrypoint = getRenamedEntrypoint(entrypoint, files, meta);
  const entrypointArr = entrypoint.split(sep);
=======
  try {
    if (process.env.GIT_CREDENTIALS) {
      debug('Initialize Git credentials...');
      await initPrivateGit(process.env.GIT_CREDENTIALS);
    }
>>>>>>> cc7577a6

    if (process.env.GO111MODULE) {
      console.log(`\nManually assigning 'GO111MODULE' is not recommended.

  By default:
    - 'GO111MODULE=on' If entrypoint package name is not 'main'
    - 'GO111MODULE=off' If entrypoint package name is 'main'

  We highly recommend you leverage Go Modules in your project.
  Learn more: https://github.com/golang/go/wiki/Modules
  `);
    }

    const originalEntrypointAbsolute = join(workPath, entrypoint);
    const renamedEntrypoint = getRenamedEntrypoint(entrypoint);
    if (renamedEntrypoint) {
      await move(join(workPath, entrypoint), join(workPath, renamedEntrypoint));
      undoFileActions.push({
        to: join(workPath, entrypoint),
        from: join(workPath, renamedEntrypoint),
      });
      entrypoint = renamedEntrypoint;
    }

    const entrypointAbsolute = join(workPath, entrypoint);
    const entrypointArr = entrypoint.split(sep);

    debug(`Parsing AST for "${entrypoint}"`);
    let analyzed: string;
    try {
      const goModAbsPath = await findGoModPath(workPath);
      if (goModAbsPath) {
        debug(`Found ${goModAbsPath}"`);
      }

      analyzed = await getAnalyzedEntrypoint(
        workPath,
        entrypointAbsolute,
        dirname(goModAbsPath)
      );
    } catch (err) {
      console.log(`Failed to parse AST for "${entrypoint}"`);
      throw err;
    }

    if (!analyzed) {
      const err = new Error(
        `Could not find an exported function in "${entrypoint}"
  Learn more: https://vercel.com/docs/runtimes#official-runtimes/go
        `
      );
      console.log(err.message);
      throw err;
    }

    const parsedAnalyzed = JSON.parse(analyzed) as Analyzed;

    // find `go.mod` in modFiles
    const entrypointDirname = dirname(entrypointAbsolute);
    let isGoModExist = false;
    let goModPath = '';
    let isGoModInRootDir = false;

    const modFileRefs = await glob('**/*.mod', workPath);
    const modFiles = Object.keys(modFileRefs);

    for (const file of modFiles) {
      const fileDirname = dirname(file);
      if (file === 'go.mod') {
        isGoModExist = true;
        isGoModInRootDir = true;
        goModPath = join(workPath, fileDirname);
      } else if (file.endsWith('go.mod')) {
        if (entrypointDirname === fileDirname) {
          isGoModExist = true;
          goModPath = join(workPath, fileDirname);

          debug(`Found file dirname equals entrypoint dirname: ${fileDirname}`);
          break;
        }

        if (!isGoModInRootDir && config.zeroConfig && file === 'api/go.mod') {
          // We didn't find `/go.mod` but we found `/api/go.mod` so move it to the root
          isGoModExist = true;
          isGoModInRootDir = true;
          goModPath = join(fileDirname, '..');
          const pathParts = file.split(sep);
          pathParts.pop(); // Remove go.mod
          pathParts.pop(); // Remove api
          pathParts.push('go.mod');

          const newRoot = pathParts.join(sep);
          const newFsPath = join(workPath, newRoot);

          debug(`Moving api/go.mod to root: ${file} to ${newFsPath}`);
          await move(file, newFsPath);
          undoFileActions.push({
            to: file,
            from: newFsPath,
          });

          const oldSumPath = join(dirname(file), 'go.sum');
          const newSumPath = join(dirname(newFsPath), 'go.sum');
          if (await pathExists(oldSumPath)) {
            debug(`Moving api/go.sum to root: ${oldSumPath} to ${newSumPath}`);
            await move(oldSumPath, newSumPath);
            undoFileActions.push({
              to: oldSumPath,
              from: newSumPath,
            });
          }
          break;
        }
      }
    }

    const input = entrypointDirname;
    const includedFiles: Files = {};

    if (config && config.includeFiles) {
      const patterns = Array.isArray(config.includeFiles)
        ? config.includeFiles
        : [config.includeFiles];
      for (const pattern of patterns) {
        const fsFiles = await glob(pattern, input);
        for (const [assetName, asset] of Object.entries(fsFiles)) {
          includedFiles[assetName] = asset;
        }
      }
    }

    const originalFunctionName = parsedAnalyzed.functionName;
    const handlerFunctionName = getNewHandlerFunctionName(
      originalFunctionName,
      entrypoint
    );
    await renameHandlerFunction(
      entrypointAbsolute,
      originalFunctionName,
      handlerFunctionName
    );
    undoFunctionRenames.push({
      fsPath: originalEntrypointAbsolute,
      from: handlerFunctionName,
      to: originalFunctionName,
    });

    if (!isGoModExist) {
      if (await pathExists(join(workPath, 'vendor'))) {
        throw new Error('`go.mod` is required to use a `vendor` directory.');
      }
    }

    // check if package name other than main
    // using `go.mod` way building the handler
    const packageName = parsedAnalyzed.packageName;

    if (isGoModExist && packageName === 'main') {
      throw new Error('Please change `package main` to `package handler`');
    }

    const outDir = await getWriteableDirectory();

    // in order to allow the user to have `main.go`,
    // we need our `main.go` to be called something else
    const mainGoFileName = 'main__vc__go__.go';

    if (packageName !== 'main') {
      const go = await createGo(
        workPath,
        goPath,
        process.platform,
        process.arch,
        {
          cwd: entrypointDirname,
        },
        true
      );
      if (!isGoModExist) {
        try {
          const defaultGoModContent = `module ${packageName}`;

          await writeFile(
            join(entrypointDirname, 'go.mod'),
            defaultGoModContent
          );

          undoFileActions.push({
            to: undefined, // delete
            from: join(entrypointDirname, 'go.mod'),
          });

          // remove the `go.sum` file that will be generated as well
          undoFileActions.push({
            to: undefined, // delete
            from: join(entrypointDirname, 'go.sum'),
          });
        } catch (err) {
          console.log(`Failed to create default go.mod for ${packageName}`);
          throw err;
        }
      }

      const modMainGoContents = await readFile(
        join(__dirname, 'main.go'),
        'utf8'
      );

      let goPackageName = `${packageName}/${packageName}`;
      const goFuncName = `${packageName}.${handlerFunctionName}`;

      if (isGoModExist) {
        const goModContents = await readFile(join(goModPath, 'go.mod'), 'utf8');
        const usrModName = goModContents.split('\n')[0].split(' ')[1];
        if (entrypointArr.length > 1 && isGoModInRootDir) {
          const cleanPackagePath = [...entrypointArr];
          cleanPackagePath.pop();
          goPackageName = `${usrModName}/${cleanPackagePath.join('/')}`;
        } else {
          goPackageName = `${usrModName}/${packageName}`;
        }
      }

      const mainModGoContents = modMainGoContents
        .replace('__VC_HANDLER_PACKAGE_NAME', goPackageName)
        .replace('__VC_HANDLER_FUNC_NAME', goFuncName);

      if (isGoModExist && isGoModInRootDir) {
        debug('[mod-root] Write main file to ' + downloadPath);
        await writeFile(join(downloadPath, mainGoFileName), mainModGoContents);
        undoFileActions.push({
          to: undefined, // delete
          from: join(downloadPath, mainGoFileName),
        });
      } else if (isGoModExist && !isGoModInRootDir) {
        debug('[mod-other] Write main file to ' + goModPath);
        await writeFile(join(goModPath, mainGoFileName), mainModGoContents);
        undoFileActions.push({
          to: undefined, // delete
          from: join(goModPath, mainGoFileName),
        });
      } else {
        debug('[entrypoint] Write main file to ' + entrypointDirname);
        await writeFile(
          join(entrypointDirname, mainGoFileName),
          mainModGoContents
        );
        undoFileActions.push({
          to: undefined, // delete
          from: join(entrypointDirname, mainGoFileName),
        });
      }

      // move user go file to folder
      try {
        // default path
        let finalDestination = join(entrypointDirname, packageName, entrypoint);

        // if `entrypoint` include folder, only use filename
        if (entrypointArr.length > 1) {
          finalDestination = join(
            entrypointDirname,
            packageName,
            entrypointArr[entrypointArr.length - 1]
          );
        }

        if (dirname(entrypointAbsolute) === goModPath || !isGoModExist) {
          debug(
            `moving entrypoint "${entrypointAbsolute}" to "${finalDestination}"`
          );

          await move(entrypointAbsolute, finalDestination);
          undoFileActions.push({
            to: entrypointAbsolute,
            from: finalDestination,
          });
          undoDirectoryCreation.push(dirname(finalDestination));
        }
      } catch (err) {
        console.log('Failed to move entry to package folder');
        throw err;
      }

      let baseGoModPath = '';
      if (isGoModExist && isGoModInRootDir) {
        baseGoModPath = downloadPath;
      } else if (isGoModExist && !isGoModInRootDir) {
        baseGoModPath = goModPath;
      } else {
        baseGoModPath = entrypointDirname;
      }

<<<<<<< HEAD
    console.log({ goPackageName, goFuncName });

    const mainModGoContents = modMainGoContents
      .replace('__VC_HANDLER_PACKAGE_NAME', goPackageName)
      .replace('__VC_HANDLER_FUNC_NAME', goFuncName);

    console.log(mainModGoContents);

    if (isGoModExist && isGoModInRootDir) {
      debug('[mod-root] Write main file to ' + downloadPath);
      await writeFile(join(downloadPath, mainModGoFileName), mainModGoContents);
    } else if (isGoModExist && !isGoModInRootDir) {
      debug('[mod-other] Write main file to ' + goModPath);
      await writeFile(join(goModPath, mainModGoFileName), mainModGoContents);
=======
      debug('Tidy `go.mod` file...');
      try {
        // ensure go.mod up-to-date
        await go.mod();
      } catch (err) {
        console.log('failed to `go mod tidy`');
        throw err;
      }

      debug('Running `go build`...');
      const destPath = join(outDir, handlerFileName);

      try {
        const src = [join(baseGoModPath, mainGoFileName)];

        await go.build(src, destPath);
      } catch (err) {
        console.log('failed to `go build`');
        throw err;
      }
>>>>>>> cc7577a6
    } else {
      // legacy mode
      // we need `main.go` in the same dir as the entrypoint,
      // otherwise `go build` will refuse to build
      const go = await createGo(
        workPath,
        goPath,
        process.platform,
        process.arch,
        {
          cwd: entrypointDirname,
        },
        false
      );
      const originalMainGoContents = await readFile(
        join(__dirname, 'main.go'),
        'utf8'
      );
      const mainGoContents = originalMainGoContents
        .replace('"__VC_HANDLER_PACKAGE_NAME"', '')
        .replace('__VC_HANDLER_FUNC_NAME', handlerFunctionName);

      // Go doesn't like to build files in different directories,
      // so now we place `main.go` together with the user code
      await writeFile(join(entrypointDirname, mainGoFileName), mainGoContents);
      undoFileActions.push({
        to: undefined, // delete
        from: join(entrypointDirname, mainGoFileName),
      });

      // `go get` will look at `*.go` (note we set `cwd`), parse the `import`s
      // and download any packages that aren't part of the stdlib
      debug('Running `go get`...');
      try {
        await go.get();
      } catch (err) {
        console.log('Failed to `go get`');
        throw err;
      }

      debug('Running `go build`...');
      const destPath = join(outDir, handlerFileName);
      try {
        const src = [
          join(entrypointDirname, mainGoFileName),
          entrypointAbsolute,
        ].map(file => normalize(file));
        await go.build(src, destPath);
      } catch (err) {
        console.log('failed to `go build`');
        throw err;
      }
    }

    const lambda = await createLambda({
      files: { ...(await glob('**', outDir)), ...includedFiles },
      handler: handlerFileName,
      runtime: 'go1.x',
      supportsWrapper: true,
      environment: {},
    });

    const watch = parsedAnalyzed.watch;
    let watchSub: string[] = [];
    // if `entrypoint` located in subdirectory
    // we will need to concat it with return watch array
    if (entrypointArr.length > 1) {
      entrypointArr.pop();
      watchSub = parsedAnalyzed.watch.map(file => join(...entrypointArr, file));
    }

    return {
      output: lambda,
      watch: watch.concat(watchSub),
    };
  } catch (error) {
    debug('Go Builder Error: ' + error);

    throw error;
  } finally {
    try {
      await cleanupFileSystem(
        undoFileActions,
        undoDirectoryCreation,
        undoFunctionRenames
      );
    } catch (error) {
      console.log(`Build cleanup failed: ${error.message}`);
      debug('Cleanup Error: ' + error);
    }
  }
}

async function renameHandlerFunction(fsPath: string, from: string, to: string) {
  let fileContents = await readFile(fsPath, 'utf8');

  // This regex has to walk a fine line where it replaces the most-likely occurrences
  // of the handler's identifier without clobbering other syntax.
  // Left-hand Side: A single space was chosen because it can catch `func Handler`
  //   as well as `var _ http.HandlerFunc = Index`.
  // Right-hand Side: a word boundary was chosen because this can be an end of line
  //   or an open paren (as in `func Handler(`).
  const fromRegex = new RegExp(String.raw` ${from}\b`, 'g');
  fileContents = fileContents.replace(fromRegex, ` ${to}`);

  await writeFile(fsPath, fileContents);
}

export function getNewHandlerFunctionName(
  originalFunctionName: string,
  entrypoint: string
) {
  if (!originalFunctionName) {
    throw new Error(
      'Handler function renaming failed because original function name was empty.'
    );
  }

  if (!entrypoint) {
    throw new Error(
      'Handler function renaming failed because entrypoint was empty.'
    );
  }

  debug(`Found exported function "${originalFunctionName}" in "${entrypoint}"`);

  const pathSlug = entrypoint.replace(/(\s|\\|\/|\]|\[|-|\.)/g, '_');

  const newHandlerName = `${originalFunctionName}_${pathSlug}`;
  debug(
    `Renaming handler function temporarily from "${originalFunctionName}" to "${newHandlerName}"`
  );

  return newHandlerName;
}

async function cleanupFileSystem(
  undoFileActions: UndoFileAction[],
  undoDirectoryCreation: string[],
  undoFunctionRenames: UndoFunctionRename[]
) {
  // we have to undo the actions in reverse order in cases
  // where one file was moved multiple times, which happens
  // using files that start with brackets
  for (const action of undoFileActions.reverse()) {
    if (action.to) {
      await move(action.from, action.to);
    } else {
      await remove(action.from);
    }
  }

  // after files are moved back, we can undo function renames
  // these reference the original file location
  for (const rename of undoFunctionRenames) {
    await renameHandlerFunction(rename.fsPath, rename.from, rename.to);
  }

  const undoDirectoryPromises = undoDirectoryCreation.map(async directory => {
    const contents = await readdir(directory);
    // only delete an empty directory
    // if it has contents, either something went wrong during cleanup or this
    // directory contains project source code that should not be deleted
    if (!contents.length) {
      return rmdir(directory);
    }
    return undefined;
  });
  await Promise.all(undoDirectoryPromises);
}

async function findGoModPath(workPath: string): Promise<string> {
  let checkPath = join(workPath, 'go.mod');
  if (await pathExists(checkPath)) {
    return checkPath;
  }

  checkPath = join(workPath, 'api/go.mod');
  if (await pathExists(checkPath)) {
    return checkPath;
  }

  return '';
}

function isPortInfo(v: any): v is PortInfo {
  return v && typeof v.port === 'number';
}

function isReadable(v: any): v is Readable {
  return v && v.readable === true;
}

async function copyEntrypoint(entrypoint: string, dest: string): Promise<void> {
  const data = await readFile(entrypoint, 'utf8');

  // Modify package to `package main`
  const patched = data.replace(/\bpackage\W+\S+\b/, 'package main');

  await writeFile(join(dest, 'entrypoint.go'), patched);
}

async function copyDevServer(
  functionName: string,
  dest: string
): Promise<void> {
  const data = await readFile(join(__dirname, 'dev-server.go'), 'utf8');

  // Populate the handler function name
  const patched = data.replace('__HANDLER_FUNC_NAME', functionName);

  await writeFile(join(dest, 'vercel-dev-server-main.go'), patched);
}

export async function startDevServer(
  opts: StartDevServerOptions
): Promise<StartDevServerResult> {
  const { entrypoint, workPath, meta = {} } = opts;
  const { devCacheDir = join(workPath, '.vercel', 'cache') } = meta;
  const entrypointDir = dirname(entrypoint);

  // For some reason, if `entrypoint` is a path segment (filename contains `[]`
  // brackets) then the `.go` suffix on the entrypoint is missing. Fix that here…
  let entrypointWithExt = entrypoint;
  if (!entrypoint.endsWith('.go')) {
    entrypointWithExt += '.go';
  }

  const tmp = join(devCacheDir, 'go', Math.random().toString(32).substring(2));
  const tmpPackage = join(tmp, entrypointDir);
  await mkdirp(tmpPackage);

  let goModAbsPathDir = '';
  if (await pathExists(join(workPath, 'go.mod'))) {
    goModAbsPathDir = workPath;
  }
  const analyzedRaw = await getAnalyzedEntrypoint(
    workPath,
    entrypointWithExt,
    goModAbsPathDir
  );
  if (!analyzedRaw) {
    throw new Error(
      `Could not find an exported function in "${entrypointWithExt}"
Learn more: https://vercel.com/docs/runtimes#official-runtimes/go`
    );
  }
  const analyzed: Analyzed = JSON.parse(analyzedRaw);

  await Promise.all([
    copyEntrypoint(entrypointWithExt, tmpPackage),
    copyDevServer(analyzed.functionName, tmpPackage),
  ]);

  const portFile = join(
    TMP,
    `vercel-dev-port-${Math.random().toString(32).substring(2)}`
  );

  const env: typeof process.env = {
    ...process.env,
    ...meta.env,
    VERCEL_DEV_PORT_FILE: portFile,
  };

  const tmpRelative = `.${sep}${entrypointDir}`;
  const child = spawn('go', ['run', tmpRelative], {
    cwd: tmp,
    env,
    stdio: ['ignore', 'inherit', 'inherit', 'pipe'],
  });

  child.once('exit', () => {
    retry(() => remove(tmp)).catch((err: Error) => {
      console.error('Could not delete tmp directory: %j: %s', tmp, err);
    });
  });

  const portPipe = child.stdio[3];
  if (!isReadable(portPipe)) {
    throw new Error('File descriptor 3 is not readable');
  }

  // `dev-server.go` writes the ephemeral port number to FD 3 to be consumed here
  const onPort = new Promise<PortInfo>(resolve => {
    portPipe.setEncoding('utf8');
    portPipe.once('data', d => {
      resolve({ port: Number(d) });
    });
  });
  const onPortFile = waitForPortFile(portFile);
  const onExit = once.spread<[number, string | null]>(child, 'exit');
  const result = await Promise.race([onPort, onPortFile, onExit]);
  onExit.cancel();
  onPortFile.cancel();

  if (isPortInfo(result)) {
    return {
      port: result.port,
      pid: child.pid,
    };
  } else if (Array.isArray(result)) {
    // Got "exit" event from child process
    const [exitCode, signal] = result;
    const reason = signal ? `"${signal}" signal` : `exit code ${exitCode}`;
    throw new Error(`\`go run ${entrypointWithExt}\` failed with ${reason}`);
  } else {
    throw new Error(`Unexpected result type: ${typeof result}`);
  }
}

export interface CancelablePromise<T> extends Promise<T> {
  cancel: () => void;
}

function waitForPortFile(portFile: string) {
  const opts = { portFile, canceled: false };
  const promise = waitForPortFile_(opts) as CancelablePromise<PortInfo | void>;
  promise.cancel = () => {
    opts.canceled = true;
  };
  return promise;
}

async function waitForPortFile_(opts: {
  portFile: string;
  canceled: boolean;
}): Promise<PortInfo | void> {
  while (!opts.canceled) {
    await new Promise(resolve => setTimeout(resolve, 100));
    try {
      const port = Number(await readFile(opts.portFile, 'ascii'));
      retry(() => remove(opts.portFile)).catch((err: Error) => {
        console.error('Could not delete port file: %j: %s', opts.portFile, err);
      });
      return { port };
    } catch (err) {
      if (err.code !== 'ENOENT') {
        throw err;
      }
    }
  }
}

export async function prepareCache({
  workPath,
}: PrepareCacheOptions): Promise<Files> {
  const cache = await glob(`${cacheDir}/**`, workPath);
  return cache;
}<|MERGE_RESOLUTION|>--- conflicted
+++ resolved
@@ -73,11 +73,7 @@
  * which works great for this feature. We also need to add a suffix during `vercel dev`
  * since the entrypoint is already stripped of its suffix before build() is called.
  */
-<<<<<<< HEAD
-function getRenamedEntrypoint(entrypoint: string, files: Files, meta: Meta) {
-=======
 function getRenamedEntrypoint(entrypoint: string): string | undefined {
->>>>>>> cc7577a6
   const filename = basename(entrypoint);
   if (filename.startsWith('[')) {
     const newEntrypoint = entrypoint.replace('/[', '/now-bracket[');
@@ -121,20 +117,11 @@
   const undoDirectoryCreation: string[] = [];
   const undoFunctionRenames: UndoFunctionRename[] = [];
 
-<<<<<<< HEAD
-We highly recommend you leverage Go Modules in your project.
-Learn more: https://github.com/golang/go/wiki/Modules
-`);
-  }
-  entrypoint = getRenamedEntrypoint(entrypoint, files, meta);
-  const entrypointArr = entrypoint.split(sep);
-=======
   try {
     if (process.env.GIT_CREDENTIALS) {
       debug('Initialize Git credentials...');
       await initPrivateGit(process.env.GIT_CREDENTIALS);
     }
->>>>>>> cc7577a6
 
     if (process.env.GO111MODULE) {
       console.log(`\nManually assigning 'GO111MODULE' is not recommended.
@@ -428,22 +415,6 @@
         baseGoModPath = entrypointDirname;
       }
 
-<<<<<<< HEAD
-    console.log({ goPackageName, goFuncName });
-
-    const mainModGoContents = modMainGoContents
-      .replace('__VC_HANDLER_PACKAGE_NAME', goPackageName)
-      .replace('__VC_HANDLER_FUNC_NAME', goFuncName);
-
-    console.log(mainModGoContents);
-
-    if (isGoModExist && isGoModInRootDir) {
-      debug('[mod-root] Write main file to ' + downloadPath);
-      await writeFile(join(downloadPath, mainModGoFileName), mainModGoContents);
-    } else if (isGoModExist && !isGoModInRootDir) {
-      debug('[mod-other] Write main file to ' + goModPath);
-      await writeFile(join(goModPath, mainModGoFileName), mainModGoContents);
-=======
       debug('Tidy `go.mod` file...');
       try {
         // ensure go.mod up-to-date
@@ -464,7 +435,6 @@
         console.log('failed to `go build`');
         throw err;
       }
->>>>>>> cc7577a6
     } else {
       // legacy mode
       // we need `main.go` in the same dir as the entrypoint,
