--- conflicted
+++ resolved
@@ -22,11 +22,7 @@
   "devDependencies": {
     "@types/fs-extra": "8.0.0",
     "@types/semver": "6.0.0",
-<<<<<<< HEAD
-    "@vercel/build-utils": "workspace:5.7.4",
-=======
-    "@vercel/build-utils": "5.7.5",
->>>>>>> 4c3bc053
+    "@vercel/build-utils": "workspace:5.7.5",
     "@vercel/ncc": "0.24.0",
     "execa": "2.0.4",
     "fs-extra": "^7.0.1",
