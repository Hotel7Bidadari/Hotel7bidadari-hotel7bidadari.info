--- conflicted
+++ resolved
@@ -187,36 +187,9 @@
         'did not find a vendor directory but found a Gemfile, bundling gems...'
       );
 
-<<<<<<< HEAD
       // try installing. this won't work if native extensions are required.
       // if that's the case, gems should be vendored locally before deploying.
-      await bundleInstall(
-        bundlerPath,
-        bundleDir,
-        gemfilePath,
-        rubyPath,
-        runtime
-      );
-=======
-      const fileAtRoot = relative(workPath, gemfilePath) === gemfileName;
-
-      // If the `Gemfile` is located in the Root Directory of the project and
-      // the new File System API is used (`avoidTopLevelInstall`), the Install Command
-      // will have already installed its dependencies, so we don't need to do it again.
-      if (meta.avoidTopLevelInstall && fileAtRoot) {
-        debug('Skipping `bundle install` — already handled by Install Command');
-      } else {
-        // try installing. this won't work if native extensions are required.
-        // if that's the case, gems should be vendored locally before deploying.
-        await bundleInstall(
-          bundlerPath,
-          bundleDir,
-          gemfilePath,
-          rubyPath,
-          major
-        );
-      }
->>>>>>> 763a6d10
+      await bundleInstall(bundlerPath, bundleDir, gemfilePath, rubyPath, major);
     }
   } else {
     debug('found vendor directory, skipping "bundle install"...');
