{
<<<<<<< HEAD
  "name": "@vercel/static-build",
  "version": "0.16.1-canary.3",
=======
  "name": "@now/static-build",
  "version": "0.16.1-canary.4",
>>>>>>> 2765207c
  "license": "MIT",
  "main": "./dist/index",
  "homepage": "https://vercel.com/docs/runtimes#official-runtimes/static-builds",
  "files": [
    "dist"
  ],
  "repository": {
    "type": "git",
    "url": "https://github.com/zeit/now.git",
    "directory": "packages/now-static-build"
  },
  "scripts": {
    "build": "./build.sh",
    "test-unit": "jest --env node --verbose --runInBand --bail test/unit.test.js",
    "test-integration-once": "jest --env node --verbose --runInBand --bail test/integration.test.js",
    "prepublishOnly": "./build.sh"
  },
  "devDependencies": {
    "@types/cross-spawn": "6.0.0",
    "@types/ms": "0.7.31",
    "@types/node-fetch": "2.5.4",
    "@types/promise-timeout": "1.3.0",
    "get-port": "5.0.0",
    "is-port-reachable": "2.0.1",
    "ms": "2.1.2",
    "node-fetch": "2.6.0",
    "typescript": "3.5.2"
  }
}<|MERGE_RESOLUTION|>--- conflicted
+++ resolved
@@ -1,11 +1,6 @@
 {
-<<<<<<< HEAD
   "name": "@vercel/static-build",
-  "version": "0.16.1-canary.3",
-=======
-  "name": "@now/static-build",
   "version": "0.16.1-canary.4",
->>>>>>> 2765207c
   "license": "MIT",
   "main": "./dist/index",
   "homepage": "https://vercel.com/docs/runtimes#official-runtimes/static-builds",
