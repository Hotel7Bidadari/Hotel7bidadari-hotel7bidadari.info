import path from 'path';
import spawn from 'cross-spawn';
import getPort from 'get-port';
import { timeout } from 'promise-timeout';
import isPortReachable from 'is-port-reachable';
import { existsSync, readFileSync, statSync, readdirSync } from 'fs';
import { frameworks, Framework } from './frameworks';
import {
  glob,
  download,
  spawnAsync,
  runNpmInstall,
  runBundleInstall,
  runPackageJsonScript,
  runShellScript,
  getNodeVersion,
  getSpawnOptions,
  Files,
  Route,
  BuildOptions,
  Config,
  debug,
  PackageJson,
} from '@now/build-utils';
<<<<<<< HEAD
import isPortReachable from 'is-port-reachable';

async function checkForPort(port: number | undefined): Promise<void> {
  while (!(await isPortReachable(port))) {
    await new Promise(resolve => setTimeout(resolve, 100));
=======

async function checkForPort(port: number | undefined): Promise<void> {
  while (!(await isPortReachable(port))) {
    await new Promise(resolve => {
      setTimeout(resolve, 100);
    });
>>>>>>> 81abab81
  }
}

function validateDistDir(
  distDir: string,
  isDev: boolean | undefined,
  config: Config
) {
  const distDirName = path.basename(distDir);
  const exists = () => existsSync(distDir);
  const isDirectory = () => statSync(distDir).isDirectory();
  const isEmpty = () => readdirSync(distDir).length === 0;

  const hash = isDev
    ? '#local-development'
    : '#configuring-the-build-output-directory';
  const docsUrl = `https://zeit.co/docs/v2/deployments/official-builders/static-build-now-static-build${hash}`;

  const info = config.zeroConfig
    ? '\nMore details: https://zeit.co/docs/v2/advanced/platform/frequently-asked-questions#missing-public-directory'
    : `\nMake sure you configure the the correct distDir: ${docsUrl}`;

  if (!exists()) {
    throw new Error(`No output directory named "${distDirName}" found.${info}`);
  }

  if (!isDirectory()) {
    throw new Error(
      `Build failed because distDir is not a directory: "${distDirName}".${info}`
    );
  }

  if (isEmpty()) {
    throw new Error(
      `Build failed because distDir is empty: "${distDirName}".${info}`
    );
  }
}

function getCommand(pkg: PackageJson, cmd: string, { zeroConfig }: Config) {
  // The `dev` script can be `now dev`
  const nowCmd = `now-${cmd}`;

  if (!zeroConfig && cmd === 'dev') {
    return nowCmd;
  }

  const scripts = (pkg && pkg.scripts) || {};

  if (scripts[nowCmd]) {
    return nowCmd;
  }

  if (scripts[cmd]) {
    return cmd;
  }

  return zeroConfig ? cmd : nowCmd;
}

export const version = 2;

const nowDevScriptPorts = new Map();

const getDevRoute = (srcBase: string, devPort: number, route: Route) => {
  const basic: Route = {
    src: `${srcBase}${route.src}`,
    dest: `http://localhost:${devPort}${route.dest}`,
  };

  if (route.headers) {
    basic.headers = route.headers;
  }

  return basic;
};

async function getFrameworkRoutes(
  framework: Framework,
  dirPrefix: string
): Promise<Route[]> {
  if (!framework.defaultRoutes) {
    return [];
  }

  let routes: Route[];

  if (typeof framework.defaultRoutes === 'function') {
    routes = await framework.defaultRoutes(dirPrefix);
  } else {
    routes = framework.defaultRoutes;
  }

  return routes;
}

export async function build({
  files,
  entrypoint,
  workPath,
  config,
  meta = {},
}: BuildOptions) {
  debug('Downloading user files...');
  await download(files, workPath, meta);

  const mountpoint = path.dirname(entrypoint);
  const entrypointDir = path.join(workPath, mountpoint);

  let distPath = path.join(
    workPath,
    path.dirname(entrypoint),
    (config && (config.distDir as string)) || 'dist'
  );

  const entrypointName = path.basename(entrypoint);

  if (entrypointName === 'package.json') {
    const pkgPath = path.join(workPath, entrypoint);
    const pkg = JSON.parse(readFileSync(pkgPath, 'utf8')) as PackageJson;
    const gemfilePath = path.join(workPath, 'Gemfile');

    let output: Files = {};
    let framework: Framework | undefined = undefined;
    let minNodeRange: string | undefined = undefined;

    const routes: Route[] = [];
    const devScript = getCommand(pkg, 'dev', config as Config);

    if (config.zeroConfig) {
      if (existsSync(gemfilePath) && !meta.isDev) {
        debug('Detected Gemfile, executing bundle install...');
        await runBundleInstall(workPath, [], undefined, meta);
      }

      const { HUGO_VERSION, ZOLA_VERSION, GUTENBERG_VERSION } = process.env;

      if (HUGO_VERSION && !meta.isDev) {
        const [major, minor] = HUGO_VERSION.split('.').map(Number);
        const isOldVersion = major === 0 && minor < 43;
        const prefix = isOldVersion ? `hugo_` : `hugo_extended_`;
        const url = `https://github.com/gohugoio/hugo/releases/download/v${HUGO_VERSION}/${prefix}${HUGO_VERSION}_Linux-64bit.tar.gz`;
        await spawnAsync(`curl -L ${url} | tar -zx -C /usr/local/bin`, [], {
          shell: true,
        });
      }

      if (ZOLA_VERSION && !meta.isDev) {
        const url = `https://github.com/getzola/zola/releases/download/v${ZOLA_VERSION}/zola-v${ZOLA_VERSION}-x86_64-unknown-linux-gnu.tar.gz`;
        await spawnAsync(`curl -L ${url} | tar -zx -C /usr/local/bin`, [], {
          shell: true,
        });
      }

      if (GUTENBERG_VERSION && !meta.isDev) {
        const url = `https://github.com/getzola/zola/releases/download/v${GUTENBERG_VERSION}/gutenberg-v${GUTENBERG_VERSION}-x86_64-unknown-linux-gnu.tar.gz`;
        await spawnAsync(`curl -L ${url} | tar -zx -C /usr/local/bin`, [], {
          shell: true,
        });
      }

      // `public` is the default for zero config
      distPath = path.join(workPath, path.dirname(entrypoint), 'public');

      const dependencies = Object.assign(
        {},
        pkg.dependencies,
        pkg.devDependencies
      );

      framework = frameworks.find(
        ({ dependency }) => dependencies[dependency || '']
      );
    }

    if (framework) {
      debug(
        `Detected ${framework.name} framework. Optimizing your deployment...`
      );

      if (framework.minNodeRange) {
        minNodeRange = framework.minNodeRange;
        debug(
          `${framework.name} requires Node.js ${framework.minNodeRange}. Switching...`
        );
      } else {
        debug(
          `${framework.name} does not require a specific Node.js version. Continuing ...`
        );
      }
    }

    const nodeVersion = await getNodeVersion(
      entrypointDir,
      minNodeRange,
      config
    );
    const spawnOpts = getSpawnOptions(meta, nodeVersion);

    await runNpmInstall(entrypointDir, ['--prefer-offline'], spawnOpts, meta);

    if (meta.isDev && pkg.scripts && pkg.scripts[devScript]) {
      let devPort: number | undefined = nowDevScriptPorts.get(entrypoint);

      if (typeof devPort === 'number') {
        debug('`%s` server already running for %j', devScript, entrypoint);
      } else {
        // Run the `now-dev` or `dev` script out-of-bounds, since it is assumed that
        // it will launch a dev server that never "completes"
        devPort = await getPort();
        nowDevScriptPorts.set(entrypoint, devPort);

        const opts = {
          cwd: entrypointDir,
          env: { ...process.env, PORT: String(devPort) },
        };

        const child = spawn('yarn', ['run', devScript], opts);
        child.on('exit', () => nowDevScriptPorts.delete(entrypoint));
        if (child.stdout) {
          child.stdout.setEncoding('utf8');
          child.stdout.pipe(process.stdout);
        }
        if (child.stderr) {
          child.stderr.setEncoding('utf8');
          child.stderr.pipe(process.stderr);
        }

        // Now wait for the server to have listened on `$PORT`, after which we
        // will ProxyPass any requests to that development server that come in
        // for this builder.
        try {
          await timeout(
            new Promise(resolve => {
              checkForPort(devPort).then(resolve);
            }),
            5 * 60 * 1000
          );
        } catch (err) {
          throw new Error(
            `Failed to detect a server running on port ${devPort}.\nDetails: https://err.sh/zeit/now/now-static-build-failed-to-detect-a-server`
          );
        }

        debug('Detected dev server for %j', entrypoint);
      }

      let srcBase = mountpoint.replace(/^\.\/?/, '');

      if (srcBase.length > 0) {
        srcBase = `/${srcBase}`;
      }

      // We ignore defaultRoutes for `now dev`
      // since in this case it will get proxied to
      // a custom server we don't have control over
      routes.push(
        getDevRoute(srcBase, devPort, {
          src: '/(.*)',
          dest: '/$1',
        })
      );
    } else {
      if (meta.isDev) {
        debug(`WARN: "${devScript}" script is missing from package.json`);
        debug(
          'See the local development docs: https://zeit.co/docs/v2/deployments/official-builders/static-build-now-static-build/#local-development'
        );
      }

      const buildScript = getCommand(pkg, 'build', config as Config);
      debug(`Running "${buildScript}" script in "${entrypoint}"`);

      const found = await runPackageJsonScript(
        entrypointDir,
        buildScript,
        spawnOpts
      );

      if (!found) {
        throw new Error(
          `Missing required "${buildScript}" script in "${entrypoint}"`
        );
      }

      const outputDirPrefix = path.join(workPath, path.dirname(entrypoint));

      if (framework) {
        const outputDirName = await framework.getOutputDirName(outputDirPrefix);

        distPath = path.join(outputDirPrefix, outputDirName);
      } else if (!config || !config.distDir) {
        // Select either `dist` or `public` as directory
        const publicPath = path.join(entrypointDir, 'public');

        if (
          !existsSync(distPath) &&
          existsSync(publicPath) &&
          statSync(publicPath).isDirectory()
        ) {
          distPath = publicPath;
        }
      }

      validateDistDir(distPath, meta.isDev, config);

      if (framework) {
        const frameworkRoutes = await getFrameworkRoutes(
          framework,
          outputDirPrefix
        );
        routes.push(...frameworkRoutes);
      }

      output = await glob('**', distPath, mountpoint);
    }

    const watch = [path.join(mountpoint.replace(/^\.\/?/, ''), '**/*')];
    return { routes, watch, output, distPath };
  }

  if (!config.zeroConfig && entrypointName.endsWith('.sh')) {
    debug(`Running build script "${entrypoint}"`);
    const nodeVersion = await getNodeVersion(entrypointDir, undefined, config);
    const spawnOpts = getSpawnOptions(meta, nodeVersion);
    await runShellScript(path.join(workPath, entrypoint), [], spawnOpts);
    validateDistDir(distPath, meta.isDev, config);

    const output = await glob('**', distPath, mountpoint);

    return {
      output,
      routes: [],
      watch: [],
<<<<<<< HEAD
      distPath,
=======
>>>>>>> 81abab81
    };
  }

  let message = `Build "src" is "${entrypoint}" but expected "package.json"`;

  if (!config.zeroConfig) {
    message += ' or "build.sh"';
  }

  throw new Error(message);
}<|MERGE_RESOLUTION|>--- conflicted
+++ resolved
@@ -22,20 +22,12 @@
   debug,
   PackageJson,
 } from '@now/build-utils';
-<<<<<<< HEAD
-import isPortReachable from 'is-port-reachable';
-
-async function checkForPort(port: number | undefined): Promise<void> {
-  while (!(await isPortReachable(port))) {
-    await new Promise(resolve => setTimeout(resolve, 100));
-=======
 
 async function checkForPort(port: number | undefined): Promise<void> {
   while (!(await isPortReachable(port))) {
     await new Promise(resolve => {
       setTimeout(resolve, 100);
     });
->>>>>>> 81abab81
   }
 }
 
@@ -370,10 +362,7 @@
       output,
       routes: [],
       watch: [],
-<<<<<<< HEAD
       distPath,
-=======
->>>>>>> 81abab81
     };
   }
 
