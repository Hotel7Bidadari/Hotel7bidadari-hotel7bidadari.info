{
  "name": "@vercel/static-build",
  "version": "1.3.23",
  "license": "Apache-2.0",
  "main": "./dist/index",
  "homepage": "https://vercel.com/docs/build-step",
  "files": [
    "dist"
  ],
  "repository": {
    "type": "git",
    "url": "https://github.com/vercel/vercel.git",
    "directory": "packages/static-build"
  },
  "scripts": {
    "build": "node build",
    "test": "jest --env node --verbose --bail --runInBand",
    "test-unit": "pnpm test test/build.test.ts test/gatsby.test.ts test/prepare-cache.test.ts",
    "test-e2e": "pnpm test test/integration-*.test.js"
  },
<<<<<<< HEAD
  "jest": {
    "preset": "ts-jest/presets/default",
    "testEnvironment": "node",
    "transform": {
      "^.+\\.[tj]s$": [
        "ts-jest",
        {
          "diagnostics": true,
          "isolatedModules": true
        }
      ]
    }
  },
=======
>>>>>>> 732ac207
  "dependencies": {
    "@vercel/gatsby-plugin-vercel-analytics": "1.0.9",
    "@vercel/gatsby-plugin-vercel-builder": "1.2.8"
  },
  "devDependencies": {
    "@types/aws-lambda": "8.10.64",
    "@types/cross-spawn": "6.0.0",
    "@types/fs-extra": "9.0.13",
    "@types/jest": "27.4.1",
    "@types/ms": "0.7.31",
    "@types/node": "14.18.33",
    "@types/node-fetch": "2.5.4",
    "@types/promise-timeout": "1.3.0",
    "@types/semver": "7.3.13",
    "@vercel/build-utils": "6.7.1",
    "@vercel/frameworks": "1.3.4",
    "@vercel/fs-detectors": "3.8.10",
    "@vercel/ncc": "0.24.0",
    "@vercel/routing-utils": "2.2.0",
    "@vercel/static-config": "2.0.15",
    "execa": "3.2.0",
    "fs-extra": "10.0.0",
    "get-port": "5.0.0",
    "is-port-reachable": "2.0.1",
    "ms": "2.1.2",
    "node-fetch": "2.6.7",
    "rc9": "1.2.0",
    "semver": "7.3.8",
    "tree-kill": "1.2.2",
    "ts-morph": "12.0.0",
    "typescript": "4.3.4"
  }
}<|MERGE_RESOLUTION|>--- conflicted
+++ resolved
@@ -18,22 +18,6 @@
     "test-unit": "pnpm test test/build.test.ts test/gatsby.test.ts test/prepare-cache.test.ts",
     "test-e2e": "pnpm test test/integration-*.test.js"
   },
-<<<<<<< HEAD
-  "jest": {
-    "preset": "ts-jest/presets/default",
-    "testEnvironment": "node",
-    "transform": {
-      "^.+\\.[tj]s$": [
-        "ts-jest",
-        {
-          "diagnostics": true,
-          "isolatedModules": true
-        }
-      ]
-    }
-  },
-=======
->>>>>>> 732ac207
   "dependencies": {
     "@vercel/gatsby-plugin-vercel-analytics": "1.0.9",
     "@vercel/gatsby-plugin-vercel-builder": "1.2.8"
