{
  "name": "@vercel/static-build",
  "version": "1.2.1",
  "license": "MIT",
  "main": "./dist/index",
  "homepage": "https://vercel.com/docs/build-step",
  "files": [
    "dist"
  ],
  "repository": {
    "type": "git",
    "url": "https://github.com/vercel/vercel.git",
    "directory": "packages/static-build"
  },
  "scripts": {
    "build": "node build",
    "test": "jest --env node --verbose --bail --runInBand",
    "test-unit": "pnpm test test/build.test.ts test/gatsby.test.ts test/prepare-cache.test.ts",
    "test-integration-once": "pnpm test test/integration-*.test.js"
  },
  "jest": {
    "preset": "ts-jest/presets/default",
    "testEnvironment": "node",
    "globals": {
      "ts-jest": {
        "diagnostics": true,
        "isolatedModules": true
      }
    }
  },
  "dependencies": {
    "@vercel/gatsby-plugin-vercel-analytics": "1.0.7",
    "@vercel/gatsby-plugin-vercel-builder": "1.0.0"
  },
  "devDependencies": {
    "@types/aws-lambda": "8.10.64",
    "@types/cross-spawn": "6.0.0",
    "@types/fs-extra": "9.0.13",
    "@types/jest": "27.4.1",
    "@types/ms": "0.7.31",
    "@types/node": "14.18.33",
    "@types/node-fetch": "2.5.4",
    "@types/promise-timeout": "1.3.0",
    "@types/semver": "7.3.13",
<<<<<<< HEAD
    "@vercel/build-utils": "5.9.0",
    "@vercel/frameworks": "1.2.4",
    "@vercel/fs-detectors": "3.7.5",
=======
    "@vercel/build-utils": "6.0.0",
    "@vercel/frameworks": "1.3.0",
    "@vercel/fs-detectors": "3.7.6",
    "@vercel/gatsby-plugin-vercel-analytics": "1.0.7",
    "@vercel/gatsby-plugin-vercel-builder": "1.0.1",
>>>>>>> 25f6595d
    "@vercel/ncc": "0.24.0",
    "@vercel/routing-utils": "2.1.8",
    "@vercel/static-config": "2.0.11",
    "execa": "3.2.0",
    "fs-extra": "10.0.0",
    "get-port": "5.0.0",
    "is-port-reachable": "2.0.1",
    "ms": "2.1.2",
    "node-fetch": "2.6.7",
    "rc9": "1.2.0",
    "semver": "7.3.8",
    "tree-kill": "1.2.2",
    "ts-morph": "12.0.0",
    "typescript": "4.3.4"
  }
}<|MERGE_RESOLUTION|>--- conflicted
+++ resolved
@@ -30,7 +30,7 @@
   },
   "dependencies": {
     "@vercel/gatsby-plugin-vercel-analytics": "1.0.7",
-    "@vercel/gatsby-plugin-vercel-builder": "1.0.0"
+    "@vercel/gatsby-plugin-vercel-builder": "1.0.1"
   },
   "devDependencies": {
     "@types/aws-lambda": "8.10.64",
@@ -42,17 +42,9 @@
     "@types/node-fetch": "2.5.4",
     "@types/promise-timeout": "1.3.0",
     "@types/semver": "7.3.13",
-<<<<<<< HEAD
-    "@vercel/build-utils": "5.9.0",
-    "@vercel/frameworks": "1.2.4",
-    "@vercel/fs-detectors": "3.7.5",
-=======
     "@vercel/build-utils": "6.0.0",
     "@vercel/frameworks": "1.3.0",
     "@vercel/fs-detectors": "3.7.6",
-    "@vercel/gatsby-plugin-vercel-analytics": "1.0.7",
-    "@vercel/gatsby-plugin-vercel-builder": "1.0.1",
->>>>>>> 25f6595d
     "@vercel/ncc": "0.24.0",
     "@vercel/routing-utils": "2.1.8",
     "@vercel/static-config": "2.0.11",
