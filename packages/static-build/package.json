{
  "name": "@vercel/static-build",
  "version": "0.24.0",
  "license": "MIT",
  "main": "./dist/index",
  "homepage": "https://vercel.com/docs/build-step",
  "files": [
    "dist"
  ],
  "repository": {
    "type": "git",
    "url": "https://github.com/vercel/vercel.git",
    "directory": "packages/static-build"
  },
  "scripts": {
    "build": "node build",
    "test-unit": "jest --env node --verbose --bail test/build.test.ts test/prepare-cache.test.ts",
    "test-integration-once": "jest --env node --verbose --runInBand --bail test/integration.test.js",
    "prepublishOnly": "node build"
  },
  "jest": {
    "preset": "ts-jest/presets/default",
    "testEnvironment": "node",
    "globals": {
      "ts-jest": {
        "diagnostics": true,
        "isolatedModules": true
      }
    }
  },
  "devDependencies": {
    "@types/aws-lambda": "8.10.64",
    "@types/cross-spawn": "6.0.0",
    "@types/fs-extra": "9.0.13",
    "@types/jest": "27.4.1",
    "@types/ms": "0.7.31",
    "@types/node-fetch": "2.5.4",
    "@types/promise-timeout": "1.3.0",
    "@vercel/build-utils": "2.16.0",
    "@vercel/frameworks": "0.8.0",
    "@vercel/ncc": "0.24.0",
<<<<<<< HEAD
    "@vercel/routing-utils": "1.13.1",
    "fs-extra": "10.0.0",
=======
    "@vercel/routing-utils": "1.13.2",
>>>>>>> a400b9b2
    "get-port": "5.0.0",
    "is-port-reachable": "2.0.1",
    "ms": "2.1.2",
    "node-fetch": "2.6.1",
    "rc9": "1.2.0"
  }
}<|MERGE_RESOLUTION|>--- conflicted
+++ resolved
@@ -39,12 +39,8 @@
     "@vercel/build-utils": "2.16.0",
     "@vercel/frameworks": "0.8.0",
     "@vercel/ncc": "0.24.0",
-<<<<<<< HEAD
-    "@vercel/routing-utils": "1.13.1",
     "fs-extra": "10.0.0",
-=======
     "@vercel/routing-utils": "1.13.2",
->>>>>>> a400b9b2
     "get-port": "5.0.0",
     "is-port-reachable": "2.0.1",
     "ms": "2.1.2",
