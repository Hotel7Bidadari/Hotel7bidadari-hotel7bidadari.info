--- conflicted
+++ resolved
@@ -1,14 +1,6 @@
 # @vercel/static-build
 
-<<<<<<< HEAD
-## 2.3.0
-
-### Minor Changes
-
-- Revert "Default ruby to only currently supported version (3.2.0)" ([#11135](https://github.com/vercel/vercel/pull/11135))
-=======
 ## 2.2.1
->>>>>>> 9a73cbec
 
 ### Patch Changes
 
