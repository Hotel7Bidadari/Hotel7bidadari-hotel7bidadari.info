--- conflicted
+++ resolved
@@ -21,16 +21,11 @@
   "devDependencies": {
     "@types/jest": "27.5.1",
     "@types/node": "14.18.33",
-<<<<<<< HEAD
-    "@vercel/build-utils": "workspace:5.7.4",
+    "@vercel/build-utils": "workspace:5.7.5",
     "@vercel/static-config": "workspace:2.0.6",
     "execa": "3.2.0",
     "fs-extra": "11.1.0",
     "ts-morph": "12.0.0",
-=======
-    "@vercel/build-utils": "5.7.5",
-    "@vercel/static-config": "2.0.6",
->>>>>>> 4c3bc053
     "typescript": "4.6.4"
   }
 }