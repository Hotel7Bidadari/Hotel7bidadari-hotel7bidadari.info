import { parse as parsePath } from 'path';
import { Route, isHandler } from '@now/routing-utils';
import { Builder } from './types';
import { getIgnoreApiFilter, sortFiles } from './detect-builders';

function escapeName(name: string) {
  const special = '[]^$.|?*+()'.split('');

  for (const char of special) {
    name = name.replace(new RegExp(`\\${char}`, 'g'), `\\${char}`);
  }

  return name;
}

function joinPath(...segments: string[]) {
  const joinedPath = segments.join('/');
  return joinedPath.replace(/\/{2,}/g, '/');
}

function concatArrayOfText(texts: string[]): string {
  if (texts.length <= 2) {
    return texts.join(' and ');
  }

  const last = texts.pop();
  return `${texts.join(', ')}, and ${last}`;
}

// Takes a filename or foldername, strips the extension
// gets the part between the "[]" brackets.
// It will return `null` if there are no brackets
// and therefore no segment.
function getSegmentName(segment: string): string | null {
  const { name } = parsePath(segment);

  if (name.startsWith('[') && name.endsWith(']')) {
    return name.slice(1, -1);
  }

  return null;
}

function createRouteFromPath(
  filePath: string
): { route: Route; isDynamic: boolean } {
  const parts = filePath.split('/');

  let counter = 1;
  const query: string[] = [];
  let isDynamic = false;

  const srcParts = parts.map((segment, i): string => {
    const name = getSegmentName(segment);
    const isLast = i === parts.length - 1;

    if (name !== null) {
      // We can't use `URLSearchParams` because `$` would get escaped
      query.push(`${name}=$${counter++}`);
      isDynamic = true;
      return `([^/]+)`;
    } else if (isLast) {
      const { name: fileName, ext } = parsePath(segment);
      const isIndex = fileName === 'index';
      const prefix = isIndex ? '\\/' : '';

      const names = [
        isIndex ? prefix : `${fileName}\\/`,
        prefix + escapeName(fileName),
        prefix + escapeName(fileName) + escapeName(ext),
      ].filter(Boolean);

      // Either filename with extension, filename without extension
      // or nothing when the filename is `index`
      return `(${names.join('|')})${isIndex ? '?' : ''}`;
    }

    return segment;
  });

  const { name: fileName } = parsePath(filePath);
  const isIndex = fileName === 'index';

  const src = isIndex
    ? `^/${srcParts.slice(0, -1).join('/')}${srcParts.slice(-1)[0]}$`
    : `^/${srcParts.join('/')}$`;

  const dest = `/${filePath}${query.length ? '?' : ''}${query.join('&')}`;
  const route: Route = { src, dest };
  return { route, isDynamic };
}

// Check if the path partially matches and has the same
// name for the path segment at the same position
function partiallyMatches(pathA: string, pathB: string): boolean {
  const partsA = pathA.split('/');
  const partsB = pathB.split('/');

  const long = partsA.length > partsB.length ? partsA : partsB;
  const short = long === partsA ? partsB : partsA;

  let index = 0;

  for (const segmentShort of short) {
    const segmentLong = long[index];

    const nameLong = getSegmentName(segmentLong);
    const nameShort = getSegmentName(segmentShort);

    // If there are no segments or the paths differ we
    // return as they are not matching
    if (segmentShort !== segmentLong && (!nameLong || !nameShort)) {
      return false;
    }

    if (nameLong !== nameShort) {
      return true;
    }

    index += 1;
  }

  return false;
}

// Counts how often a path occurs when all placeholders
// got resolved, so we can check if they have conflicts
function pathOccurrences(filePath: string, files: string[]): string[] {
  const getAbsolutePath = (unresolvedPath: string): string => {
    const { dir, name } = parsePath(unresolvedPath);
    const parts = joinPath(dir, name).split('/');
    return parts.map(part => part.replace(/\[.*\]/, '1')).join('/');
  };

  const currentAbsolutePath = getAbsolutePath(filePath);

  return files.reduce((prev: string[], file: string): string[] => {
    const absolutePath = getAbsolutePath(file);

    if (absolutePath === currentAbsolutePath) {
      prev.push(file);
    } else if (partiallyMatches(filePath, file)) {
      prev.push(file);
    }

    return prev;
  }, []);
}

// Checks if a placeholder with the same name is used
// multiple times inside the same path
function getConflictingSegment(filePath: string): string | null {
  const segments = new Set<string>();

  for (const segment of filePath.split('/')) {
    const name = getSegmentName(segment);

    if (name !== null && segments.has(name)) {
      return name;
    }

    if (name) {
      segments.add(name);
    }
  }

  return null;
}

function sortFilesBySegmentCount(fileA: string, fileB: string): number {
  const lengthA = fileA.split('/').length;
  const lengthB = fileB.split('/').length;

  if (lengthA > lengthB) {
    return -1;
  }

  if (lengthA < lengthB) {
    return 1;
  }

  // Paths that have the same segment length but
  // less placeholders are preferred
  const countSegments = (prev: number, segment: string) =>
    getSegmentName(segment) ? prev + 1 : 0;
  const segmentLengthA = fileA.split('/').reduce(countSegments, 0);
  const segmentLengthB = fileB.split('/').reduce(countSegments, 0);

  if (segmentLengthA > segmentLengthB) {
    return 1;
  }

  if (segmentLengthA < segmentLengthB) {
    return -1;
  }

  return 0;
}

interface RoutesResult {
  defaultRoutes: Route[] | null;
  error: { [key: string]: string } | null;
  isDynamic?: boolean;
}

async function detectApiRoutes(
  files: string[],
  builders: Builder[]
): Promise<RoutesResult> {
  if (!files || files.length === 0) {
    return { defaultRoutes: null, error: null };
  }

  // The deepest routes need to be
  // the first ones to get handled
  const sortedFiles = files
    .filter(getIgnoreApiFilter(builders))
    .sort(sortFiles)
    .sort(sortFilesBySegmentCount);

  const defaultRoutes: Route[] = [];
  let isDynamic = false;

  for (const file of sortedFiles) {
    // We only consider every file in the api directory
    // as we will strip extensions as well as resolving "[segments]"
    if (
      !file.startsWith('api/') &&
      !builders.some(b => b.src === file && b.config && b.config.functions)
    ) {
      continue;
    }

    const conflictingSegment = getConflictingSegment(file);

    if (conflictingSegment) {
      return {
        defaultRoutes: null,
        error: {
          code: 'conflicting_path_segment',
          message:
            `The segment "${conflictingSegment}" occurs more than ` +
            `one time in your path "${file}". Please make sure that ` +
            `every segment in a path is unique`,
        },
      };
    }

    const occurrences = pathOccurrences(file, sortedFiles).filter(
      name => name !== file
    );

    if (occurrences.length > 0) {
      const messagePaths = concatArrayOfText(
        occurrences.map(name => `"${name}"`)
      );

      return {
        defaultRoutes: null,
        error: {
          code: 'conflicting_file_path',
          message:
            `Two or more files have conflicting paths or names. ` +
            `Please make sure path segments and filenames, without their extension, are unique. ` +
            `The path "${file}" has conflicts with ${messagePaths}`,
        },
      };
    }

<<<<<<< HEAD
    const out = createRouteFromPath(file);
    defaultRoutes.push(out.route);
    isDynamic = isDynamic || out.isDynamic;
=======
    defaultRoutes.push(createRouteFromPath(file));
  }

  // 404 Route to disable directory listing
  if (defaultRoutes.length > 0) {
    if (featHandleMiss) {
      defaultRoutes = [
        { handle: 'miss' },
        {
          src: '/api/(.+)\\.\\w+',
          dest: '/api/$1',
          check: true,
        },
        {
          status: 404,
          src: '/api(/.*)?$',
          continue: true,
        },
      ];
    } else if (
      defaultRoutes.some(
        route =>
          !isHandler(route) && route.dest && route.dest.startsWith('/api/')
      )
    ) {
      defaultRoutes.push({
        status: 404,
        src: '/api(/.*)?$',
      });
    }
>>>>>>> 66ab011f
  }

  return { defaultRoutes, error: null, isDynamic };
}

function getPublicBuilder(builders: Builder[]): Builder | null {
  const builder = builders.find(
    builder =>
      builder.use === '@now/static' &&
      /^.*\/\*\*\/\*$/.test(builder.src) &&
      builder.config &&
      builder.config.zeroConfig === true
  );

  return builder || null;
}

export function detectOutputDirectory(builders: Builder[]): string | null {
  // TODO: We eventually want to save the output directory to
  // builder.config.outputDirectory so it is only detected once
  const publicBuilder = getPublicBuilder(builders);
  return publicBuilder ? publicBuilder.src.replace('/**/*', '') : null;
}

export async function detectRoutes(
  files: string[],
  builders: Builder[],
  featHandleMiss = false
): Promise<RoutesResult> {
  const routesResult = await detectApiRoutes(files, builders);
  const { defaultRoutes, isDynamic } = routesResult;
  const directory = detectOutputDirectory(builders);
  if (defaultRoutes) {
    const hasApiRoutes = defaultRoutes.length > 0;
    if (hasApiRoutes) {
      defaultRoutes.push({
        status: 404,
        src: '^/api(/.*)?$',
      });
    }
    if (directory) {
      defaultRoutes.push({
        src: '/(.*)',
        dest: `/${directory}/$1`,
      });
    }
    if (featHandleMiss && hasApiRoutes && isDynamic) {
      defaultRoutes.forEach(r => {
        if (!isHandler(r)) {
          if (r.dest) {
            r.check = true;
          } else {
            r.continue = true;
          }
        }
      });
      defaultRoutes.unshift({ handle: 'miss' });
    }
  }

  return routesResult;
}<|MERGE_RESOLUTION|>--- conflicted
+++ resolved
@@ -267,11 +267,9 @@
       };
     }
 
-<<<<<<< HEAD
     const out = createRouteFromPath(file);
     defaultRoutes.push(out.route);
     isDynamic = isDynamic || out.isDynamic;
-=======
     defaultRoutes.push(createRouteFromPath(file));
   }
 
@@ -302,7 +300,6 @@
         src: '/api(/.*)?$',
       });
     }
->>>>>>> 66ab011f
   }
 
   return { defaultRoutes, error: null, isDynamic };
