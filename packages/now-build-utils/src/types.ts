--- conflicted
+++ resolved
@@ -1,10 +1,5 @@
 import FileRef from './file-ref';
 import FileFsRef from './file-fs-ref';
-<<<<<<< HEAD
-=======
-import DetectorFilesystem from './detectors/filesystem';
-import { Route } from '@now/routing-utils';
->>>>>>> d380902a
 
 export interface Env {
   [name: string]: string | undefined;
