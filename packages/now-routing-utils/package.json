{
<<<<<<< HEAD
  "name": "@vercel/routing-utils",
  "version": "1.8.2-canary.3",
=======
  "name": "@now/routing-utils",
  "version": "1.8.2-canary.4",
>>>>>>> 2765207c
  "description": "Vercel routing utilities",
  "main": "./dist/index.js",
  "types": "./dist/index.d.ts",
  "files": [
    "dist"
  ],
  "repository": {
    "type": "git",
    "url": "https://github.com/zeit/now.git",
    "directory": "packages/now-routing-utils"
  },
  "license": "MIT",
  "scripts": {
    "prepublishOnly": "tsc",
    "build": "tsc",
    "watch": "tsc --watch",
    "test-unit": "jest --env node --verbose --runInBand --bail"
  },
  "dependencies": {
    "path-to-regexp": "6.1.0"
  },
  "devDependencies": {
    "@types/node": "12.12.20",
    "ajv": "^6.0.0",
    "typescript": "3.5.2"
  },
  "optionalDependencies": {
    "ajv": "^6.0.0"
  }
}<|MERGE_RESOLUTION|>--- conflicted
+++ resolved
@@ -1,11 +1,6 @@
 {
-<<<<<<< HEAD
   "name": "@vercel/routing-utils",
-  "version": "1.8.2-canary.3",
-=======
-  "name": "@now/routing-utils",
   "version": "1.8.2-canary.4",
->>>>>>> 2765207c
   "description": "Vercel routing utilities",
   "main": "./dist/index.js",
   "types": "./dist/index.d.ts",
