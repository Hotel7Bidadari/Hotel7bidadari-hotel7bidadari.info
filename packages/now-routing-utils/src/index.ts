export * from './schemas';
export * from './types';
import {
  Route,
  Handler,
  NormalizedRoutes,
  GetRoutesProps,
  NowError,
  NowErrorNested,
} from './types';
import {
  convertCleanUrls,
  convertRewrites,
  convertRedirects,
  convertHeaders,
  convertTrailingSlash,
  sourceToRegex,
} from './superstatic';

export { getCleanUrls } from './superstatic';
export { mergeRoutes } from './merge';
export { appendRoutesToPhase } from './append';

const VALID_HANDLE_VALUES = [
  'filesystem',
  'hit',
  'miss',
<<<<<<< HEAD
  'error',
  'rewrite',
=======
  'rewrite',
  'error',
  'resource',
>>>>>>> 9d19d02a
] as const;
const validHandleValues = new Set<string>(VALID_HANDLE_VALUES);
export type HandleValue = typeof VALID_HANDLE_VALUES[number];

export function isHandler(route: Route): route is Handler {
  return typeof (route as Handler).handle !== 'undefined';
}

export function isValidHandleValue(handle: string): handle is HandleValue {
  return validHandleValues.has(handle);
}

export function normalizeRoutes(inputRoutes: Route[] | null): NormalizedRoutes {
  if (!inputRoutes || inputRoutes.length === 0) {
    return { routes: inputRoutes, error: null };
  }

  const routes: Route[] = [];
  const handling: HandleValue[] = [];
  const errors: NowErrorNested[] = [];

  // We don't want to treat the input routes as references
  inputRoutes.forEach(r => routes.push(Object.assign({}, r)));

  for (const route of routes) {
    if (isHandler(route)) {
      if (Object.keys(route).length !== 1) {
        errors.push({
          message: `Cannot have any other keys when handle is used (handle: ${route.handle})`,
          handle: route.handle,
        });
      }
      const { handle } = route;
      if (!isValidHandleValue(handle)) {
        errors.push({
          message: `This is not a valid handler (handle: ${handle})`,
          handle: handle,
        });
        continue;
      }
      if (handling.includes(handle)) {
        errors.push({
          message: `You can only handle something once (handle: ${handle})`,
          handle: handle,
        });
      } else {
        handling.push(handle);
      }
    } else if (route.src) {
      // Route src should always start with a '^'
      if (!route.src.startsWith('^')) {
        route.src = `^${route.src}`;
      }

      // Route src should always end with a '$'
      if (!route.src.endsWith('$')) {
        route.src = `${route.src}$`;
      }

      // Route src should strip escaped forward slash, its not special
      route.src = route.src.replace(/\\\//g, '/');

      const regError = checkRegexSyntax(route.src);
      if (regError) {
        errors.push(regError);
      }

      // The last seen handling is the current handler
      const handleValue = handling[handling.length - 1];
      if (handleValue === 'hit') {
        if (route.dest) {
          errors.push({
            message: `You cannot assign "dest" after "handle: hit"`,
            src: route.src,
          });
        }
        if (route.status) {
          errors.push({
            message: `You cannot assign "status" after "handle: hit"`,
            src: route.src,
          });
        }
        if (!route.continue) {
          errors.push({
            message: `You must assign "continue: true" after "handle: hit"`,
            src: route.src,
          });
        }
      } else if (handleValue === 'miss') {
        if (route.dest && !route.check) {
          errors.push({
            message: `You must assign "check: true" after "handle: miss"`,
            src: route.src,
          });
        } else if (!route.dest && !route.continue) {
          errors.push({
            message: `You must assign "continue: true" after "handle: miss"`,
            src: route.src,
          });
        }
      }
    } else {
      errors.push({
        message: 'A route must set either handle or src',
      });
    }
  }

  const error = createNowError(
    'invalid_routes',
    'One or more invalid routes were found',
    errors
  );
  return { routes, error };
}

function checkRegexSyntax(src: string): NowErrorNested | null {
  try {
    // This feels a bit dangerous if there would be a vulnerability in RegExp.
    new RegExp(src);
  } catch (err) {
    return {
      message: `Invalid regular expression: "${src}"`,
      src,
    };
  }
  return null;
}

function checkPatternSyntax(src: string): NowErrorNested | null {
  try {
    sourceToRegex(src);
  } catch (err) {
    return {
      message: `Invalid pattern: "${src}"`,
      src,
    };
  }
  return null;
}

function createNowError(
  code: string,
  msg: string,
  errors: NowErrorNested[]
): NowError | null {
  const error: NowError | null =
    errors.length > 0
      ? {
          code,
          message: `${msg}:\n${errors
            .map(item => `- ${item.message}`)
            .join('\n')}`,
          errors,
        }
      : null;
  return error;
}

function notEmpty<T>(value: T | null | undefined): value is T {
  return value !== null && value !== undefined;
}

export function getTransformedRoutes({
  nowConfig,
}: GetRoutesProps): NormalizedRoutes {
  const { cleanUrls, rewrites, redirects, headers, trailingSlash } = nowConfig;
  let { routes = null } = nowConfig;
  const errors: NowErrorNested[] = [];
  if (routes) {
    if (typeof cleanUrls !== 'undefined') {
      errors.push({
        message: 'Cannot define both `routes` and `cleanUrls`',
      });
    }
    if (typeof trailingSlash !== 'undefined') {
      errors.push({
        message: 'Cannot define both `routes` and `trailingSlash`',
      });
    }
    if (typeof redirects !== 'undefined') {
      errors.push({
        message: 'Cannot define both `routes` and `redirects`',
      });
    }
    if (typeof headers !== 'undefined') {
      errors.push({
        message: 'Cannot define both `routes` and `headers`',
      });
    }
    if (typeof rewrites !== 'undefined') {
      errors.push({
        message: 'Cannot define both `routes` and `rewrites`',
      });
    }
    if (errors.length > 0) {
      const error = createNowError(
        'invalid_keys',
        'Cannot mix legacy routes with new keys',
        errors
      );
      return { routes, error };
    }
    return normalizeRoutes(routes);
  }

  if (typeof cleanUrls !== 'undefined') {
    const normalized = normalizeRoutes(
      convertCleanUrls(cleanUrls, trailingSlash)
    );
    if (normalized.error) {
      normalized.error.code = 'invalid_clean_urls';
      return { routes, error: normalized.error };
    }
    routes = routes || [];
    routes.push(...(normalized.routes || []));
  }

  if (typeof trailingSlash !== 'undefined') {
    const normalized = normalizeRoutes(convertTrailingSlash(trailingSlash));
    if (normalized.error) {
      normalized.error.code = 'invalid_trailing_slash';
      return { routes, error: normalized.error };
    }
    routes = routes || [];
    routes.push(...(normalized.routes || []));
  }

  if (typeof redirects !== 'undefined') {
    const code = 'invalid_redirects';
    const errorsRegex = redirects
      .map(r => checkRegexSyntax(r.source))
      .filter(notEmpty);
    if (errorsRegex.length > 0) {
      return {
        routes,
        error: createNowError(
          code,
          'Redirect `source` contains invalid regex. Read more: https://err.sh/now/invalid-route-source',
          errorsRegex
        ),
      };
    }
    const errorsPattern = redirects
      .map(r => checkPatternSyntax(r.source))
      .filter(notEmpty);
    if (errorsPattern.length > 0) {
      return {
        routes,
        error: createNowError(
          code,
          'Redirect `source` contains invalid pattern. Read more: https://err.sh/now/invalid-route-source',
          errorsPattern
        ),
      };
    }
    const normalized = normalizeRoutes(convertRedirects(redirects));
    if (normalized.error) {
      normalized.error.code = code;
      return { routes, error: normalized.error };
    }
    routes = routes || [];
    routes.push(...(normalized.routes || []));
  }

  if (typeof headers !== 'undefined') {
    const code = 'invalid_headers';
    const errorsRegex = headers
      .map(r => checkRegexSyntax(r.source))
      .filter(notEmpty);
    if (errorsRegex.length > 0) {
      return {
        routes,
        error: createNowError(
          code,
          'Headers `source` contains invalid regex. Read more: https://err.sh/now/invalid-route-source',
          errorsRegex
        ),
      };
    }
    const errorsPattern = headers
      .map(r => checkPatternSyntax(r.source))
      .filter(notEmpty);
    if (errorsPattern.length > 0) {
      return {
        routes,
        error: createNowError(
          code,
          'Headers `source` contains invalid pattern. Read more: https://err.sh/now/invalid-route-source',
          errorsPattern
        ),
      };
    }
    const normalized = normalizeRoutes(convertHeaders(headers));
    if (normalized.error) {
      normalized.error.code = 'invalid_headers';
      return { routes, error: normalized.error };
    }
    routes = routes || [];
    routes.push(...(normalized.routes || []));
  }

  if (typeof rewrites !== 'undefined') {
    const code = 'invalid_rewrites';
    const errorsRegex = rewrites
      .map(r => checkRegexSyntax(r.source))
      .filter(notEmpty);
    if (errorsRegex.length > 0) {
      return {
        routes,
        error: createNowError(
          code,
          'Rewrites `source` contains invalid regex. Read more: https://err.sh/now/invalid-route-source',
          errorsRegex
        ),
      };
    }
    const errorsPattern = rewrites
      .map(r => checkPatternSyntax(r.source))
      .filter(notEmpty);
    if (errorsPattern.length > 0) {
      return {
        routes,
        error: createNowError(
          code,
          'Rewrites `source` contains invalid pattern. Read more: https://err.sh/now/invalid-route-source',
          errorsPattern
        ),
      };
    }
    const normalized = normalizeRoutes(convertRewrites(rewrites));
    if (normalized.error) {
      normalized.error.code = code;
      return { routes, error: normalized.error };
    }
    routes = routes || [];
    routes.push({ handle: 'filesystem' });
    routes.push(...(normalized.routes || []));
  }

  return { routes, error: null };
}<|MERGE_RESOLUTION|>--- conflicted
+++ resolved
@@ -25,14 +25,9 @@
   'filesystem',
   'hit',
   'miss',
-<<<<<<< HEAD
-  'error',
-  'rewrite',
-=======
   'rewrite',
   'error',
   'resource',
->>>>>>> 9d19d02a
 ] as const;
 const validHandleValues = new Set<string>(VALID_HANDLE_VALUES);
 export type HandleValue = typeof VALID_HANDLE_VALUES[number];
