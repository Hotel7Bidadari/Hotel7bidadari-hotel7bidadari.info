--- conflicted
+++ resolved
@@ -51,15 +51,8 @@
     data.subdir = repo.path.slice(subdirPath.length).split('/');
   }
 
-<<<<<<< HEAD
-  if (
-    data.id === 'vercel/vercel' &&
-    data.subdir &&
-    data.subdir[0] === 'examples'
-  ) {
-=======
   if (data.id === 'vercel/vercel' && data.subdir && data.subdir[0] === 'examples') {
->>>>>>> cfb84b53
+
     // from our examples, add `homepage` and `description` fields
     const example = data.subdir[1];
     const exampleList = await getExampleList();
