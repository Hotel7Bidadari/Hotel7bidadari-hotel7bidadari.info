{
  "private": true,
  "scripts": {
    "build": "nuxt build",
    "dev": "nuxt dev",
    "generate": "nuxt generate",
    "preview": "nuxt preview",
    "postinstall": "nuxt prepare"
  },
  "devDependencies": {
<<<<<<< HEAD
    "nuxt": "3.0.0-rc.13"
=======
    "nuxt": "^3.0.0"
>>>>>>> 2cafcdab
  }
}<|MERGE_RESOLUTION|>--- conflicted
+++ resolved
@@ -8,10 +8,6 @@
     "postinstall": "nuxt prepare"
   },
   "devDependencies": {
-<<<<<<< HEAD
-    "nuxt": "3.0.0-rc.13"
-=======
     "nuxt": "^3.0.0"
->>>>>>> 2cafcdab
   }
 }