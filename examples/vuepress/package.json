--- conflicted
+++ resolved
@@ -1,13 +1,8 @@
 {
   "private": true,
   "scripts": {
-<<<<<<< HEAD
     "dev": "vuepress dev src",
     "build": "vuepress build src"
-=======
-    "dev": "vuepress dev docs",
-    "build": "vuepress build docs"
->>>>>>> e18a02e0
   },
   "devDependencies": {
     "vuepress": "^1.5.3"
